{
    "name"        : "ghost",
<<<<<<< HEAD
    "version"     : "0.5.9-zh",
=======
    "version"     : "0.6.0",
>>>>>>> c2650a05
    "description" : "Just a blogging platform.",
    "author"      : "Ghost Foundation & diancloud.com",
    "homepage"    : "http://ghost.diancloud.com",
    "keywords"    : [
        "ghost",
        "blog",
        "cms"
    ],
    "repository"  : {
        "type": "git",
        "url": "git://github.com/diancloud/Ghost.git"
    },
    "bugs"        : "https://github.com/diancloud/Ghost/issues",
    "contributors": "https://github.com/diancloud/Ghost/graphs/contributors",
    "licenses"    : [
        {
            "type": "MIT",
            "url": "https://raw.github.com/diancloud/Ghost/master/LICENSE"
        }
    ],
    "main": "./core/index",
    "scripts": {
        "start": "node index",
        "test": "./node_modules/.bin/grunt validate --verbose"
    },
    "engines": {
        "node": "~0.10.0 || ~0.12.0",
        "iojs": "~1.2.0"
    },
    "dependencies": {
        "bcryptjs": "2.0.2",
        "bluebird": "2.4.2",
        "body-parser": "1.10.0",
        "bookshelf": "0.7.9",
        "busboy": "0.2.9",
        "cheerio": "0.18.0",
        "colors": "0.6.2",
        "compression": "1.2.2",
        "connect-slashes": "1.3.0",
        "downsize": "0.0.8",
        "express": "4.12.0",
        "express-hbs": "0.8.4",
        "extract-zip": "1.0.3",
        "fs-extra": "0.13.0",
        "glob": "4.3.2",
        "html-to-text": "1.2.0",
        "knex": "0.7.3",
        "lodash": "2.4.1",
        "moment": "2.8.3",
        "morgan": "1.5.0",
        "node-uuid": "1.4.2",
        "nodemailer": "0.7.1",
        "oauth2orize": "1.0.1",
        "passport": "0.2.1",
        "passport-http-bearer": "1.0.1",
        "passport-oauth2-client-password": "0.1.2",
        "path-match": "1.2.2",
        "request": "2.51.0",
        "rss": "1.1.1",
        "semver": "4.3.3",
        "showdown-ghost": "0.3.6",
        "sqlite3": "3.0.5",
        "unidecode": "0.1.3",
        "validator": "3.28.0",
        "xml": "1.0.0"
    },
    "optionalDependencies": {
        "mysql": "2.1.1",
        "pg": "4.1.1"
    },
    "devDependencies": {
        "blanket": "~1.1.6",
        "bower": "~1.3.10",
        "grunt": "~0.4.5",
        "grunt-bg-shell": "^2.3.1",
        "grunt-cli": "~0.1.13",
        "grunt-contrib-clean": "~0.6.0",
        "grunt-contrib-compress": "~0.11.0",
        "grunt-contrib-copy": "~0.5.0",
        "grunt-contrib-jshint": "~0.10.0",
        "grunt-contrib-uglify": "~0.6.0",
        "grunt-contrib-watch": "~0.6.1",
        "grunt-docker": "~0.0.8",
        "grunt-express-server": "~0.4.19",
        "grunt-jscs": "~1.2.0",
        "grunt-mocha-cli": "~1.11.0",
        "grunt-shell": "~1.1.1",
        "grunt-update-submodules": "~0.4.1",
        "matchdep": "~0.3.0",
        "nock": "0.52.4",
        "require-dir": "~0.1.0",
        "rewire": "~2.1.0",
        "should": "~4.4.2",
        "sinon": "~1.12.2",
        "supertest": "~0.15.0",
        "testem": "^0.6.23",
        "top-gh-contribs": "^1.0.0"
    }
}<|MERGE_RESOLUTION|>--- conflicted
+++ resolved
@@ -1,10 +1,6 @@
 {
     "name"        : "ghost",
-<<<<<<< HEAD
-    "version"     : "0.5.9-zh",
-=======
-    "version"     : "0.6.0",
->>>>>>> c2650a05
+    "version"     : "0.6.0-zh",
     "description" : "Just a blogging platform.",
     "author"      : "Ghost Foundation & diancloud.com",
     "homepage"    : "http://ghost.diancloud.com",
@@ -49,7 +45,7 @@
         "express-hbs": "0.8.4",
         "extract-zip": "1.0.3",
         "fs-extra": "0.13.0",
-        "glob": "4.3.2",
+        "glob": "4.4.2",        
         "html-to-text": "1.2.0",
         "knex": "0.7.3",
         "lodash": "2.4.1",
@@ -71,6 +67,8 @@
         "validator": "3.28.0",
         "xml": "1.0.0"
     },
+
+    
     "optionalDependencies": {
         "mysql": "2.1.1",
         "pg": "4.1.1"
