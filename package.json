--- conflicted
+++ resolved
@@ -82,17 +82,10 @@
     "@tryghost/magic-link": "1.0.15",
     "@tryghost/members-api": "4.2.0",
     "@tryghost/members-csv": "1.2.3",
-<<<<<<< HEAD
     "@tryghost/members-importer": "0.4.1",
-    "@tryghost/members-offers": "0.10.4",
-    "@tryghost/members-ssr": "1.0.17",
-    "@tryghost/members-stripe-service": "0.6.2",
-=======
-    "@tryghost/members-importer": "0.4.0",
     "@tryghost/members-offers": "0.10.5",
     "@tryghost/members-ssr": "1.0.18",
     "@tryghost/members-stripe-service": "0.6.3",
->>>>>>> b21e1426
     "@tryghost/metrics": "1.0.2",
     "@tryghost/minifier": "0.1.10",
     "@tryghost/mw-error-handler": "0.1.2",
