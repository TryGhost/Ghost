{
  "name": "ghost-monorepo",
  "version": "0.0.0-private",
  "description": "The professional publishing platform",
  "private": true,
  "repository": "https://github.com/TryGhost/Ghost",
  "author": "Ghost Foundation",
  "license": "MIT",
  "workspaces": [
    "ghost/*",
    "apps/*"
  ],
  "monorepo": {
    "public": false,
    "internalPackages": true,
    "repo": "https://github.com/TryGhost/Ghost",
    "scope": "@tryghost"
  },
  "eslintIgnore": [
    "**/node_modules/**"
  ],
  "scripts": {
    "archive": "nx run ghost:archive",
    "build": "nx run-many -t build",
    "build:clean": "nx reset && rimraf -g 'ghost/*/build' && rimraf -g 'ghost/*/tsconfig.tsbuildinfo'",
    "clean:hard": "./.github/scripts/clean.sh",
    "dev:debug": "DEBUG_COLORS=true DEBUG=@tryghost*,ghost:* yarn dev",
    "dev:admin": "node .github/scripts/dev.js --admin",
    "dev:ghost": "node .github/scripts/dev.js --ghost",
    "dev": "node .github/scripts/dev.js",
    "fix": "yarn cache clean && rimraf -g '**/node_modules' && yarn",
    "knex-migrator": "yarn workspace ghost run knex-migrator",
    "setup": "yarn && git submodule update --init && nx run-many -t build:ts && NODE_ENV=development node .github/scripts/setup.js",
    "reset:data": "cd ghost/core && node index.js generate-data --clear-database --quantities members:100000,posts:500 --seed 123",
    "reset:data:empty": "cd ghost/core && node index.js generate-data --clear-database --quantities members:0,posts:0 --seed 123",
    "reset:data:xxl": "cd ghost/core && node index.js generate-data --clear-database --quantities members:2000000,posts:0,emails:0,members_stripe_customers:0,members_login_events:0,members_status_events:0 --seed 123",
    "docker:reset": "docker compose down -v && docker compose up -d --wait",
    "docker:down": "docker compose down",
    "compose": "docker compose -f .devcontainer/compose.yml",
    "lint": "nx run-many -t lint",
    "test": "nx run-many -t test",
    "test:unit": "nx run-many -t test:unit",
    "test:browser": "node .github/scripts/dev.js --browser-tests --all",
    "main": "yarn main:monorepo && yarn main:submodules",
    "main:monorepo": "git checkout main && git pull ${GHOST_UPSTREAM:-origin} main && yarn",
    "main:submodules": "git submodule sync && git submodule update && git submodule foreach \"git checkout main && git pull ${GHOST_UPSTREAM:-origin} main\"",
    "prepare": "husky install .github/hooks",
    "tb": "docker run --rm -v $(pwd):/ghost -w /ghost/ghost/tinybird -it tinybirdco/tinybird-cli-docker",
    "tb:update": "docker pull tinybirdco/tinybird-cli-docker"
  },
  "resolutions": {
    "@tryghost/errors": "1.3.5",
    "@tryghost/logging": "2.4.18",
    "jackspeak": "2.1.1",
    "moment": "2.24.0",
    "moment-timezone": "0.5.45",
    "cheerio@^1.0.0-rc.2": "1.0.0-rc.12",
    "cheerio@^1.0.0-rc.12": "1.0.0-rc.12",
    "vite": "4.5.3",
    "vitest": "0.34.3"
  },
  "renovate": {
    "extends": [
      "github>tryghost/renovate-config:quiet"
    ],
    "rebaseWhen": "never",
    "ignoreDeps": [
      "got",
      "intl-messageformat",
      "moment",
      "moment-timezone",
      "simple-dom",
      "ember-drag-drop",
      "normalize.css",
      "validator",
      "codemirror",
      "faker",
      "ember-cli-code-coverage",
      "ember-cli-terser"
    ],
    "ignorePaths": [
      "test",
      "ghost/admin/lib/koenig-editor/package.json"
    ],
    "packageRules": [
      {
        "groupName": "ember-basic-dropdown addons",
        "packagePatterns": [
          "^ember-basic",
          "^ember-power"
        ]
      },
      {
        "groupName": "ember core",
        "packageNames": [
          "ember-source",
          "ember-cli",
          "ember-data"
        ]
      },
      {
        "groupName": "disable css",
        "matchFiles": [
          "ghost/admin/package.json"
        ],
        "packagePatterns": [
          "^postcss",
          "^css"
        ],
        "packageNames": [
          "autoprefixer",
          "ember-cli-postcss"
        ],
        "enabled": false
      }
    ]
  },
  "lint-staged": {
    "*.js": "eslint"
  },
  "devDependencies": {
<<<<<<< HEAD
    "@actions/core": "1.10.1",
    "@kapouer/eslint-plugin-no-return-in-loop": "1.0.0",
    "@typescript-eslint/eslint-plugin": "6.9.1",
    "@typescript-eslint/parser": "6.9.1",
=======
    "@actions/core": "1.11.1",
>>>>>>> e7a9b2a7
    "chalk": "4.1.2",
    "concurrently": "8.2.2",
    "eslint": "8.44.0",
    "eslint-plugin-ember": "11.11.1",
    "eslint-plugin-filenames": "allouis/eslint-plugin-filenames#15dc354f4e3d155fc2d6ae082dbfc26377539a18",
    "eslint-plugin-ghost": "3.4.0",
    "eslint-plugin-mocha": "7.0.1",
    "eslint-plugin-n": "16.2.0",
    "eslint-plugin-react": "7.33.0",
    "eslint-plugin-sort-imports-es6-autofix": "0.6.0",
    "eslint-plugin-unicorn": "42.0.0",
    "husky": "8.0.3",
    "inquirer": "8.2.6",
    "lint-staged": "15.2.10",
    "nx": "19.8.4",
    "rimraf": "5.0.10",
    "ts-node": "10.9.2",
    "typescript": "5.4.5"
  },
  "packageManager": "yarn@4.5.3"
}<|MERGE_RESOLUTION|>--- conflicted
+++ resolved
@@ -119,14 +119,10 @@
     "*.js": "eslint"
   },
   "devDependencies": {
-<<<<<<< HEAD
-    "@actions/core": "1.10.1",
+    "@actions/core": "1.11.1",
     "@kapouer/eslint-plugin-no-return-in-loop": "1.0.0",
     "@typescript-eslint/eslint-plugin": "6.9.1",
     "@typescript-eslint/parser": "6.9.1",
-=======
-    "@actions/core": "1.11.1",
->>>>>>> e7a9b2a7
     "chalk": "4.1.2",
     "concurrently": "8.2.2",
     "eslint": "8.44.0",
