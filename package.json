{
    "name"        : "ghost",
<<<<<<< HEAD
    "version"     : "0.5.5-zh",
=======
    "version"     : "0.5.6",
>>>>>>> a761de20
    "description" : "Just a blogging platform.",
    "author"      : "Ghost Foundation & diancloud.com",
    "homepage"    : "http://ghost.diancloud.com",
    "keywords"    : [
        "ghost",
        "blog",
        "cms"
    ],
    "repository"  : {
        "type": "git",
        "url": "git://github.com/diancloud/Ghost.git"
    },
    "bugs"        : "https://github.com/diancloud/Ghost/issues",
    "contributors": "https://github.com/diancloud/Ghost/graphs/contributors",
    "licenses"    : [
        {
            "type": "MIT",
            "url": "https://raw.github.com/diancloud/Ghost/master/LICENSE"
        }
    ],
    "main": "./core/index",
    "scripts": {
        "start": "node index",
        "test": "./node_modules/.bin/grunt validate --verbose"
    },
    "engines": {
        "node": "~0.10.0"
    },
    "engineStrict": true,
    "dependencies": {
        "bcryptjs": "2.0.2",
        "bluebird": "2.3.10",
        "body-parser": "1.8.2",
        "bookshelf": "0.7.9",
        "busboy": "0.2.8",
        "cheerio": "0.17.0",
        "colors": "0.6.2",
        "compression": "1.2.0",
        "connect-slashes": "1.2.0",
        "downsize": "0.0.5",
        "express": "4.10.2",
        "express-hbs": "0.7.11",
        "fs-extra": "0.12.0",
        "html-to-text": "1.0.0",
        "knex": "0.7.3",
        "lodash": "2.4.1",
        "moment": "2.8.3",
        "morgan": "1.3.1",
        "node-uuid": "1.4.1",
        "nodemailer": "0.7.1",
        "oauth2orize": "1.0.1",
        "passport": "0.2.0",
        "passport-http-bearer": "1.0.1",
        "passport-oauth2-client-password": "0.1.1",
        "request": "2.47.0",
        "rss": "1.0.0",
        "semver": "4.1.0",
        "showdown-ghost": "0.3.4",
        "sqlite3": "3.0.2",
        "unidecode": "0.1.3",
        "validator": "3.22.1",
        "xml": "0.0.12"
    },
    "optionalDependencies": {
        "mysql": "2.1.1",
        "pg.js": "3.6.2"
    },
    "devDependencies": {
        "blanket": "~1.1.6",
        "bower": "~1.3.10",
        "grunt": "~0.4.5",
        "grunt-cli": "~0.1.13",
        "grunt-autoprefixer": "1.0.1",
        "grunt-concat-sourcemap": "~0.4.3",
        "grunt-contrib-clean": "~0.6.0",
        "grunt-contrib-compress": "~0.11.0",
        "grunt-contrib-concat": "~0.5.0",
        "grunt-contrib-copy": "~0.5.0",
        "grunt-contrib-jshint": "~0.10.0",
        "grunt-contrib-uglify": "~0.6.0",
        "grunt-contrib-watch": "~0.6.1",
        "grunt-docker": "~0.0.8",
        "grunt-ember-templates": "~0.4.23",
        "grunt-es6-module-transpiler": "~0.6.0",
        "grunt-express-server": "~0.4.19",
        "grunt-jscs": "~0.8.1",
        "grunt-mocha-cli": "~1.11.0",
        "grunt-sass": "~0.16.1",
        "grunt-shell": "~1.1.1",
        "grunt-update-submodules": "~0.4.1",
        "matchdep": "~0.3.0",
        "nock": "0.47.0",
        "require-dir": "~0.1.0",
        "rewire": "~2.1.0",
        "should": "~4.0.4",
        "sinon": "~1.10.3",
        "supertest": "~0.13.0",
        "testem": "^0.6.23",
        "top-gh-contribs": "0.0.2"
    }
}<|MERGE_RESOLUTION|>--- conflicted
+++ resolved
@@ -1,10 +1,6 @@
 {
     "name"        : "ghost",
-<<<<<<< HEAD
-    "version"     : "0.5.5-zh",
-=======
-    "version"     : "0.5.6",
->>>>>>> a761de20
+    "version"     : "0.5.6-zh",
     "description" : "Just a blogging platform.",
     "author"      : "Ghost Foundation & diancloud.com",
     "homepage"    : "http://ghost.diancloud.com",
