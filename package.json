--- conflicted
+++ resolved
@@ -1,10 +1,6 @@
 {
     "name"        : "ghost",
-<<<<<<< HEAD
-    "version"     : "0.5.7-zh",
-=======
-    "version"     : "0.5.8",
->>>>>>> cf2c7ba3
+    "version"     : "0.5.8-zh",
     "description" : "Just a blogging platform.",
     "author"      : "Ghost Foundation & diancloud.com",
     "homepage"    : "http://ghost.diancloud.com",
