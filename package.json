--- conflicted
+++ resolved
@@ -47,11 +47,7 @@
         "html-to-text": "1.0.0",
         "knex": "0.7.3",
         "lodash": "2.4.1",
-<<<<<<< HEAD
-        "moment": "2.8.1",
-=======
         "moment": "2.8.3",
->>>>>>> f7608816
         "morgan": "1.3.1",
         "node-uuid": "1.4.1",
         "nodemailer": "0.7.1",
