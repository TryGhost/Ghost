--- conflicted
+++ resolved
@@ -28,11 +28,7 @@
     "c8": "7.13.0",
     "i18next-parser": "8.0.0",
     "mocha": "10.2.0",
-<<<<<<< HEAD
-    "typescript": "^5.0.4"
-=======
     "typescript": "5.0.4"
->>>>>>> d07a3177
   },
   "dependencies": {
     "i18next": "22.5.0"
