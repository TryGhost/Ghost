--- conflicted
+++ resolved
@@ -5,15 +5,9 @@
     "{{amount}} off for first {{period}}.": "",
     "{{amount}} off forever.": "",
     "{{discount}}% discount": "{{discount}}% de réduction",
-<<<<<<< HEAD
     "{{memberEmail}} will no longer receive {{newsletterName}} newsletter.": "{{memberEmail}} ne recevra plus la newsletter {{newsletterName}}.",
     "{{memberEmail}} will no longer receive emails when someone replies to your comments.": "{{memberEmail}} ne recevra plus d'e-mails lorsque quelqu'un répond à vos commentaires.",
     "{{memberEmail}} will no longer receive this newsletter.": "{{memberEmail}} ne recevra plus cette newsletter.",
-=======
-    "{{memberEmail}} will no longer receive {{newsletterName}} newsletter.": "",
-    "{{memberEmail}} will no longer receive emails when someone replies to your comments.": "",
-    "{{memberEmail}} will no longer receive this newsletter.": "",
->>>>>>> 35f7b705
     "{{trialDays}} days free": "{{trialDays}} jours gratuits",
     "A login link has been sent to your inbox. If it doesn't arrive in 3 minutes, be sure to check your spam folder.": "Un lien de connexion a été envoyé dans votre boîte de réception. S’il n’arrive pas dans les 3 minutes, vérifiez votre dossier spam.",
     "Account": "Compte",
@@ -121,13 +115,8 @@
     "Successfully unsubscribed": "Désabonnement réussi",
     "Thanks for the feedback!": "Merci pour votre avis !",
     "That didn't go to plan": "Cela n’a pas fonctionné comme prévu",
-<<<<<<< HEAD
-    "The email address we have for you is {{memberEmail}} — if that's not correct, you can update it in your {{accountSettingsButton}}.": "",
+    "The email address we have for you is {{memberEmail}} — if that's not correct, you can update it in your <button>account settings area</button>.": "",
     "There was a problem submitting your feedback. Please try again a little later.": "Il y a eu un problème pour soumettre votre commentaire. Veuillez réessayer un peu plus tard.",
-=======
-    "The email address we have for you is {{memberEmail}} — if that's not correct, you can update it in your <button>account settings area</button>.": "",
-    "There was a problem submitting your feedback. Please try again a little later.": "",
->>>>>>> 35f7b705
     "This site is invite-only, contact the owner for access.": "Ce site est réservé aux invités, contactez le propriétaire pour y accéder.",
     "To complete signup, click the confirmation link in your inbox. If it doesn't arrive within 3 minutes, check your spam folder!": "Pour confirmer votre inscription, cliquez sur le lien de confirmation envoyé dans votre boite de réception. S’il ne vous parvient pas dans les 3 minutes, vérifiez votre dossier spam.",
     "Try free for {{amount}} days, then {{originalPrice}}.": "Essayez gratuitement pendant {{amount}} jours, puis {{originalPrice}}.",
