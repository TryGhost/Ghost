{
    "(save {highestYearlyDiscount}%)": "(tiết kiệm {highestYearlyDiscount}%)",
    "{amount} days free": "{amount} ngày đọc thử",
    "{amount} off": "Giảm {amount}",
    "{amount} off for first {number} months.": "Giảm {amount} cho {number} tháng đầu tiên.",
    "{amount} off for first {period}.": "Giảm {amount} cho {period} đầu tiên.",
    "{amount} off forever.": "Giảm {amount} vĩnh viễn.",
    "{discount}% discount": "Giảm {discount}%",
    "{memberEmail} will no longer receive {newsletterName} newsletter.": "{memberEmail} sẽ không còn được nhận bản tin {newsletterName}.",
    "{memberEmail} will no longer receive emails when someone replies to your comments.": "{memberEmail} sẽ không còn được nhận email khi ai đó trả lời bình luận.",
    "{memberEmail} will no longer receive this newsletter.": "{memberEmail} sẽ không còn được nhận bản tin này.",
    "{trialDays} days free": "{trialDays} ngày đọc thử miễn phí",
    "+1 (123) 456-7890": "+84 (987) 654-321",
    "A login link has been sent to your inbox. If it doesn't arrive in 3 minutes, be sure to check your spam folder.": "Liên kết đăng nhập đã được gửi đến email của bạn. Nếu sau 3 phút vẫn chưa thấy, hãy kiểm tra thư hộp thư spam.",
    "Account": "Tài khoản",
    "Account details updated successfully": "Đã cập nhật chi tiết tài khoản thành công",
    "Account settings": "Cài đặt",
    "Add a personal note": "Thêm lưu ý về người này",
    "After a free trial ends, you will be charged the regular price for the tier you've chosen. You can always cancel before then.": "Sau khi hết hạn đọc thử miễn phí, sẽ tính phí với gói thành viên mà bạn đã chọn. Bạn có thể hủy gói trước khi hết hạn đọc thử.",
    "Already a member?": "Bạn đã là thành viên?",
<<<<<<< HEAD
    "An email has been sent to your inbox. Use the link inside or enter the code below.": "Một email đã được gửi đến hộp thư đến của bạn. Vui lòng sử dụng liên kết trong email hoặc nhập mã bên dưới.",
=======
    "An email has been sent to {submittedEmailOrInbox}. Click the link inside or enter your code below.": "",
>>>>>>> 82e91921
    "An error occurred": "Xảy ra lỗi",
    "An unexpected error occured. Please try again or <a>contact support</a> if the error persists.": "Xảy ra lỗi chưa biết. Hãy thử lại hoặc <a>liên hệ hỗ trợ</a> nếu vẫn tiếp tục lỗi.",
    "Back": "Quay về",
    "Back to Log in": "Quay về đăng nhập",
    "Billing info": "Thông tin thanh toán",
    "Black Friday": "Ưu Đãi",
    "Cancel anytime.": "Hủy bất cứ lúc nào.",
    "Cancel subscription": "Hủy gói",
    "Cancellation reason": "Lý do hủy gói",
    "Change": "Thay đổi",
    "Change plan": "Thay đổi gói",
    "Check spam & promotions folders": "Kiểm tra hộp thư spam & quảng cáo",
    "Check with your mail provider": "Yêu cầu nhà cung cấp dịch vụ email hỗ trợ",
    "Check your inbox to verify email update": "Kiểm tra email của bạn để xác minh cập nhật email",
    "Choose": "Chọn",
    "Choose a different plan": "Chọn gói khác",
    "Choose a plan": "Chọn một gói",
    "Choose your newsletters": "Chọn bản tin bạn muốn nhận",
    "Click here to retry": "Nhấn vào đây thử lại",
    "Close": "Đóng",
    "Code": "Mã",
    "Comment preferences updated.": "Đã cập nhật thiết lập bình luận.",
    "Comments": "Bình luận",
    "Complimentary": "Trải nghiệm",
    "Confirm": "Xác nhận",
    "Confirm cancellation": "Xác nhận hủy",
    "Confirm subscription": "Xác nhận đăng ký",
    "Contact support": "Liên hệ hỗ trợ",
    "Continue": "Tiếp tục",
    "Continue subscription": "Tiếp tục đăng ký",
    "Could not create stripe checkout session": "Không thể tạo phiên thanh toán Stripe",
    "Could not sign in. Login link expired.": "Không thể đăng nhập. Liên kết đăng nhập hết hạn.",
    "Could not update email! Invalid link.": "Không thể cập nhật email. Liên kết không hợp lệ.",
    "Create a new contact": "Tạo liên hệ mới",
    "Current plan": "Gói hiện tại",
    "Delete account": "Xóa tài khoản",
    "Didn't mean to do this? Manage your preferences <button>here</button>.": "Không muốn như vậy? Quản lý thiết lập <button>ở đây</button>.",
    "Don't have an account?": "Chưa có tài khoản?",
    "Edit": "Chỉnh sửa",
    "Email": "Email",
    "Email newsletter": "Bản tin email",
    "Email newsletter settings updated": "Đã cập nhật thiết lập bản tin email",
    "Email preferences": "Thiết lập email",
    "Email preferences updated.": "Đã cập nhật thiết lập gửi email.",
    "Emails": "Email",
    "Emails disabled": "Vô hiệu hóa email",
    "Ends {offerEndDate}": "Kết thúc {offerEndDate}",
<<<<<<< HEAD
    "Enter code below": "Nhập mã bên dưới",
=======
    "Enter code above": "",
>>>>>>> 82e91921
    "Enter your email address": "Nhập địa chỉ email của bạn",
    "Enter your name": "Nhập tên của bạn",
    "Error": "Lỗi",
    "Expires {expiryDate}": "Hết hạn {expiryDate}",
    "Failed to cancel subscription, please try again": "Không thể hủy gói, vui lòng thử lại",
    "Failed to log in, please try again": "Không thể đăng nhập, vui lòng thử lại",
    "Failed to log out, please try again": "Không thể đăng xuất, vui lòng thử lại",
    "Failed to process checkout, please try again": "Không thể thanh toán, vui lòng thử lại",
    "Failed to send magic link email": "Không thể gửi liên kết đăng nhập qua email",
    "Failed to send verification email": "Không thể gửi email xác minh",
    "Failed to sign up, please try again": "Không thể đăng ký, vui lòng thử lại",
    "Failed to update account data": "Không thể cập nhật thông tin tài khoản",
    "Failed to update account details": "Không thể cập nhật chi tiết tài khoản",
    "Failed to update billing information, please try again": "Không thể cập nhật thông tin thanh toán, vui lòng thử lại",
    "Failed to update newsletter settings": "Không thể cập nhật thiết lập bản tin email",
    "Failed to update subscription, please try again": "Không thể cập nhật gói, vui lòng thử lại",
    "Failed to verify code, please try again": "Không thể xác minh mã, vui lòng thử lại",
    "Forever": "Vĩnh viễn",
    "Free Trial – Ends {trialEnd}": "Đọc Thử – Hết hạn vào {trialEnd}",
    "Get help": "Trợ giúp",
    "Get in touch for help": "Yêu cầu trợ giúp",
    "Get notified when someone replies to your comment": "Thông báo khi có ai đó trả lời bình luận",
    "Give feedback on this post": "Phản hồi bài viết này",
    "Help! I'm not receiving emails": "Trợ giúp! Tôi không nhận được email",
    "Here are a few other sites you may enjoy.": "Đây là vài trang khác mà bạn có thể thích.",
    "If a newsletter is flagged as spam, emails are automatically disabled for that address to make sure you no longer receive any unwanted messages.": "Nếu một bản tin email bị gắn nhãn thư rác, email sẽ tự động bị vô hiệu hóa đối với địa chỉ đó để đảm bảo bạn không còn nhận được bất kỳ email không mong muốn nào nữa.",
    "If the spam complaint was accidental, or you would like to begin receiving emails again, you can resubscribe to emails by clicking the button on the previous screen.": "Nếu khiếu nại về thư rác là vô tình hoặc bạn muốn bắt đầu nhận lại bản tin email, bạn có thể hoàn tác bằng cách nhấn vào nút trên màn hình trước đó.",
    "If you cancel your subscription now, you will continue to have access until {periodEnd}.": "Nếu bạn hủy gói lúc này, bạn sẽ có quyền truy cập tiếp tục cho đến {periodEnd}.",
    "If you have a corporate or government email account, reach out to your IT department and ask them to allow emails to be received from {senderEmail}": "Nếu bạn dùng tài khoản email của công ty hoặc chính phủ, hãy liên hệ bộ phận IT và yêu cầu họ cho phép nhận email từ {senderEmail}",
    "If you would like to start receiving emails again, the best next steps are to check your email address on file for any issues and then click resubscribe on the previous screen.": "Nếu bạn muốn bắt đầu nhận lại bản tin email, tốt nhất là kiểm tra địa chỉ email của bạn trong hồ sơ xem có vấn đề gì không và sau đó nhấn vào nhận lại trên màn hình.",
    "If you're not receiving the email newsletter you've subscribed to, here are a few things to check.": "Nếu bạn không nhận được bản tin email mà bạn đã đăng ký, hãy kiểm tra những điều sau.",
    "If you've completed all these checks and you're still not receiving emails, you can reach out to get support by contacting {supportAddress}.": "Nếu bạn đã hoàn tất các bước kiểm tra này mà vẫn không nhận được bản tin email, hãy liên hệ {supportAddress} để được hỗ trợ.",
    "In the event a permanent failure is received when attempting to send a newsletter, emails will be disabled on the account.": "Trong trường hợp nhận được lỗi vĩnh viễn khi cố gắng gửi bản tin, tài khoản sẽ không nhận được bản tin email.",
    "In your email client add {senderEmail} to your contacts list. This signals to your mail provider that emails sent from this address should be trusted.": "Trong ứng dụng email của bạn, hãy thêm {senderEmail} vào danh sách liên hệ của bạn. Điều này báo hiệu cho nhà cung cấp dịch vụ email của bạn rằng các email được gửi từ địa chỉ này là đáng tin cậy.",
    "Invalid email address": "Địa chỉ email không hợp lệ",
    "Invalid verification code": "Mã xác minh không hợp lệ",
    "Jamie Larson": "Nguyễn Minh Châu",
    "jamie@example.com": "chau@example.com",
    "Less like this": "Gửi ít hơn",
    "Make sure emails aren't accidentally ending up in the Spam or Promotions folders of your inbox. If they are, click on \"Mark as not spam\" and/or \"Move to inbox\".": "Hãy chắc rằng email không đang trong hộp thư Spam hoặc Quảng cáo. Nếu đang vậy, chọn \"Đánh dấu không phải spam\" hoặc \"Chuyển tới Hộp thư đến\".",
    "Manage": "Quản lý",
    "Maybe later": "Để sau",
    "Memberships from this email domain are currently restricted.": "Thành viên từ dịch vụ email này đang bị hạn chế.",
    "Memberships unavailable, contact the owner for access.": "Chưa phải là thành viên, liên hệ với chủ sở hữu để truy cập.",
    "month": "tháng",
    "Monthly": "Hàng tháng",
    "More like this": "Gửi nhiều hơn",
    "Name": "Tên",
    "Need more help? Contact support": "Cần giúp đỡ? Liên hệ hỗ trợ",
    "Newsletters can be disabled on your account for two reasons: A previous email was marked as spam, or attempting to send an email resulted in a permanent failure (bounce).": "Tài khoản của bạn có thể không nhận được bản tin email bởi hai lý do: Email trước đó đã bị đánh dấu là thư rác hoặc lỗi thất bại vĩnh viễn (thư bị trả lại).",
    "No member exists with this e-mail address.": "Chưa có thành viên nào với email này",
    "No member exists with this e-mail address. Please sign up first.": "Chưa có thành viên nào với email này. Vui lòng đăng ký trước.",
    "Not receiving emails?": "Bạn không nhận được email?",
    "Now check your email!": "Kiểm tra hộp thư ngay!",
    "Once resubscribed, if you still don't see emails in your inbox, check your spam folder. Some inbox providers keep a record of previous spam complaints and will continue to flag emails. If this happens, mark the latest newsletter as 'Not spam' to move it back to your primary inbox.": "Sau khi chọn nhận lại, nếu bạn vẫn không thấy email trong hộp thư đến của mình, hãy kiểm tra mục thư rác. Một số nhà cung cấp email lưu giữ hồ sơ về các khiếu nại thư rác trước đây và sẽ tiếp tục phân loại email. Nếu điều này xảy ra, hãy đánh dấu bản tin email mới nhất là 'Không phải thư rác' để chuyển nó trở lại hộp thư đến của bạn.",
    "Permanent failure (bounce)": "Thất bại vĩnh viễn (thư bị trả lại)",
    "Phone number": "Số điện thoại",
    "Plan": "Gói thành viên",
    "Plan checkout was cancelled.": "Đã hủy thanh toán gói.",
    "Plan upgrade was cancelled.": "Đã hủy nâng cấp gói.",
    "Please contact {supportAddress} to adjust your complimentary subscription.": "Vui lòng liên hệ {supportAddress} để điều chỉnh gói thành viên của bạn.",
    "Please enter {fieldName}": "Hãy nhập {fieldName}",
    "Please fill in required fields": "Vui lòng điền các mục bắt buộc",
    "Price": "Giá gói",
    "Re-enable emails": "Kích hoạt lại email",
    "Recommendations": "Đề xuất",
    "Renews at {price}.": "Phí gia hạn {price}.",
    "Retry": "Thử lại",
    "Save": "Lưu",
    "Send an email and say hi!": "Gửi một email và nói xin chào!",
    "Send an email to {senderEmail} and say hello. This can also help signal to your mail provider that emails to and from this address should be trusted.": "Gửi email tới {senderEmail} và gửi lời chào. Điều này cũng có thể giúp báo hiệu cho nhà cung cấp dịch vụ email của bạn rằng các email đến và đi từ địa chỉ này là đáng tin cậy.",
    "Sending login link...": "Đang gửi liên kết đăng nhập...",
    "Sending...": "Đang gửi...",
    "Show all": "Hiện toàn bộ",
    "Sign in": "Đăng nhập",
    "Sign out": "Đăng xuất",
    "Sign up": "Đăng ký",
    "Signup error: Invalid link": "Lỗi đăng ký: Liên kết không hợp lệ",
    "Signups from this email domain are currently restricted.": "Tên miền email này đang bị hạn chế đăng ký.",
    "Something went wrong, please try again later.": "Xảy ra lỗi, hãy thử lại sau.",
    "Sorry, no recommendations are available right now.": "Rất tiếc, chưa có đề xuất nào vào lúc này.",
    "Sorry, that didn’t work.": "Rất tiếc, không dùng được.",
    "Spam complaints": "Than phiền",
    "Start {amount}-day free trial": "Bắt đầu {amount} ngày đọc thử",
    "Starting {startDate}": "Bắt đầu {startDate}",
    "Starting today": "Bắt đầu hôm nay",
    "Submit feedback": "Gửi phản hồi",
    "Subscribe": "Đăng ký gói",
    "Subscribed": "Đã đăng ký gói",
    "Subscription plan updated successfully": "Đã cập nhật gói thành viên thành công",
    "Success": "Thành công",
    "Success! Check your email for magic link to sign-in.": "Xong! Kiểm tra hộp thư để nhận liên kết đăng nhập.",
    "Success! Your account is fully activated, you now have access to all content.": "Xong! Đã kích hoạt tài khoản, giờ bạn có thể truy cập toàn bộ nội dung.",
    "Success! Your email is updated.": "Xong! Đã cập nhật email của bạn.",
    "Successfully unsubscribed": "Đã hủy gói thành công",
    "Thank you for subscribing. Before you start reading, below are a few other sites you may enjoy.": "Cảm ơn đã đăng ký. Trước khi bắt đầu đọc, hãy xem thử vài trang khác mà bạn có thể thích.",
    "Thank you for your support": "Cảm ơn bạn đã ủng hộ",
    "Thank you for your support!": "Cảm ơn bạn đã ủng hộ!",
    "Thanks for the feedback!": "Cám ơn phản hồi của bạn!",
    "That didn't go to plan": "Không thực hiện được",
    "The email address we have for you is {memberEmail} — if that's not correct, you can update it in your <button>account settings area</button>.": "Địa chỉ email của bạn là {memberEmail} — nếu sai, bạn có thể đổi trong <button>Cài đặt tài khoản</button>.",
    "There was a problem submitting your feedback. Please try again a little later.": "Có vấn đề khi gửi phản hồi. Hãy thử lại sau.",
    "There was an error cancelling your subscription, please try again.": "Xảy ra lỗi khi hủy gói thành viên, vui lòng thử lại",
    "There was an error continuing your subscription, please try again.": "Xảy ra lỗi khi tiếp tục gói thành viên, vui lòng thử lại",
    "There was an error processing your payment. Please try again.": "Xảy ra lỗi khi tiến hành thanh toán. Hãy thử lại sau.",
    "There was an error sending the email, please try again": "Xảy ra lỗi khi gửi email, vui lòng thử lại",
    "This site is invite-only, contact the owner for access.": "Trang web này chỉ dành cho những người được mời, hãy liên hệ với chủ sở hữu để cấp quyền truy cập.",
    "This site is not accepting donations at the moment.": "Trang web này hiện chưa nhận quyên góp.",
    "This site is not accepting payments at the moment.": "Trang web này hiện chưa chấp nhận thanh toán.",
    "This site only accepts paid members.": "Trang web này chỉ dành cho thành viên trả phí.",
    "To complete signup, click the confirmation link in your inbox. If it doesn't arrive within 3 minutes, check your spam folder!": "Để hoàn tất đăng ký, nhấn vào liên kết xác nhận được gửi tới email của bạn. Sau 3 phút mà không thấy, hãy kiểm tra hộp thư spam!",
    "To continue to stay up to date, subscribe to {publication} below.": "Để tiếp tục được cập nhật, hãy đăng ký {publication} bên dưới.",
    "Too many attempts try again in {number} days.": "Thử quá nhiều, hãy thử lại sau {number} ngày.",
    "Too many attempts try again in {number} hours.": "Thử quá nhiều, hãy thử lại sau {number} giờ.",
    "Too many attempts try again in {number} minutes.": "Thử quá nhiều, hãy thử lại sau {number} phút.",
    "Too many different sign-in attempts, try again in {number} days": "Thử đăng nhập quá nhiều, hãy thử lại sau {number} ngày.",
    "Too many different sign-in attempts, try again in {number} hours": "Thử đăng nhập quá nhiều, hãy thử lại sau {number} giờ.",
    "Too many different sign-in attempts, try again in {number} minutes": "Thử đăng nhập quá nhiều, hãy thử lại sau {number} phút.",
    "Too many sign-up attempts, try again later": "Thử đăng ký quá nhiều, hãy thử lại sau",
    "Try free for {amount} days, then {originalPrice}.": "Đọc thử {amount} ngày, phí sau đọc thử là {originalPrice}.",
    "Unable to initiate checkout session": "Không thể bắt đầu phiên thanh toán",
    "Unlock access to all newsletters by becoming a paid subscriber.": "Trở thành thành viên trả phí để mở khóa truy cập toàn bộ bản tin email.",
    "Unsubscribe from all emails": "Hủy nhận tất cả email",
    "Unsubscribed": "Đã hủy nhận email",
    "Unsubscribed from all emails.": "Đã hủy nhận tất cả email",
    "Unsubscribing from emails will not cancel your paid subscription to {title}": "Việc hủy nhận email sẽ không hủy gói thành viên trả phí của bạn đối với {title}",
    "Update": "Cập nhật",
    "Update your preferences": "Cập nhật thiết lập",
    "Verification link sent, check your inbox": "Đã gửi liên kết xác minh, hãy kiểm tra email",
    "Verify your email address is correct": "Xác minh địa chỉ email của bạn là đúng",
    "Verifying...": "Đang xác minh...",
    "View plans": "Xem các gói",
    "We couldn't unsubscribe you as the email address was not found. Please contact the site owner.": "Chúng tôi không thể hủy gói vì không tìm thấy địa chỉ email. Vui lòng liên hệ với chủ sở hữu trang web.",
    "Welcome back, {name}!": "Chào mừng trở lại, {name}!",
    "Welcome back!": "Chào mừng trở lại!",
    "Welcome to {siteTitle}": "Chào mừng đến với {siteTitle}",
    "When an inbox fails to accept an email it is commonly called a bounce. In many cases, this can be temporary. However, in some cases, a bounced email can be returned as a permanent failure when an email address is invalid or non-existent.": "Khi hộp thư đến không nhận được email, nó thường được gọi là email bị trả lại. Điều này có thể là tạm thời. Tuy nhiên, trong một số trường hợp, email bị trả lại có thể là lỗi vĩnh viễn nếu địa chỉ email không hợp lệ hoặc không tồn tại.",
    "Why has my email been disabled?": "Tại sao email của tôi bị vô hiệu hóa?",
    "year": "năm",
    "Yearly": "Hàng năm",
    "You currently have a free membership, upgrade to a paid subscription for full access.": "Bạn đang là thành viên thường, hãy nâng cấp gói thành viên trả phí để có thể truy cập đầy đủ.",
    "You have been successfully resubscribed": "Bạn đã gia hạn gói thành công",
    "You're currently not receiving emails": "Hiện tại bạn không nhận email",
    "You're not receiving emails": "Bạn không nhận được bản tin email",
    "You're not receiving emails because you either marked a recent message as spam, or because messages could not be delivered to your provided email address.": "Bạn không nhận được bản tin email vì bạn đã đánh dấu một email gần đây là thư rác, hoặc vì địa chỉ email bạn cung cấp không thể gửi được.",
    "You've successfully signed in.": "Bạn đã đăng nhập thành công.",
    "You've successfully subscribed to": "Bạn đã đăng ký gói thành công",
    "Your account": "Tài khoản của bạn",
    "Your email has failed to resubscribe, please try again": "Không thể gia hạn với email của bạn, vui lòng thử lại",
    "your inbox": "",
    "Your input helps shape what gets published.": "Thông tin bạn chọn giúp định hình nội dung được xuất bản.",
    "Your subscription will expire on {expiryDate}": "Gói thành viên của bạn sẽ hết hạn vào {expiryDate}",
    "Your subscription will renew on {renewalDate}": "Gói thành viên của bạn sẽ tự động gia hạn vào {renewalDate}",
    "Your subscription will start on {subscriptionStart}": "Gói thành viên của bạn bắt đầu có hiệu lực vào {subscriptionStart}"
}<|MERGE_RESOLUTION|>--- conflicted
+++ resolved
@@ -18,11 +18,7 @@
     "Add a personal note": "Thêm lưu ý về người này",
     "After a free trial ends, you will be charged the regular price for the tier you've chosen. You can always cancel before then.": "Sau khi hết hạn đọc thử miễn phí, sẽ tính phí với gói thành viên mà bạn đã chọn. Bạn có thể hủy gói trước khi hết hạn đọc thử.",
     "Already a member?": "Bạn đã là thành viên?",
-<<<<<<< HEAD
-    "An email has been sent to your inbox. Use the link inside or enter the code below.": "Một email đã được gửi đến hộp thư đến của bạn. Vui lòng sử dụng liên kết trong email hoặc nhập mã bên dưới.",
-=======
     "An email has been sent to {submittedEmailOrInbox}. Click the link inside or enter your code below.": "",
->>>>>>> 82e91921
     "An error occurred": "Xảy ra lỗi",
     "An unexpected error occured. Please try again or <a>contact support</a> if the error persists.": "Xảy ra lỗi chưa biết. Hãy thử lại hoặc <a>liên hệ hỗ trợ</a> nếu vẫn tiếp tục lỗi.",
     "Back": "Quay về",
@@ -70,11 +66,7 @@
     "Emails": "Email",
     "Emails disabled": "Vô hiệu hóa email",
     "Ends {offerEndDate}": "Kết thúc {offerEndDate}",
-<<<<<<< HEAD
-    "Enter code below": "Nhập mã bên dưới",
-=======
     "Enter code above": "",
->>>>>>> 82e91921
     "Enter your email address": "Nhập địa chỉ email của bạn",
     "Enter your name": "Nhập tên của bạn",
     "Error": "Lỗi",
