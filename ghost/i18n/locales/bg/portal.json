--- conflicted
+++ resolved
@@ -96,12 +96,8 @@
     "Plan": "План",
     "Plan checkout was cancelled.": "Плащането на плана е прекъснато.",
     "Plan upgrade was cancelled.": "Надграждането на плана е прекъснато.",
-<<<<<<< HEAD
     "Please contact {{supportAddress}} to adjust your complimentary subscription.": "Моля, свържете се с {{supportAddress}}, за корекции относно безплатния ви абонамент.",
-=======
-    "Please contact {{supportAddress}} to adjust your complimentary subscription.": "",
     "Please enter {{fieldName}}": "",
->>>>>>> 137a0b6a
     "Please fill in required fields": "Моля, попълнете задължителните полета",
     "Price": "Цена",
     "Re-enable emails": "Позволете отново изпращането на писма",
@@ -132,13 +128,9 @@
     "Success! Your account is fully activated, you now have access to all content.": "Чудесно! Вашият акаунт е активиран и вече имате достъп до цялото съдържание.",
     "Success! Your email is updated.": "Чудесно! Вашият имейл е актуализиран.",
     "Successfully unsubscribed": "Успешно разабониране",
-<<<<<<< HEAD
     "Thank you for subscribing. Before you start reading, below are a few other sites you may enjoy.": "Благодарим ви за абонамента. Преди да започнете да четете, още няколко сайта, които може да ви харесат.",
-=======
-    "Thank you for subscribing. Before you start reading, below are a few other sites you may enjoy.": "",
     "Thank you for your support": "",
     "Thank you for your support!": "",
->>>>>>> 137a0b6a
     "Thanks for the feedback!": "Благодарим за изпратеният отзив!",
     "That didn't go to plan": "Нещо се обърка и не се случи както трябваше",
     "The email address we have for you is {{memberEmail}} — if that's not correct, you can update it in your <button>account settings area</button>.": "Имейлът, който имаме за вас, е {{memberEmail}} - ако не е верен, можете да го актуализирате в областта за <button>настройки на профила си</button>.",
