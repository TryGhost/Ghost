{
    "{amount} characters left": "{amount} caracteres restantes",
    "{amount} comments": "{amount} comentarios",
    "{amount} hrs ago": "Hace {amount} horas",
    "{amount} mins ago": "Hace {amount} minutos",
    "{amount} more": "{amount} más",
    "1 comment": "1 comentario",
<<<<<<< HEAD
    "Add comment": "Agregar comentario",
    "Add context to your comment, share your name and expertise to foster a healthy discussion.": "Agrega contexto a tu comentario, comparte tu nombre y experiencia para fomentar una discusión sana.",
    "Add reply": "Agregar respuesta",
    "Add your expertise": "Agregar tu experiencia",
=======
    "Add comment": "Añadir comentario",
    "Add context to your comment, share your name and expertise to foster a healthy discussion.": "Añade contexto a tu comentario, comparte tu nombre y experiencia para fomentar un debate sano.",
    "Add reply": "Añadir respuesta",
    "Add your expertise": "Añadir tu experiencia",
>>>>>>> 2345623b
    "Already a member?": "¿Ya eres miembro?",
    "Anonymous": "Anónimo",
    "Are you sure?": "¿Estás seguro?",
    "Become a member of {publication} to start commenting.": "Hazte miembro de {publication} para poder comentar.",
    "Become a paid member of {publication} to start commenting.": "Hazte miembro de pago para poder comentar en {publication}.",
<<<<<<< HEAD
    "Best": "Mejores",
=======
    "Best": "Mejor",
>>>>>>> 2345623b
    "Cancel": "Cancelar",
    "Comment": "Comentar",
    "Complete your profile": "Completa tu perfil",
    "Delete": "Eliminar",
    "Deleted": "Eliminado",
    "Deleted member": "Eliminar miembro",
<<<<<<< HEAD
    "Deleting": "Borrando",
=======
    "Deleting": "Eliminando",
>>>>>>> 2345623b
    "Discussion": "Discusión",
    "Edit": "Editar",
    "Edit this comment": "Editar este comentario",
    "edited": "editado",
    "Enter your name": "Introduce tu nombre",
    "Expertise": "Experiencia",
    "Founder @ Acme Inc": "Fundador @ Acme Inc",
    "Full-time parent": "Padre a tiempo completo",
    "Head of Marketing at Acme, Inc": "Jefe de Marketing en Acme, Inc",
    "Hidden for members": "Oculto para miembros",
    "Hide": "Ocultar",
    "Hide comment": "Ocultar comentario",
    "Jamie Larson": "Carlos Rodriguez",
    "Join the discussion": "Únete a la discusión",
    "Just now": "Justo ahora",
<<<<<<< HEAD
    "Load more ({amount})": "Ver más ({amount})",
=======
    "Load more ({amount})": "Cargar más ({amount})",
>>>>>>> 2345623b
    "Local resident": "Residente local",
    "Member discussion": "Discusión de los miembros",
    "Name": "Nombre",
    "Neurosurgeon": "Neurocirujano",
<<<<<<< HEAD
    "Newest": "Mas nuevos",
    "Oldest": "Mas viejos",
    "Once deleted, this comment can’t be recovered.": "Este comentario no puede ser recuperado si se borra",
    "One hour ago": "Hace una hora",
    "One min ago": "Hace un minuto",
    "removed": "eliminado",
    "Replied to": "Responder a",
=======
    "Newest": "Más nuevo",
    "Oldest": "Más antiguo",
    "Once deleted, this comment can’t be recovered.": "Una vez eliminado, el comentario no se puede recuperar.",
    "One hour ago": "Hace una hora",
    "One min ago": "Hace un minuto",
    "removed": "eliminado",
    "Replied to": "En respuesta a",
>>>>>>> 2345623b
    "Reply": "Responder",
    "Reply to": "Responder a",
    "Reply to comment": "Responder al comentario",
    "Report": "Reportar",
    "Report comment": "Reportar comentario",
    "Report this comment?": "¿Reportar este comentario?",
    "Save": "Guardar",
    "Sending": "Enviando",
    "Sent": "Enviado",
    "Show": "Mostrar",
    "Show {amount} more replies": "Mostrar {amount} respuestas más",
    "Show 1 more reply": "Mostrar 1 respuesta más",
    "Show comment": "Mostrar comentario",
    "Sign in": "Inicia sesión",
    "Sign up now": "Regístrate ahora",
    "Sort by": "Ordenar por",
    "Start the conversation": "Comienza la conversación",
    "This comment has been hidden.": "Este comentario ha sido ocultado.",
    "This comment has been removed.": "Este comentario ha sido borrado.",
    "Upgrade now": "Actualiza tu cuenta ahora",
    "Yesterday": "Ayer",
    "Your request will be sent to the owner of this site.": "Tu petición será enviada al dueño de este sitio web."
}<|MERGE_RESOLUTION|>--- conflicted
+++ resolved
@@ -5,38 +5,23 @@
     "{amount} mins ago": "Hace {amount} minutos",
     "{amount} more": "{amount} más",
     "1 comment": "1 comentario",
-<<<<<<< HEAD
-    "Add comment": "Agregar comentario",
-    "Add context to your comment, share your name and expertise to foster a healthy discussion.": "Agrega contexto a tu comentario, comparte tu nombre y experiencia para fomentar una discusión sana.",
-    "Add reply": "Agregar respuesta",
-    "Add your expertise": "Agregar tu experiencia",
-=======
     "Add comment": "Añadir comentario",
     "Add context to your comment, share your name and expertise to foster a healthy discussion.": "Añade contexto a tu comentario, comparte tu nombre y experiencia para fomentar un debate sano.",
     "Add reply": "Añadir respuesta",
     "Add your expertise": "Añadir tu experiencia",
->>>>>>> 2345623b
     "Already a member?": "¿Ya eres miembro?",
     "Anonymous": "Anónimo",
     "Are you sure?": "¿Estás seguro?",
     "Become a member of {publication} to start commenting.": "Hazte miembro de {publication} para poder comentar.",
     "Become a paid member of {publication} to start commenting.": "Hazte miembro de pago para poder comentar en {publication}.",
-<<<<<<< HEAD
-    "Best": "Mejores",
-=======
     "Best": "Mejor",
->>>>>>> 2345623b
     "Cancel": "Cancelar",
     "Comment": "Comentar",
     "Complete your profile": "Completa tu perfil",
     "Delete": "Eliminar",
     "Deleted": "Eliminado",
     "Deleted member": "Eliminar miembro",
-<<<<<<< HEAD
-    "Deleting": "Borrando",
-=======
     "Deleting": "Eliminando",
->>>>>>> 2345623b
     "Discussion": "Discusión",
     "Edit": "Editar",
     "Edit this comment": "Editar este comentario",
@@ -52,24 +37,11 @@
     "Jamie Larson": "Carlos Rodriguez",
     "Join the discussion": "Únete a la discusión",
     "Just now": "Justo ahora",
-<<<<<<< HEAD
-    "Load more ({amount})": "Ver más ({amount})",
-=======
     "Load more ({amount})": "Cargar más ({amount})",
->>>>>>> 2345623b
     "Local resident": "Residente local",
     "Member discussion": "Discusión de los miembros",
     "Name": "Nombre",
     "Neurosurgeon": "Neurocirujano",
-<<<<<<< HEAD
-    "Newest": "Mas nuevos",
-    "Oldest": "Mas viejos",
-    "Once deleted, this comment can’t be recovered.": "Este comentario no puede ser recuperado si se borra",
-    "One hour ago": "Hace una hora",
-    "One min ago": "Hace un minuto",
-    "removed": "eliminado",
-    "Replied to": "Responder a",
-=======
     "Newest": "Más nuevo",
     "Oldest": "Más antiguo",
     "Once deleted, this comment can’t be recovered.": "Una vez eliminado, el comentario no se puede recuperar.",
@@ -77,7 +49,6 @@
     "One min ago": "Hace un minuto",
     "removed": "eliminado",
     "Replied to": "En respuesta a",
->>>>>>> 2345623b
     "Reply": "Responder",
     "Reply to": "Responder a",
     "Reply to comment": "Responder al comentario",
