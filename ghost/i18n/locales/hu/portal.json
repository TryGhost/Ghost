--- conflicted
+++ resolved
@@ -91,12 +91,8 @@
     "Please fill in required fields": "Kérjük, töltse ki a kötelező mezőket.",
     "Price": "Ár",
     "Re-enable emails": "Email-ek aktiválása",
-<<<<<<< HEAD
-    "Renews at {{price}}.": "Az előfizetésed {{price}}-ért megújul.",
-=======
     "Recommendations": "",
-    "Renews at {{price}}.": "",
->>>>>>> bde3465a
+    "Renews at {{price}}.": "Az előfizetésed {{price}}-ért megújul.", 
     "Retry": "Újra",
     "Save": "Mentés",
     "Send an email and say hi!": "",
@@ -134,14 +130,9 @@
     "Unsubscribing from emails will not cancel your paid subscription to {{title}}": "Az email-ről történő leiratkozás nem szűnteti meg a fiókját",
     "Update": "Frissítés",
     "Update your preferences": "Beállítások mentése",
-<<<<<<< HEAD
     "Verify your email address is correct": "Ellenőrizd az e-mail címed helyességét",
     "View plans": "Elérhető díjcsomagok",
-=======
-    "Verify your email address is correct": "",
-    "View plans": "",
     "Visit": "",
->>>>>>> bde3465a
     "We couldn't unsubscribe you as the email address was not found. Please contact the site owner.": "Ehhez az email-hez nem tartozik fiók. Kérjük lépjen kapcsolatba az oldal tulajdonosával.",
     "Welcome back, {{name}}!": "Örülünk, hogy újra itt vagy, {{name}}!",
     "Welcome back!": "Örülünk, hogy újra itt vagy!",
