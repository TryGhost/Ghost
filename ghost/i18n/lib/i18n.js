const i18next = require('i18next');

<<<<<<< HEAD
const SUPPORTED_LOCALES = ['af', 'en', 'nl'];
=======
const SUPPORTED_LOCALES = [
    'en',
    'nl'
];
>>>>>>> 7c2b2d0f

/**
 * @param {string} [lng]
 * @param {'ghost'|'portal'|'test'} ns
 */
module.exports = (lng = 'en', ns = 'portal') => {
    const i18nextInstance = i18next.createInstance();
    i18nextInstance.init({
        lng,

        // allow keys to be phrases having `:`, `.`
        nsSeparator: false,
        keySeparator: false,

        // if the value is an empty string, return the key
        returnEmptyString: false,

        // do not load a fallback
        fallbackLng: false,

        ns: ns,
        defaultNS: ns,

        resources: SUPPORTED_LOCALES.reduce((acc, locale) => {
            acc[locale] = {
                [ns]: require(`../locales/${locale}/${ns}.json`)
            };
            return acc;
        }, {})
    });

    return i18nextInstance;
};

module.exports.SUPPORTED_LOCALES = SUPPORTED_LOCALES;<|MERGE_RESOLUTION|>--- conflicted
+++ resolved
@@ -1,13 +1,10 @@
 const i18next = require('i18next');
 
-<<<<<<< HEAD
-const SUPPORTED_LOCALES = ['af', 'en', 'nl'];
-=======
 const SUPPORTED_LOCALES = [
+    'af',
     'en',
     'nl'
 ];
->>>>>>> 7c2b2d0f
 
 /**
  * @param {string} [lng]
