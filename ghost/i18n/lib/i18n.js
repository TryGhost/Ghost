const i18next = require('i18next');

const SUPPORTED_LOCALES = [
    'af', // Afrikaans
    'ar', // Arabic
    'bg', // Bulgarian
    'bn', // Bengali
    'bs', // Bosnian
    'ca', // Catalan
    'cs', // Czech
    'da', // Danish
    'de', // German
    'de-CH', // Swiss German
    'el', // Greek
    'en', // English
    'eo', // Esperanto
    'es', // Spanish
    'et', // Estonian
    'fa', // Persian/Farsi
    'fi', // Finnish
    'fr', // French
    'gd', // Gaelic (Scottish)
    'he', // Hebrew
    'hi', // Hindi
    'hr', // Croatian
    'hu', // Hungarian
    'id', // Indonesian
    'is', // Icelandic
    'it', // Italian
    'ja', // Japanese
    'ko', // Korean
    'kz', // Kazach
    'lt', // Lithuanian
    'lv', // Latvian
    'mk', // Macedonian
    'mn', // Mongolian
    'ms', // Malay
    'nb', // Norwegian Bokmål
    'ne', // Nepali
    'nl', // Dutch
    'nn', // Norwegian Nynorsk
    'pl', // Polish
    'pt', // Portuguese
    'pt-BR', // Portuguese (Brazil)
    'ro', // Romanian
    'ru', // Russian
    'si', // Sinhala
    'sk', // Slovak
    'sl', // Slovenian
    'sq', // Albanian
    'sr', // Serbian
    'sr-Cyrl', // Serbian (Cyrillic)
    'sv', // Swedish
    'th', // Thai
    'tr', // Turkish
    'uk', // Ukrainian
    'ur', // Urdu
    'uz', // Uzbek
    'vi', // Vietnamese
    'zh', // Chinese
    'zh-Hant', // Traditional Chinese
    'sw', // Swahili
    'ta' // Tamil
];

function generateResources(locales, ns) {
    return locales.reduce((acc, locale) => {
        let res;
        // add an extra fallback - this handles the case where we have a partial set of translations for some reason
        // by falling back to the english translations
        try {
            res = require(`../locales/${locale}/${ns}.json`);
        } catch (err) {
            res = require(`../locales/en/${ns}.json`);
        }

        // Note: due some random thing in TypeScript, 'requiring' a JSON file with a space in a key name, only adds it to the default export
        // If changing this behaviour, please also check the comments and signup-form apps in another language (mainly sentences with a space in them)
        acc[locale] = {
            [ns]: {...res, ...(res.default && typeof res.default === 'object' ? res.default : {})}
        };
        return acc;
    }, {});
}

/**
 * @param {string} [lng]
 * @param {'ghost'|'portal'|'test'|'signup-form'|'comments'|'search'|'newsletter'|'theme'} ns

 */
module.exports = (lng = 'en', ns = 'portal') => {
    const i18nextInstance = i18next.createInstance();
    let interpolation = {};
    if (ns === 'newsletter') {
        interpolation = {
            prefix: '{',
            suffix: '}'
        };
    }
<<<<<<< HEAD
    let resources;
    if (ns !== 'theme') {
        resources = SUPPORTED_LOCALES.reduce((acc, locale) => {
            const res = require(`../locales/${locale}/${ns}.json`);

            // Note: due some random thing in TypeScript, 'requiring' a JSON file with a space in a key name, only adds it to the default export
            // If changing this behaviour, please also check the comments and signup-form apps in another language (mainly sentences with a space in them)
            acc[locale] = {
                [ns]: {...res, ...(res.default && typeof res.default === 'object' ? res.default : {})}
            };
            return acc;
        }, {});
    } else {
        resources = {
            en: {
                theme: require(`../locales/en/theme.json`)
            },
            fr: {
                theme: require(`../locales/fr/theme.json`)
            }
        };
    }

=======

    let resources = generateResources(SUPPORTED_LOCALES, ns);
>>>>>>> dc0c4054
    i18nextInstance.init({
        lng,

        // allow keys to be phrases having `:`, `.`
        nsSeparator: false,
        keySeparator: false,

        // if the value is an empty string, return the key
        returnEmptyString: false,

        // do not load a fallback
        fallbackLng: {
            no: ['nb', 'en'],
            default: ['en']
        },

        ns: ns,
        defaultNS: ns,

        // separators
        interpolation,

        resources
    });

    return i18nextInstance;
};

module.exports.SUPPORTED_LOCALES = SUPPORTED_LOCALES;
module.exports.generateResources = generateResources;<|MERGE_RESOLUTION|>--- conflicted
+++ resolved
@@ -97,19 +97,10 @@
             suffix: '}'
         };
     }
-<<<<<<< HEAD
+
     let resources;
     if (ns !== 'theme') {
-        resources = SUPPORTED_LOCALES.reduce((acc, locale) => {
-            const res = require(`../locales/${locale}/${ns}.json`);
-
-            // Note: due some random thing in TypeScript, 'requiring' a JSON file with a space in a key name, only adds it to the default export
-            // If changing this behaviour, please also check the comments and signup-form apps in another language (mainly sentences with a space in them)
-            acc[locale] = {
-                [ns]: {...res, ...(res.default && typeof res.default === 'object' ? res.default : {})}
-            };
-            return acc;
-        }, {});
+        resources = generateResources(SUPPORTED_LOCALES, ns);
     } else {
         resources = {
             en: {
@@ -121,10 +112,6 @@
         };
     }
 
-=======
-
-    let resources = generateResources(SUPPORTED_LOCALES, ns);
->>>>>>> dc0c4054
     i18nextInstance.init({
         lng,
 
