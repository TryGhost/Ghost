const i18next = require('i18next');

<<<<<<< HEAD
const SUPPORTED_LOCALES = ['en', 'nl', 'mn'];
=======
const SUPPORTED_LOCALES = [
    'en',
    'fr',
    'nl'
];
>>>>>>> a65dc2de

/**
 * @param {string} [lng]
 * @param {'ghost'|'portal'|'test'} ns
 */
module.exports = (lng = 'en', ns = 'portal') => {
    const i18nextInstance = i18next.createInstance();
    i18nextInstance.init({
        lng,

        // allow keys to be phrases having `:`, `.`
        nsSeparator: false,
        keySeparator: false,

        // if the value is an empty string, return the key
        returnEmptyString: false,

        // do not load a fallback
        fallbackLng: false,

        ns: ns,
        defaultNS: ns,

        resources: SUPPORTED_LOCALES.reduce((acc, locale) => {
            acc[locale] = {
                [ns]: require(`../locales/${locale}/${ns}.json`)
            };
            return acc;
        }, {})
    });

    return i18nextInstance;
};

module.exports.SUPPORTED_LOCALES = SUPPORTED_LOCALES;<|MERGE_RESOLUTION|>--- conflicted
+++ resolved
@@ -1,14 +1,11 @@
 const i18next = require('i18next');
 
-<<<<<<< HEAD
-const SUPPORTED_LOCALES = ['en', 'nl', 'mn'];
-=======
 const SUPPORTED_LOCALES = [
     'en',
     'fr',
+    'mn',
     'nl'
 ];
->>>>>>> a65dc2de
 
 /**
  * @param {string} [lng]
