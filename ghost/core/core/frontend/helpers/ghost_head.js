--- conflicted
+++ resolved
@@ -344,16 +344,6 @@
             } else {
                 head.push(styleTag);
             }
-<<<<<<< HEAD
-            const isTbTrackingEnabled = labs.isSet('trafficAnalytics');
-            const hasTbConfig = config.get('tinybird') && config.get('tinybird:tracker');
-            if (isTbTrackingEnabled && hasTbConfig) {
-                head.push(getTinybirdTrackerScript(dataRoot));
-                // Set a flag in response locals to indicate tracking script is being served
-                if (dataRoot._locals) {
-                    dataRoot._locals.ghostAnalytics = true;
-                }
-=======
         }
         if (!_.isEmpty(globalCodeinjection)) {
             head.push(globalCodeinjection);
@@ -373,7 +363,6 @@
             // Set a flag in response locals to indicate tracking script is being served
             if (dataRoot._locals) {
                 dataRoot._locals.ghostAnalytics = true;
->>>>>>> 729bd5c4
             }
         }
 
