// Feature flags behaviour in tests:
// By default, all flags listed in GA_FEATURES, BETA_FEATURES, and ALPHA_FEATURES
// are globally enabled during E2E tests. This ensures flagged code paths are tested
// automatically.
// For more details, see the E2E testing documentation:
// https://www.notion.so/ghost/End-to-end-Testing-6a2ef073b1754b18aff42e24a632a007

const _ = require('lodash');
const errors = require('@tryghost/errors');
const logging = require('@tryghost/logging');
const tpl = require('@tryghost/tpl');

const settingsCache = require('./settings-cache');
const config = require('./config');

const messages = {
    errorMessage: 'The \\{\\{{helperName}\\}\\} helper is not available.',
    errorContext: 'The {flagName} flag must be enabled in labs if you wish to use the \\{\\{{helperName}\\}\\} helper.',
    errorHelp: 'See {url}'
};

// flags in this list always return `true`, allows quick global enable prior to full flag removal
const GA_FEATURES = [
    'audienceFeedback',
    'i18n',
    'themeErrorsNotification',
    'announcementBar',
    'customFonts',
    'contentVisibility',
    'ActivityPub',
    'trafficAnalytics',
    'trafficAnalyticsAlpha',
    'trafficAnalyticsTracking',
    'ui60'
];

// These features are considered publicly available and can be enabled/disabled by users
const PUBLIC_BETA_FEATURES = [
<<<<<<< HEAD
    'ActivityPub',
=======
    'superEditors',
>>>>>>> 729bd5c4
    'editorExcerpt',
    'additionalPaymentMethods'
];

// These features are considered private they live in the private tab of the labs settings page
// Which is only visible if the developer experiments flag is enabled
const PRIVATE_FEATURES = [
    'stripeAutomaticTax',
    'webmentions',
<<<<<<< HEAD
    'trafficAnalytics',
=======
>>>>>>> 729bd5c4
    'importMemberTier',
    'urlCache',
    'lexicalIndicators',
    'contentVisibilityAlpha',
    'explore',
    'emailCustomization'
];

module.exports.GA_KEYS = [...GA_FEATURES];
module.exports.WRITABLE_KEYS_ALLOWLIST = [...PUBLIC_BETA_FEATURES, ...PRIVATE_FEATURES];

module.exports.getAll = () => {
    const labs = _.cloneDeep(settingsCache.get('labs')) || {};

    GA_FEATURES.forEach((gaKey) => {
        labs[gaKey] = true;
    });

    const labsConfig = config.get('labs') || {};
    Object.keys(labsConfig).forEach((key) => {
        labs[key] = labsConfig[key];
    });

    labs.members = settingsCache.get('members_signup_access') !== 'none';

    return labs;
};

module.exports.getAllFlags = function () {
    return [...GA_FEATURES, ...PUBLIC_BETA_FEATURES, ...PRIVATE_FEATURES];
};

/**
 * @param {string} flag
 * @returns {boolean}
 */
module.exports.isSet = function isSet(flag) {
    const labsConfig = module.exports.getAll();

    return !!(labsConfig && labsConfig[flag] && labsConfig[flag] === true);
};

/**
 *
 * @param {object} options
 * @param {string} options.flagKey the internal lookup key of the flag e.g. labs.isSet(matchHelper)
 * @param {string} options.flagName the user-facing name of the flag e.g. Match helper
 * @param {string} options.helperName Name of the helper to be enabled/disabled
 * @param {string} [options.errorMessage] Optional replacement error message
 * @param {string} [options.errorContext] Optional replacement context message
 * @param {string} [options.errorHelp] Optional replacement help message
 * @param {string} [options.helpUrl] Url to show in the help message
 * @param {string} [options.async] is the helper async?
 * @param {function} callback
 * @returns {Promise<Handlebars.SafeString>|Handlebars.SafeString}
 */
module.exports.enabledHelper = function enabledHelper(options, callback) {
    const errDetails = {};
    let errString;

    if (module.exports.isSet(options.flagKey) === true) {
        // helper is active, use the callback
        return callback();
    }

    // Else, the helper is not active and we need to handle this as an error
    errDetails.message = tpl(options.errorMessage || messages.errorMessage, {helperName: options.helperName});
    errDetails.context = tpl(options.errorContext || messages.errorContext, {
        helperName: options.helperName,
        flagName: options.flagName
    });
    errDetails.help = tpl(options.errorHelp || messages.errorHelp, {url: options.helpUrl});

    // eslint-disable-next-line no-restricted-syntax
    logging.error(new errors.DisabledFeatureError({
        message: errDetails.message,
        context: errDetails.context,
        help: errDetails.help
    }));

    const {SafeString} = require('express-hbs');
    errString = new SafeString(`<script>console.error("${_.values(errDetails).join(' ')}");</script>`);

    if (options.async) {
        return Promise.resolve(errString);
    }

    return errString;
};

module.exports.enabledMiddleware = flag => function labsEnabledMw(req, res, next) {
    if (module.exports.isSet(flag) === true) {
        return next();
    } else {
        return next(new errors.NotFoundError());
    }
};<|MERGE_RESOLUTION|>--- conflicted
+++ resolved
@@ -36,11 +36,6 @@
 
 // These features are considered publicly available and can be enabled/disabled by users
 const PUBLIC_BETA_FEATURES = [
-<<<<<<< HEAD
-    'ActivityPub',
-=======
-    'superEditors',
->>>>>>> 729bd5c4
     'editorExcerpt',
     'additionalPaymentMethods'
 ];
@@ -50,10 +45,6 @@
 const PRIVATE_FEATURES = [
     'stripeAutomaticTax',
     'webmentions',
-<<<<<<< HEAD
-    'trafficAnalytics',
-=======
->>>>>>> 729bd5c4
     'importMemberTier',
     'urlCache',
     'lexicalIndicators',
