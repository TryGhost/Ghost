--- conflicted
+++ resolved
@@ -53,11 +53,8 @@
     // 'adminXOffers',
     'adminXDemo',
     'membersSpamPrevention',
-<<<<<<< HEAD
-    'ActivityPub'
-=======
+    'ActivityPub',
     'internalLinking'
->>>>>>> af02ca70
 ];
 
 module.exports.GA_KEYS = [...GA_FEATURES];
