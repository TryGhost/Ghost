const _ = require('lodash');
const Promise = require('bluebird');
const errors = require('@tryghost/errors');
const logging = require('@tryghost/logging');
const tpl = require('@tryghost/tpl');

const settingsCache = require('./settings-cache');
const config = require('./config');

const messages = {
    errorMessage: 'The \\{\\{{helperName}\\}\\} helper is not available.',
    errorContext: 'The {flagName} flag must be enabled in labs if you wish to use the \\{\\{{helperName}\\}\\} helper.',
    errorHelp: 'See {url}'
};

// flags in this list always return `true`, allows quick global enable prior to full flag removal
const GA_FEATURES = [
    'audienceFeedback',
    'themeErrorsNotification',
    'emailErrors',
    'outboundLinkTagging',
    'announcementBar'
];

// NOTE: this allowlist is meant to be used to filter out any unexpected
//       input for the "labs" setting value
const BETA_FEATURES = [
    'i18n',
    'activitypub',
    'webmentions'
];

const ALPHA_FEATURES = [
    'urlCache',
    'lexicalEditor',
    'lexicalMultiplayer',
    'websockets',
    'stripeAutomaticTax',
<<<<<<< HEAD
    'emailCustomization',
    'postHistory',
=======
    'makingItRain',
>>>>>>> 2edaf2c4
    'postDiffing',
    'imageEditor',
    'signupCard',
    'collections',
    'adminXSettings',
    'signupForm'
];

module.exports.GA_KEYS = [...GA_FEATURES];
module.exports.WRITABLE_KEYS_ALLOWLIST = [...BETA_FEATURES, ...ALPHA_FEATURES];

module.exports.getAll = () => {
    const labs = _.cloneDeep(settingsCache.get('labs')) || {};

    ALPHA_FEATURES.forEach((alphaKey) => {
        if (labs[alphaKey] && !(config.get('enableDeveloperExperiments') || process.env.NODE_ENV.startsWith('test'))) {
            delete labs[alphaKey];
        }
    });

    GA_FEATURES.forEach((gaKey) => {
        labs[gaKey] = true;
    });

    labs.members = settingsCache.get('members_signup_access') !== 'none';

    return labs;
};

/**
 * @param {string} flag
 * @returns {boolean}
 */
module.exports.isSet = function isSet(flag) {
    const labsConfig = module.exports.getAll();

    return !!(labsConfig && labsConfig[flag] && labsConfig[flag] === true);
};

/**
 *
 * @param {object} options
 * @param {string} options.flagKey the internal lookup key of the flag e.g. labs.isSet(matchHelper)
 * @param {string} options.flagName the user-facing name of the flag e.g. Match helper
 * @param {string} options.helperName Name of the helper to be enabled/disabled
 * @param {string} [options.errorMessage] Optional replacement error message
 * @param {string} [options.errorContext] Optional replacement context message
 * @param {string} [options.errorHelp] Optional replacement help message
 * @param {string} [options.helpUrl] Url to show in the help message
 * @param {string} [options.async] is the helper async?
 * @param {function} callback
 * @returns {Promise<Handlebars.SafeString>|Handlebars.SafeString}
 */
module.exports.enabledHelper = function enabledHelper(options, callback) {
    const errDetails = {};
    let errString;

    if (module.exports.isSet(options.flagKey) === true) {
        // helper is active, use the callback
        return callback();
    }

    // Else, the helper is not active and we need to handle this as an error
    errDetails.message = tpl(options.errorMessage || messages.errorMessage, {helperName: options.helperName});
    errDetails.context = tpl(options.errorContext || messages.errorContext, {
        helperName: options.helperName,
        flagName: options.flagName
    });
    errDetails.help = tpl(options.errorHelp || messages.errorHelp, {url: options.helpUrl});

    // eslint-disable-next-line no-restricted-syntax
    logging.error(new errors.DisabledFeatureError(errDetails));

    const {SafeString} = require('express-hbs');
    errString = new SafeString(`<script>console.error("${_.values(errDetails).join(' ')}");</script>`);

    if (options.async) {
        return Promise.resolve(errString);
    }

    return errString;
};

module.exports.enabledMiddleware = flag => (req, res, next) => {
    if (module.exports.isSet(flag) === true) {
        return next();
    } else {
        return next(new errors.NotFoundError());
    }
};<|MERGE_RESOLUTION|>--- conflicted
+++ resolved
@@ -36,12 +36,7 @@
     'lexicalMultiplayer',
     'websockets',
     'stripeAutomaticTax',
-<<<<<<< HEAD
     'emailCustomization',
-    'postHistory',
-=======
-    'makingItRain',
->>>>>>> 2edaf2c4
     'postDiffing',
     'imageEditor',
     'signupCard',
