const _ = require('lodash');
const errors = require('@tryghost/errors');
const logging = require('@tryghost/logging');
const tpl = require('@tryghost/tpl');

const settingsCache = require('./settings-cache');
const config = require('./config');

const messages = {
    errorMessage: 'The \\{\\{{helperName}\\}\\} helper is not available.',
    errorContext: 'The {flagName} flag must be enabled in labs if you wish to use the \\{\\{{helperName}\\}\\} helper.',
    errorHelp: 'See {url}'
};

// flags in this list always return `true`, allows quick global enable prior to full flag removal
const GA_FEATURES = [
    'audienceFeedback',
    'collections',
    'themeErrorsNotification',
    'outboundLinkTagging',
    'announcementBar',
    'signupForm',
    'recommendations',
    'editorEmojiPicker',
    'listUnsubscribeHeader',
    'filterEmailDisabled'
];

// NOTE: this allowlist is meant to be used to filter out any unexpected
//       input for the "labs" setting value
const BETA_FEATURES = [
    'i18n',
    'activitypub',
    'webmentions'
];

const ALPHA_FEATURES = [
    'urlCache',
    'lexicalMultiplayer',
    'websockets',
    'stripeAutomaticTax',
    'emailCustomization',
    'mailEvents',
    'collectionsCard',
    'tipsAndDonations',
    'importMemberTier',
    'lexicalIndicators',
    'editorEmojiPicker',
<<<<<<< HEAD
    'adminXOffers',
    'filterEmailDisabled',
    'adminXDemo'
=======
    'adminXOffers'
>>>>>>> 489ef84c
];

module.exports.GA_KEYS = [...GA_FEATURES];
module.exports.WRITABLE_KEYS_ALLOWLIST = [...BETA_FEATURES, ...ALPHA_FEATURES];

module.exports.getAll = () => {
    const labs = _.cloneDeep(settingsCache.get('labs')) || {};

    ALPHA_FEATURES.forEach((alphaKey) => {
        if (labs[alphaKey] && !(config.get('enableDeveloperExperiments') || process.env.NODE_ENV.startsWith('test'))) {
            delete labs[alphaKey];
        }
    });

    GA_FEATURES.forEach((gaKey) => {
        labs[gaKey] = true;
    });

    const labsConfig = config.get('labs') || {};
    Object.keys(labsConfig).forEach((key) => {
        labs[key] = labsConfig[key];
    });

    labs.members = settingsCache.get('members_signup_access') !== 'none';

    return labs;
};

/**
 * @param {string} flag
 * @returns {boolean}
 */
module.exports.isSet = function isSet(flag) {
    const labsConfig = module.exports.getAll();

    return !!(labsConfig && labsConfig[flag] && labsConfig[flag] === true);
};

/**
 *
 * @param {object} options
 * @param {string} options.flagKey the internal lookup key of the flag e.g. labs.isSet(matchHelper)
 * @param {string} options.flagName the user-facing name of the flag e.g. Match helper
 * @param {string} options.helperName Name of the helper to be enabled/disabled
 * @param {string} [options.errorMessage] Optional replacement error message
 * @param {string} [options.errorContext] Optional replacement context message
 * @param {string} [options.errorHelp] Optional replacement help message
 * @param {string} [options.helpUrl] Url to show in the help message
 * @param {string} [options.async] is the helper async?
 * @param {function} callback
 * @returns {Promise<Handlebars.SafeString>|Handlebars.SafeString}
 */
module.exports.enabledHelper = function enabledHelper(options, callback) {
    const errDetails = {};
    let errString;

    if (module.exports.isSet(options.flagKey) === true) {
        // helper is active, use the callback
        return callback();
    }

    // Else, the helper is not active and we need to handle this as an error
    errDetails.message = tpl(options.errorMessage || messages.errorMessage, {helperName: options.helperName});
    errDetails.context = tpl(options.errorContext || messages.errorContext, {
        helperName: options.helperName,
        flagName: options.flagName
    });
    errDetails.help = tpl(options.errorHelp || messages.errorHelp, {url: options.helpUrl});

    // eslint-disable-next-line no-restricted-syntax
    logging.error(new errors.DisabledFeatureError({
        message: errDetails.message,
        context: errDetails.context,
        help: errDetails.help
    }));

    const {SafeString} = require('express-hbs');
    errString = new SafeString(`<script>console.error("${_.values(errDetails).join(' ')}");</script>`);

    if (options.async) {
        return Promise.resolve(errString);
    }

    return errString;
};

module.exports.enabledMiddleware = flag => (req, res, next) => {
    if (module.exports.isSet(flag) === true) {
        return next();
    } else {
        return next(new errors.NotFoundError());
    }
};<|MERGE_RESOLUTION|>--- conflicted
+++ resolved
@@ -46,13 +46,9 @@
     'importMemberTier',
     'lexicalIndicators',
     'editorEmojiPicker',
-<<<<<<< HEAD
     'adminXOffers',
     'filterEmailDisabled',
     'adminXDemo'
-=======
-    'adminXOffers'
->>>>>>> 489ef84c
 ];
 
 module.exports.GA_KEYS = [...GA_FEATURES];
