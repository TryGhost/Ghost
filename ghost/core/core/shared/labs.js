const _ = require('lodash');
const Promise = require('bluebird');
const errors = require('@tryghost/errors');
const logging = require('@tryghost/logging');
const tpl = require('@tryghost/tpl');

const settingsCache = require('./settings-cache');
const config = require('./config');

const messages = {
    errorMessage: 'The \\{\\{{helperName}\\}\\} helper is not available.',
    errorContext: 'The {flagName} flag must be enabled in labs if you wish to use the \\{\\{{helperName}\\}\\} helper.',
    errorHelp: 'See {url}'
};

// flags in this list always return `true`, allows quick global enable prior to full flag removal
const GA_FEATURES = [
    'audienceFeedback',
    'themeErrorsNotification',
    'outboundLinkTagging',
    'announcementBar'
];

// NOTE: this allowlist is meant to be used to filter out any unexpected
//       input for the "labs" setting value
const BETA_FEATURES = [
    'i18n',
    'activitypub',
    'webmentions'
];

const ALPHA_FEATURES = [
    'urlCache',
    'lexicalEditor',
    'lexicalMultiplayer',
    'websockets',
    'stripeAutomaticTax',
<<<<<<< HEAD
    'makingItRain',
=======
    'emailCustomization',
    'postDiffing',
>>>>>>> 2a739cf2
    'imageEditor',
    'signupCard',
    'collections',
    'adminXSettings',
    'signupForm'
];

module.exports.GA_KEYS = [...GA_FEATURES];
module.exports.WRITABLE_KEYS_ALLOWLIST = [...BETA_FEATURES, ...ALPHA_FEATURES];

module.exports.getAll = () => {
    const labs = _.cloneDeep(settingsCache.get('labs')) || {};

    ALPHA_FEATURES.forEach((alphaKey) => {
        if (labs[alphaKey] && !(config.get('enableDeveloperExperiments') || process.env.NODE_ENV.startsWith('test'))) {
            delete labs[alphaKey];
        }
    });

    GA_FEATURES.forEach((gaKey) => {
        labs[gaKey] = true;
    });

    labs.members = settingsCache.get('members_signup_access') !== 'none';

    return labs;
};

/**
 * @param {string} flag
 * @returns {boolean}
 */
module.exports.isSet = function isSet(flag) {
    const labsConfig = module.exports.getAll();

    return !!(labsConfig && labsConfig[flag] && labsConfig[flag] === true);
};

/**
 *
 * @param {object} options
 * @param {string} options.flagKey the internal lookup key of the flag e.g. labs.isSet(matchHelper)
 * @param {string} options.flagName the user-facing name of the flag e.g. Match helper
 * @param {string} options.helperName Name of the helper to be enabled/disabled
 * @param {string} [options.errorMessage] Optional replacement error message
 * @param {string} [options.errorContext] Optional replacement context message
 * @param {string} [options.errorHelp] Optional replacement help message
 * @param {string} [options.helpUrl] Url to show in the help message
 * @param {string} [options.async] is the helper async?
 * @param {function} callback
 * @returns {Promise<Handlebars.SafeString>|Handlebars.SafeString}
 */
module.exports.enabledHelper = function enabledHelper(options, callback) {
    const errDetails = {};
    let errString;

    if (module.exports.isSet(options.flagKey) === true) {
        // helper is active, use the callback
        return callback();
    }

    // Else, the helper is not active and we need to handle this as an error
    errDetails.message = tpl(options.errorMessage || messages.errorMessage, {helperName: options.helperName});
    errDetails.context = tpl(options.errorContext || messages.errorContext, {
        helperName: options.helperName,
        flagName: options.flagName
    });
    errDetails.help = tpl(options.errorHelp || messages.errorHelp, {url: options.helpUrl});

    // eslint-disable-next-line no-restricted-syntax
    logging.error(new errors.DisabledFeatureError(errDetails));

    const {SafeString} = require('express-hbs');
    errString = new SafeString(`<script>console.error("${_.values(errDetails).join(' ')}");</script>`);

    if (options.async) {
        return Promise.resolve(errString);
    }

    return errString;
};

module.exports.enabledMiddleware = flag => (req, res, next) => {
    if (module.exports.isSet(flag) === true) {
        return next();
    } else {
        return next(new errors.NotFoundError());
    }
};<|MERGE_RESOLUTION|>--- conflicted
+++ resolved
@@ -35,12 +35,7 @@
     'lexicalMultiplayer',
     'websockets',
     'stripeAutomaticTax',
-<<<<<<< HEAD
-    'makingItRain',
-=======
     'emailCustomization',
-    'postDiffing',
->>>>>>> 2a739cf2
     'imageEditor',
     'signupCard',
     'collections',
