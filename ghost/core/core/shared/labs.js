--- conflicted
+++ resolved
@@ -27,10 +27,6 @@
     'announcementBar',
     'customFonts',
     'contentVisibility',
-<<<<<<< HEAD
-    'ActivityPub',
-=======
->>>>>>> 93965ca9
     'trafficAnalytics',
     'ui60',
     'explore'
