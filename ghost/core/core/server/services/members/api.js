--- conflicted
+++ resolved
@@ -21,6 +21,7 @@
 const CaptchaService = require('@tryghost/captcha-service');
 const {t} = require('../i18n');
 const sentry = require('../../../shared/sentry');
+const sharedConfig = require('../../../shared/config');
 
 const MAGIC_LINK_TOKEN_VALIDITY = 24 * 60 * 60 * 1000;
 const MAGIC_LINK_TOKEN_VALIDITY_AFTER_USAGE = 10 * 60 * 1000;
@@ -239,17 +240,12 @@
         emailSuppressionList,
         settingsCache,
         sentry,
-<<<<<<< HEAD
-        settingsHelpers
-=======
         settingsHelpers,
         captchaService: new CaptchaService({
             enabled: labsService.isSet('captcha') && sharedConfig.get('captcha:enabled'),
             scoreThreshold: sharedConfig.get('captcha:scoreThreshold'),
             secretKey: sharedConfig.get('captcha:secretKey')
-        }),
-        config: sharedConfig
->>>>>>> 2f63fa23
+        })
     });
 
     return membersApiInstance;
