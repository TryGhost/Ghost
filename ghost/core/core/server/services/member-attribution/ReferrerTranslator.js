--- conflicted
+++ resolved
@@ -50,13 +50,9 @@
             };
         }
 
-<<<<<<< HEAD
-        // Look for UTM parameters first (most recent entry with UTM data)
-=======
         // Look for UTM parameters (earliest entry with UTM data)
         // Note: history is ordered newest-to-oldest, so we want the LAST match
         // This captures the original campaign source rather than subsequent navigations
->>>>>>> 16a1d669
         let utmData = {
             utmSource: null,
             utmMedium: null,
@@ -65,10 +61,7 @@
             utmContent: null
         };
 
-<<<<<<< HEAD
-=======
         // In finding the 'campaign' that got the user here, we want the earliest entry with UTM data
->>>>>>> 16a1d669
         for (const item of history) {
             if (item.utmSource || item.utmMedium || item.utmCampaign || item.utmTerm || item.utmContent) {
                 utmData = {
@@ -78,17 +71,10 @@
                     utmTerm: item.utmTerm || null,
                     utmContent: item.utmContent || null
                 };
-<<<<<<< HEAD
-                break;
-            }
-        }
-
-=======
             }
         }
 
         // In finding the 'content' that got the user to sign up, we want the latest entry with referrer data
->>>>>>> 16a1d669
         for (const item of history) {
             let refUrl = this.getUrlFromStr(item.referrerUrl);
             if (refUrl?.hostname === 'checkout.stripe.com') {
