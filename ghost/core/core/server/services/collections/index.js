const {
    CollectionsService,
    CollectionsRepositoryInMemory
} = require('@tryghost/collections');

class CollectionsServiceWrapper {
    /** @type {CollectionsService} */
    api;

    constructor() {
        const models = require('../../models');
        const events = require('../../lib/common/events');
        const collectionsRepositoryInMemory = new CollectionsRepositoryInMemory();

        const collectionsService = new CollectionsService({
            collectionsRepository: collectionsRepositoryInMemory,
            postsRepository: {
                getAll: async ({filter}) => {
                    return models.Post.findAll({
                        // @NOTE: enforce "post" type to avoid ever fetching pages
                        filter: `(${filter})+type:post`
                    });
                }
            }
        });

        // @NOTE: these should be reworked to use the "Event" classes
        //        instead of Bookshelf model events
        const updateEvents = require('./update-events');

        // @NOTE: naive update implementation to keep things simple for the first version
        for (const event of updateEvents) {
            events.on(event, () => {
                collectionsService.updateAutomaticCollections();
            });
        }

        this.api = collectionsService;
    }

    async init() {
        const featuredCollections = await this.api.getAll({filter: 'slug:featured'});

        if (!featuredCollections.data.length) {
<<<<<<< HEAD
            this.api.createCollection({
                title: 'Featured Posts',
                slug: 'featured',
                description: 'Collection of featured posts',
                type: 'automatic',
                filter: 'featured:true'
=======
            require('./built-in-collections').forEach((collection) => {
                this.api.add(collection);
>>>>>>> 20eaff9e
            });
        }
    }
}

module.exports = new CollectionsServiceWrapper();<|MERGE_RESOLUTION|>--- conflicted
+++ resolved
@@ -42,17 +42,8 @@
         const featuredCollections = await this.api.getAll({filter: 'slug:featured'});
 
         if (!featuredCollections.data.length) {
-<<<<<<< HEAD
-            this.api.createCollection({
-                title: 'Featured Posts',
-                slug: 'featured',
-                description: 'Collection of featured posts',
-                type: 'automatic',
-                filter: 'featured:true'
-=======
             require('./built-in-collections').forEach((collection) => {
-                this.api.add(collection);
->>>>>>> 20eaff9e
+                this.api.createCollection(collection);
             });
         }
     }
