--- conflicted
+++ resolved
@@ -17,12 +17,8 @@
         enableDeveloperExperiments: config.get('enableDeveloperExperiments') || false,
         stripeDirect: config.get('stripeDirect'),
         mailgunIsConfigured: !!(config.get('bulkEmail') && config.get('bulkEmail').mailgun),
-<<<<<<< HEAD
+        postmarkIsConfigured: !!(config.get('bulkEmail') && config.get('bulkEmail').postmark),
         emailAnalytics: config.get('emailAnalytics:enabled'),
-=======
-        postmarkIsConfigured: !!(config.get('bulkEmail') && config.get('bulkEmail').postmark),
-        emailAnalytics: config.get('emailAnalytics'),
->>>>>>> a07efa7f
         hostSettings: config.get('hostSettings'),
         tenor: config.get('tenor'),
         pintura: config.get('pintura'),
