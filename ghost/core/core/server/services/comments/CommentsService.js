--- conflicted
+++ resolved
@@ -402,7 +402,7 @@
         return model;
     }
 
-<<<<<<< HEAD
+
     /**
      * @param {string} post - The ID of the Post to comment on
      * @param {string} member - The member object. May contain id, uuid, email, etc for matching.
@@ -515,7 +515,7 @@
 
         // Instead of returning the model, fetch it again, so we have all the relations properly fetched
         return await this.models.Comment.findOne({id: model.id}, {...options, require: true});
-=======
+
     async getMemberIdByUUID(uuid, options) {
         const member = await this.models.Member.findOne({uuid}, options);
 
@@ -526,7 +526,7 @@
         }
 
         return member.id;
->>>>>>> f534b645
+
     }
 }
 
