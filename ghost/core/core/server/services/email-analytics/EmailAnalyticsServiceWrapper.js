const logging = require('@tryghost/logging');

class EmailAnalyticsServiceWrapper {
    init() {
        if (this.service) {
            return;
        }

        const EmailAnalyticsService = require('./EmailAnalyticsService');
        const {EmailEventStorage, EmailEventProcessor} = require('@tryghost/email-service');
<<<<<<< HEAD
        const MailgunProvider = require('@tryghost/email-analytics-provider-mailgun');
        const PostmarkProvider = require('@tryghost/email-analytics-provider-postmark');
=======
        const MailgunProvider = require('./EmailAnalyticsProviderMailgun');
>>>>>>> 5a33b3b3
        const {EmailRecipientFailure, EmailSpamComplaintEvent, Email} = require('../../models');
        const StartEmailAnalyticsJobEvent = require('./events/StartEmailAnalyticsJobEvent');
        const domainEvents = require('@tryghost/domain-events');
        const config = require('../../../shared/config');
        const settings = require('../../../shared/settings-cache');
        const db = require('../../data/db');
        const queries = require('./lib/queries');
        const membersService = require('../members');
        const membersRepository = membersService.api.members;
        const emailSuppressionList = require('../email-suppression-list');
        const prometheusClient = require('../../../shared/prometheus-client');

        this.eventStorage = new EmailEventStorage({
            db,
            membersRepository,
            models: {
                Email,
                EmailRecipientFailure,
                EmailSpamComplaintEvent
            },
            emailSuppressionList,
            prometheusClient
        });

        // Since this is running in a worker thread, we cant dispatch directly
        // So we post the events as a message to the job manager
        const eventProcessor = new EmailEventProcessor({
            domainEvents,
            db,
            eventStorage: this.eventStorage,
            prometheusClient
        });

        this.service = new EmailAnalyticsService({
            config,
            settings,
            eventProcessor,
            providers: [
                new MailgunProvider({config, settings}),
                new PostmarkProvider({config, settings})
            ],
            queries,
            domainEvents,
            prometheusClient
        });

        // We currently cannot trigger a non-offloaded job from the job manager
        // So the email analytics jobs simply emits an event.
        domainEvents.subscribe(StartEmailAnalyticsJobEvent, async () => {
            await this.startFetch();
        });
    }

    async fetchLatestOpenedEvents({maxEvents} = {maxEvents: Infinity}) {
        logging.info('[EmailAnalytics] Fetch latest opened events started');

        const fetchStartDate = new Date();
        const totalEvents = await this.service.fetchLatestOpenedEvents({maxEvents});
        const fetchEndDate = new Date();

        logging.info(`[EmailAnalytics] Fetched ${totalEvents} events and aggregated stats in ${fetchEndDate.getTime() - fetchStartDate.getTime()}ms (latest opens)`);
        return totalEvents;
    }

    async fetchLatestNonOpenedEvents({maxEvents} = {maxEvents: Infinity}) {
        logging.info('[EmailAnalytics] Fetch latest non-opened events started');

        const fetchStartDate = new Date();
        const totalEvents = await this.service.fetchLatestNonOpenedEvents({maxEvents});
        const fetchEndDate = new Date();

        logging.info(`[EmailAnalytics] Fetched ${totalEvents} events and aggregated stats in ${fetchEndDate.getTime() - fetchStartDate.getTime()}ms (latest)`);
        return totalEvents;
    }

    async fetchMissing({maxEvents} = {maxEvents: Infinity}) {
        logging.info('[EmailAnalytics] Fetch missing events started');

        const fetchStartDate = new Date();
        const totalEvents = await this.service.fetchMissing({maxEvents});
        const fetchEndDate = new Date();

        logging.info(`[EmailAnalytics] Fetched ${totalEvents} events and aggregated stats in ${fetchEndDate.getTime() - fetchStartDate.getTime()}ms (missing)`);
        return totalEvents;
    }

    async fetchScheduled({maxEvents}) {
        if (maxEvents < 300) {
            return 0;
        }
        logging.info('[EmailAnalytics] Fetch scheduled events started');

        const fetchStartDate = new Date();
        const totalEvents = await this.service.fetchScheduled({maxEvents});
        const fetchEndDate = new Date();

        logging.info(`[EmailAnalytics] Fetched ${totalEvents} events and aggregated stats in ${fetchEndDate.getTime() - fetchStartDate.getTime()}ms (scheduled)`);
        return totalEvents;
    }

    async startFetch() {
        if (this.fetching) {
            logging.info('Email analytics fetch already running, skipping');
            return;
        }
        this.fetching = true;

        // NOTE: Data shows we can process ~2500 events per minute on Pro for a large-ish db (150k members).
        //       This can vary locally, but we should be conservative with the number of events we fetch.
        try {
            // Prioritize opens since they are the most important (only data directly displayed to users)
            const c1 = await this.fetchLatestOpenedEvents({maxEvents: 10000});
            if (c1 >= 10000) {
                this._restartFetch('high opened event count');
                return;
            }

            // Set limits on how much we fetch without checkings for opened events. During surge events (following newsletter send)
            //  we want to make sure we don't spend too much time collecting delivery data.
            const c2 = await this.fetchLatestNonOpenedEvents({maxEvents: 10000 - c1});
            const c3 = await this.fetchMissing({maxEvents: 10000 - c1 - c2});

            // Always restart immediately instead of waiting for the next scheduled job if we're fetching a lot of events
            if ((c1 + c2 + c3) > 10000) {
                this._restartFetch('high event count');
                return;
            }

            // Only backfill if we're not currently fetching a lot of events
            const c4 = await this.fetchScheduled({maxEvents: 10000});
            if (c4 > 0) {
                this._restartFetch('scheduled backfill');
                return;
            }

            this.fetching = false;
        } catch (e) {
            logging.error(e, 'Error while fetching email analytics');

            // Log again only the error, otherwise we lose the stack trace
            logging.error(e);
        }
        this.fetching = false;
    }

    _restartFetch(reason) {
        this.fetching = false;
        logging.info(`[EmailAnalytics] Restarting fetch due to ${reason}`);
        this.startFetch();
    }
}

module.exports = EmailAnalyticsServiceWrapper;<|MERGE_RESOLUTION|>--- conflicted
+++ resolved
@@ -8,12 +8,8 @@
 
         const EmailAnalyticsService = require('./EmailAnalyticsService');
         const {EmailEventStorage, EmailEventProcessor} = require('@tryghost/email-service');
-<<<<<<< HEAD
-        const MailgunProvider = require('@tryghost/email-analytics-provider-mailgun');
+        const MailgunProvider = require('./EmailAnalyticsProviderMailgun');
         const PostmarkProvider = require('@tryghost/email-analytics-provider-postmark');
-=======
-        const MailgunProvider = require('./EmailAnalyticsProviderMailgun');
->>>>>>> 5a33b3b3
         const {EmailRecipientFailure, EmailSpamComplaintEvent, Email} = require('../../models');
         const StartEmailAnalyticsJobEvent = require('./events/StartEmailAnalyticsJobEvent');
         const domainEvents = require('@tryghost/domain-events');
