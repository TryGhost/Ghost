--- conflicted
+++ resolved
@@ -31,18 +31,14 @@
             return;
         }
 
-<<<<<<< HEAD
-        const {EmailService, EmailController, EmailRenderer, SendingService, BatchSendingService, EmailSegmenter, BulkEmailProvider} = require('@tryghost/email-service');
-=======
         const EmailService = require('./EmailService');
         const EmailController = require('./EmailController');
         const EmailRenderer = require('./EmailRenderer');
         const SendingService = require('./SendingService');
         const BatchSendingService = require('./BatchSendingService');
         const EmailSegmenter = require('./EmailSegmenter');
-        const MailgunEmailProvider = require('./MailgunEmailProvider');
+        const BulkEmailProvider = require('./BulkEmailProvider');
 
->>>>>>> 6bda1fa7
         const {Post, Newsletter, Email, EmailBatch, EmailRecipient, Member} = require('../../models');
         const configService = require('../../../shared/config');
         const settingsCache = require('../../../shared/settings-cache');
