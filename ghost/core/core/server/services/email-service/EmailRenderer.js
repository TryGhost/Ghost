/* eslint-disable no-unused-vars */
/* eslint-disable no-shadow */

const logging = require('@tryghost/logging');
const fs = require('fs').promises;
const path = require('path');
const {isUnsplashImage} = require('@tryghost/kg-default-cards/lib/utils');
const {textColorForBackgroundColor, darkenToContrastThreshold} = require('@tryghost/color-utils');
const {DateTime} = require('luxon');
const htmlToPlaintext = require('@tryghost/html-to-plaintext');
const EmailAddressParser = require('../email-address/EmailAddressParser');
const {registerHelpers} = require('./helpers/register-helpers');
const crypto = require('crypto');

const DEFAULT_LOCALE = 'en-gb';
const DEFAULT_ACCENT_COLOR = '#15212A';
const VALID_HEX_REGEX = /#([0-9a-f]{3}){1,2}$/i;

// Wrapper function so that i18next-parser can find these strings
const t = (x) => {
    return x;
};

const messages = {
    subscriptionStatus: {
        free: '',
        expired: t('Your subscription has expired.'),
        canceled: t('Your subscription has been canceled and will expire on {date}. You can resume your subscription via your account settings.'),
        active: t('Your subscription will renew on {date}.'),
        trial: t('Your free trial ends on {date}, at which time you will be charged the regular price. You can always cancel before then.'),
        complimentaryExpires: t('Your subscription will expire on {date}.'),
        complimentaryInfinite: ''
    }
};

function escapeHtml(unsafe) {
    return unsafe
        .replace(/&/g, '&amp;')
        .replace(/</g, '&lt;')
        .replace(/>/g, '&gt;')
        .replace(/"/g, '&quot;')
        .replace(/'/g, '&#039;');
}

function isValidLocale(locale) {
    try {
        // Attempt to create a DateTimeFormat with the locale
        new Intl.DateTimeFormat(locale);
        return true; // No error means it's a valid locale
    } catch (e) {
        return false; // RangeError means invalid locale
    }
}

function formatDateLong(date, timezone, locale = DEFAULT_LOCALE) {
    return DateTime.fromJSDate(date).setZone(timezone).setLocale(locale).toLocaleString({
        year: 'numeric',
        month: 'long',
        day: 'numeric'
    });
}

function escapeRegExp(string) {
    return string.replace(/[.*+?^${}()|[\]\\]/g, '\\$&');
}

// This aids with lazyloading the cheerio dependency
function cheerioLoad(html) {
    const cheerio = require('cheerio');
    return cheerio.load(html);
}

/**
 * @typedef {string|null} Segment
 * @typedef {object} Post
 * @typedef {object} Newsletter
 */

/**
 * @typedef {object} MemberLike
 * @prop {string} id
 * @prop {string} uuid
 * @prop {string} email
 * @prop {string} name
 * @prop {'free'|'paid'|'comped'} status
 * @prop {Date|null} createdAt This can be null if the member has been deleted for older email recipient rows
 * @prop {MemberLikeSubscription[]} subscriptions Required to get trial end / next renewal date / expire at date for paid member
 * @prop {MemberLikeTier[]} tiers Required to get the expiry date in case of a comped member
 *
 * @typedef {object} MemberLikeSubscription
 * @prop {string} status
 * @prop {boolean} cancel_at_period_end
 * @prop {Date|null} trial_end_at
 * @prop {Date} current_period_end
 *
 * @typedef {object} MemberLikeTier
 * @prop {string} product_id
 * @prop {Date|null} expiry_at
 */

/**
 * @typedef {object} ReplacementDefinition
 * @prop {string} id
 * @prop {RegExp} token
 * @prop {(member: MemberLike) => string} getValue
 */

/**
 * @typedef {object} EmailRenderOptions
 * @prop {boolean} clickTrackingEnabled
 */

/**
 * @typedef {object} EmailBody
 * @prop {string} html
 * @prop {string} plaintext
 * @prop {ReplacementDefinition[]} replacements
 */

class EmailRenderer {
    #settingsCache;
    #settingsHelpers;

    #renderers;

    #imageSize;
    #urlUtils;
    #getPostUrl;
    #storageUtils;

    #handlebars;
    #renderTemplate;
    #linkReplacer;
    #linkTracking;
    #memberAttributionService;
    #outboundLinkTagger;
    #audienceFeedbackService;
    #emailAddressService;
    #labs;
    #models;
    #t;

    /**
     * @param {object} dependencies
     * @param {object} dependencies.settingsCache
     * @param {{getNoReplyAddress(): string, getMembersSupportAddress(): string, getMembersValidationKey(): string, createUnsubscribeUrl(uuid: string, options: object): string}} dependencies.settingsHelpers
     * @param {object} dependencies.renderers
     * @param {{render(object, options): string}} dependencies.renderers.lexical
     * @param {{render(object, options): string}} dependencies.renderers.mobiledoc
     * @param {{getImageSizeFromUrl(url: string): Promise<{width: number, height: number}>}} dependencies.imageSize
     * @param {{urlFor(type: string, optionsOrAbsolute, absolute): string, isSiteUrl(url, context): boolean}} dependencies.urlUtils
     * @param {{isLocalImage(url: string): boolean}} dependencies.storageUtils
     * @param {(post: Post) => string} dependencies.getPostUrl
     * @param {object} dependencies.linkReplacer
     * @param {object} dependencies.linkTracking
     * @param {object} dependencies.memberAttributionService
     * @param {object} dependencies.audienceFeedbackService
     * @param {object} dependencies.emailAddressService
     * @param {object} dependencies.outboundLinkTagger
     * @param {object} dependencies.labs
     * @param {{Post: object}} dependencies.models
     * @param {Function} dependencies.t
     */
    constructor({
        settingsCache,
        settingsHelpers,
        renderers,
        imageSize,
        urlUtils,
        storageUtils,
        getPostUrl,
        linkReplacer,
        linkTracking,
        memberAttributionService,
        audienceFeedbackService,
        emailAddressService,
        outboundLinkTagger,
        labs,
        models,
        t
    }) {
        this.#settingsCache = settingsCache;
        this.#settingsHelpers = settingsHelpers;
        this.#renderers = renderers;
        this.#imageSize = imageSize;
        this.#urlUtils = urlUtils;
        this.#storageUtils = storageUtils;
        this.#getPostUrl = getPostUrl;
        this.#linkReplacer = linkReplacer;
        this.#linkTracking = linkTracking;
        this.#memberAttributionService = memberAttributionService;
        this.#audienceFeedbackService = audienceFeedbackService;
        this.#emailAddressService = emailAddressService;
        this.#outboundLinkTagger = outboundLinkTagger;
        this.#labs = labs;
        this.#models = models;
        this.#t = t;
    }

    getSubject(post, isTestEmail = false) {
        const subject = post.related('posts_meta')?.get('email_subject') || post.get('title');
        return isTestEmail ? `[TEST] ${subject}` : subject;
    }

    #getRawFromAddress(post, newsletter) {
        let senderName = this.#settingsCache.get('title') ? this.#settingsCache.get('title').replace(/"/g, '\\"') : '';
        if (newsletter.get('sender_name')) {
            senderName = newsletter.get('sender_name');
        }

        let fromAddress = this.#settingsHelpers.getNoReplyAddress();
        if (newsletter.get('sender_email')) {
            fromAddress = newsletter.get('sender_email');
        }

        // For local development, rewrite the fromAddress to a proper domain
        if (process.env.NODE_ENV !== 'production') {
            if (/@localhost$/.test(fromAddress) || /@ghost.local$/.test(fromAddress)) {
                const localAddress = 'localhost@example.com';
                logging.warn(`Rewriting bulk email from address ${fromAddress} to ${localAddress}`);
                fromAddress = localAddress;
            }
        }
        return {
            address: fromAddress,
            name: senderName || undefined
        };
    }

    // Locale is user-input, so we need to ensure it's valid
    #getValidLocale() {
        let locale = this.#settingsCache.get('locale') || DEFAULT_LOCALE;

        if (!this.#labs.isSet('i18n')) {
            locale = DEFAULT_LOCALE;
        }

        // Remove any trailing whitespace
        locale = locale.trim();

        // If the locale is just "en", or is not valid, revert to default
        if (locale === 'en' || !isValidLocale(locale)) {
            locale = DEFAULT_LOCALE;
        }

        return locale;
    }

    getFromAddress(post, newsletter) {
        // Clean from address to ensure DMARC alignment
        const addresses = this.#emailAddressService.getAddress({
            from: this.#getRawFromAddress(post, newsletter)
        });

        return EmailAddressParser.stringify(addresses.from);
    }

    /**
     * @param {Post} post
     * @param {Newsletter} newsletter
     * @returns {string|null}
     */
    getReplyToAddress(post, newsletter) {
        const replyToAddress = newsletter.get('sender_reply_to');

        if (replyToAddress === 'support') {
            return this.#settingsHelpers.getMembersSupportAddress();
        }

        if (replyToAddress === 'newsletter' && !this.#emailAddressService.managedEmailEnabled) {
            return this.getFromAddress(post, newsletter);
        }

        const addresses = this.#emailAddressService.getAddress({
            from: this.#getRawFromAddress(post, newsletter),
            replyTo: replyToAddress === 'newsletter' ? undefined : {address: replyToAddress}
        });

        if (addresses.replyTo) {
            return EmailAddressParser.stringify(addresses.replyTo);
        }
        return null;
    }

    /**
		Returns all the segments that we need to render the email for because they have different content.
        WARNING: The sum of all the returned segments should always include all the members. Those members are later limited if needed based on the recipient filter of the email.
        @param {Post} post
        @returns {Promise<Segment[]>}
	*/
    async getSegments(post) {
        const allowedSegments = ['status:free', 'status:-free'];
        const html = await this.renderPostBaseHtml(post);

        /**
         * Always add free and paid segments if email has paywall card
         */
        if (html.indexOf('<!--members-only-->') !== -1) {
            // We have different content between free and paid members
            return allowedSegments;
        }

        const $ = cheerioLoad(html);

        let allSegments = $('[data-gh-segment]')
            .get()
            .map(el => el.attribs['data-gh-segment']);

        const segments = [...new Set(allSegments)].filter(segment => allowedSegments.includes(segment));
        if (segments.length === 0) {
            // No difference in email content between free and paid
            return [null];
        }

        // We have different content between free and paid members
        return allowedSegments;
    }

    async renderPostBaseHtml(post, newsletter) {
        const postUrl = this.#getPostUrl(post);

        const renderOptions = {
            target: 'email',
            postUrl
        };

        const labs = this.getLabs();

        if (labs?.isSet('emailCustomization') || labs?.isSet('emailCustomizationAlpha')) {
            renderOptions.design = {};
        }

        const accentColor = this.#getAccentColor();

        const betaDesignOptions = {
            accentColor,
            buttonCorners: newsletter?.get('button_corners'),
            buttonStyle: newsletter?.get('button_style'),
            titleFontWeight: newsletter?.get('title_font_weight'),
            linkStyle: newsletter?.get('link_style'),
            imageCorners: newsletter?.get('image_corners'),
            postTitleColor: newsletter?.get('post_title_color'),
            sectionTitleColor: newsletter?.get('section_title_color'),
            linkColor: newsletter?.get('link_color'),
            // TODO:
            // if the other options above have default or calculated values we
            // should follow the same pattern as the options below to avoid
            //duplicating magic values or logic in renderers
            dividerColor: this.#getDividerColor(newsletter),
            buttonColor: this.#getButtonColor(newsletter, accentColor),
            buttonTextColor: this.#getButtonTextColor(newsletter, accentColor),
            headerBackgroundColor: this.#getHeaderBackgroundColor(newsletter, accentColor)
        };

        if (labs?.isSet('emailCustomization')) {
            renderOptions.design = {
                ...renderOptions.design,
                ...betaDesignOptions
            };
        }

        if (labs?.isSet('emailCustomizationAlpha')) {
            renderOptions.design = {
                ...renderOptions.design,
                ...betaDesignOptions,
<<<<<<< HEAD
                backgroundColor: newsletter?.get('background_color'),
                backgroundIsDark: this.#checkIfBackgroundIsDark(newsletter),
                headerBackgroundColor: this.#getHeaderBackgroundColor(newsletter, accentColor)
=======
                backgroundColor: newsletter?.get('background_color')
>>>>>>> cc463295
            };
        }

        let html;
        if (post.get('lexical')) {
            // only lexical's renderer is async
            html = await this.#renderers.lexical.render(
                post.get('lexical'),
                renderOptions
            );
        } else {
            html = this.#renderers.mobiledoc.render(
                JSON.parse(post.get('mobiledoc')), {target: 'email', postUrl}
            );
        }
        return html;
    }

    /**
     *
     * @param {Post} post
     * @param {Newsletter} newsletter
     * @param {Segment} segment
     * @param {EmailRenderOptions} options
     * @returns {Promise<EmailBody>}
     */
    async renderBody(post, newsletter, segment, options) {
        let html = await this.renderPostBaseHtml(post, newsletter);

        // We don't allow the usage of the %%{uuid}%% replacement in the email body (only in links and special cases)
        // So we need to filter them before we introduce the real %%{uuid}%%
        html = html.replace(/%%{uuid}%%/g, '{uuid}');

        // Paywall and members only content handling
        const isPaidPost = post.get('visibility') === 'paid' || post.get('visibility') === 'tiers';
        const membersOnlyIndex = html.indexOf('<!--members-only-->');
        const hasMembersOnlyContent = membersOnlyIndex !== -1;
        let addPaywall = false;

        if (isPaidPost && hasMembersOnlyContent) {
            if (segment === 'status:free') {
                // Add paywall
                addPaywall = true;

                // Remove the members-only content
                html = html.slice(0, membersOnlyIndex);
            }
        }

        let $ = cheerioLoad(html);

        // Remove parts of the HTML not applicable to the current segment - We do this
        // before rendering the template as the preheader for the email may be generated
        // using the HTML and we don't want to include content that should not be
        // visible depending on the segment
        $('[data-gh-segment]').get().forEach((node) => {
            // TODO: replace with NQL interpretation
            if (node.attribs['data-gh-segment'] !== segment) {
                $(node).remove();
            } else {
                // Getting rid of the attribute for a cleaner html output
                $(node).removeAttr('data-gh-segment');
            }
        });

        html = $.html();

        const templateData = await this.getTemplateData({
            post,
            newsletter,
            html,
            addPaywall,
            segment
        });
        html = await this.renderTemplate(templateData);

        // We pass the base option to the link replacer so relative links are replaced with absolute links, relative to this base url
        const base = templateData.post.url;

        // Link tracking
        if (options.clickTrackingEnabled) {
            html = await this.#linkReplacer.replace(html, async (url, originalPath) => {
                if (originalPath.startsWith('%%{') && originalPath.endsWith('}%%')) {
                    // Don't add the base url to replacement strings
                    return originalPath;
                }

                // Ignore empty hashtags (used as a hack for email addresses to prevent making them clickable)
                if (originalPath === '#') {
                    return originalPath;
                }

                // We ignore all links that contain %%{uuid}%%
                // because otherwise we would add tracking to links that need to be replaced first
                if (url.toString().indexOf('%%{uuid}%%') !== -1) {
                    return url.toString();
                }

                // Add newsletter source attribution
                const isSite = this.#urlUtils.isSiteUrl(url);

                if (isSite) {
                    // Add newsletter name as ref to the URL
                    url = this.#outboundLinkTagger.addToUrl(url, newsletter);

                    // Only add post attribution to our own site (because external sites could/should not process this information)
                    url = this.#memberAttributionService.addPostAttributionTracking(url, post);
                } else {
                    // Add email source attribution without the newsletter name
                    url = this.#outboundLinkTagger.addToUrl(url);
                }

                // Don't add tracking to the Powered by Ghost badge
                if (url.hostname === 'ghost.org' && url.pathname === '/' && url.searchParams.get('via') === 'pbg-newsletter') {
                    return url.toString();
                }

                // Add link click tracking
                url = await this.#linkTracking.service.addTrackingToUrl(url, post, '--uuid--');

                // We need to convert to a string at this point, because we need invalid string characters in the URL
                const str = url.toString().replace(/--uuid--/g, '%%{uuid}%%');
                return str;
            }, {base});
        } else {
            // Replace all relative links to absolute ones
            html = await this.#linkReplacer.replace(html, (url, originalPath) => {
                if (originalPath.startsWith('%%{') && originalPath.endsWith('}%%')) {
                    // Don't add the base url to replacement strings
                    return originalPath;
                }

                // Ignore empty hashtags (used as a hack for email addresses to prevent making them clickable)
                if (originalPath === '#') {
                    return originalPath;
                }
                return url;
            }, {base});
        }

        // Record the original image width and height attributes before inlining the styles with juice
        // If any images have `width: auto` or `height: auto` set via CSS,
        // juice will explicitly set the width/height attributes to `auto` on the <img /> tag
        // This is not supported by Outlook, so we need to reset the width/height attributes to the original values
        // Other clients will ignore the width/height attributes and use the inlined CSS instead
        $ = cheerioLoad(html);
        const originalImageSizes = $('img').get().map((image) => {
            const src = image.attribs.src;
            const width = image.attribs.width;
            const height = image.attribs.height;
            return {src, width, height};
        });

        // Add a class to each figcaption so we can style them in the email
        $('figcaption').each((i, elem) => !!($(elem).addClass('kg-card-figcaption')));
        html = $.html();

        // Juice HTML (inline CSS)
        const juice = require('juice');
        html = juice(html, {inlinePseudoElements: true, removeStyleTags: true});

        // happens after inlining of CSS so we can change element types without worrying about styling
        $ = cheerioLoad(html);

        // Reset any `height="auto"` or `width="auto"` attributes to their original values before inlining CSS
        const imageTags = $('img').get();
        for (let i = 0; i < imageTags.length; i += 1) {
            // There shouldn't be any issues with consistency between these two lists, but just in case...
            if (imageTags[i].attribs.src === originalImageSizes[i].src) {
                // if the image width or height is set to 'auto', reset to its original value
                if (imageTags[i].attribs.width === 'auto' && originalImageSizes[i].width) {
                    imageTags[i].attribs.width = originalImageSizes[i].width;
                }
                if (imageTags[i].attribs.height === 'auto' && originalImageSizes[i].height) {
                    imageTags[i].attribs.height = originalImageSizes[i].height;
                }
            }
        }

        // force all links to open in new tab
        $('a').attr('target', '_blank');

        // convert figure and figcaption to div so that Outlook applies margins
        $('figure, figcaption').each((i, elem) => !!(elem.tagName = 'div'));

        // Remove duplicate black/white images (CSS based solution not working in Outlook)
        if (templateData.backgroundIsDark) {
            $('img.is-light-background').each((i, elem) => {
                $(elem).remove();
            });
        } else {
            $('img.is-dark-background').each((i, elem) => {
                $(elem).remove();
            });
        }

        // Convert DOM back to HTML
        html = $.html(); // () Fix for vscode syntax highlighter

        // Replacement strings
        const replacementDefinitions = this.buildReplacementDefinitions({html, newsletterUuid: newsletter.get('uuid')});

        // TODO: normalizeReplacementStrings (replace unsupported replacement strings)

        // Convert HTML to plaintext
        const plaintext = htmlToPlaintext.email(html);

        // Fix any unsupported chars in Outlook
        html = html.replace(/&apos;/g, '&#39;');
        html = html.replace(/→/g, '&rarr;');
        html = html.replace(/–/g, '&ndash;');
        html = html.replace(/“/g, '&ldquo;');
        html = html.replace(/”/g, '&rdquo;');

        return {
            html,
            plaintext,
            replacements: replacementDefinitions
        };
    }

    /**
     * createUnsubscribeUrl
     *
     * Takes a member and newsletter uuid. Returns the url that should be used to unsubscribe
     * In case of no member uuid, generates the preview unsubscribe url - `?preview=1`
     *
     * @param {string} [uuid] member uuid
     * @param {Object} [options]
     * @param {string} [options.newsletterUuid] newsletter uuid
     * @param {boolean} [options.comments] Unsubscribe from comment emails
     */
    createUnsubscribeUrl(uuid, options = {}) {
        return this.#settingsHelpers.createUnsubscribeUrl(uuid, options);
    }

    /**
     * createManageAccountUrl
     *
     * @param {string} [uuid] member uuid
     */
    createManageAccountUrl(uuid) {
        const siteUrl = this.#urlUtils.urlFor('home', true);
        const url = new URL(siteUrl);
        url.hash = '#/portal/account';

        return url.href;
    }

    /**
     * Returns whether a paid member is trialing a subscription
     */
    isMemberTrialing(member) {
        // Do we have an active subscription?
        if (member.status === 'paid') {
            let activeSubscription = member.subscriptions.find((subscription) => {
                return subscription.status === 'trialing';
            });

            if (!activeSubscription) {
                return false;
            }

            // Translate to a human readable string
            if (activeSubscription.trial_end_at && activeSubscription.trial_end_at > new Date() && activeSubscription.status === 'trialing') {
                return true;
            }
        }

        return false;
    }

    /**
     * @param {MemberLike} member
     * @returns {string}
     */
    getMemberStatusText(member) {
        const t = this.#t;
        const locale = this.#getValidLocale();

        if (member.status === 'free') {
            // Not really used, but as a backup
            return t(messages.subscriptionStatus.free);
        }

        // Do we have an active subscription?
        if (member.status === 'paid') {
            let activeSubscription = member.subscriptions.find((subscription) => {
                return subscription.status === 'active';
            }) ?? member.subscriptions.find((subscription) => {
                return ['active', 'trialing', 'unpaid', 'past_due'].includes(subscription.status);
            });

            if (!activeSubscription && !member.tiers.length) {
                // No subscription?
                return t(messages.subscriptionStatus.expired);
            }

            if (!activeSubscription) {
                if (!member.tiers[0]?.expiry_at) {
                    return t(messages.subscriptionStatus.complimentaryInfinite);
                }
                // Create one manually that is expiring
                activeSubscription = {
                    cancel_at_period_end: true,
                    current_period_end: member.tiers[0].expiry_at,
                    status: 'active',
                    trial_end_at: null
                };
            }
            const timezone = this.#settingsCache.get('timezone');
            // Translate to a human readable string
            if (activeSubscription.trial_end_at && activeSubscription.trial_end_at > new Date() && activeSubscription.status === 'trialing') {
                const date = formatDateLong(activeSubscription.trial_end_at, timezone, locale);
                return t(messages.subscriptionStatus.trial, {date});
            }

            const date = formatDateLong(activeSubscription.current_period_end, timezone, locale);
            if (activeSubscription.cancel_at_period_end) {
                return t(messages.subscriptionStatus.canceled, {date});
            }
            return t(messages.subscriptionStatus.active, {date});
        }

        const expires = member.tiers[0]?.expiry_at ?? null;

        if (expires) {
            const timezone = this.#settingsCache.get('timezone');
            const date = formatDateLong(expires, timezone, locale);
            return t(messages.subscriptionStatus.complimentaryExpires, {date});
        }

        return t(messages.subscriptionStatus.complimentaryInfinite);
    }

    /**
     * Note that we only look in HTML because plaintext and HTML are essentially the same content
     * @returns {ReplacementDefinition[]}
     */
    buildReplacementDefinitions({html, newsletterUuid}) {
        const t = this.#t; // es-lint-disable-line no-shadow
        const locale = this.#getValidLocale();

        const baseDefinitions = [
            {
                id: 'unsubscribe_url',
                getValue: (member) => {
                    return this.createUnsubscribeUrl(member.uuid, {newsletterUuid});
                }
            },
            {
                id: 'manage_account_url',
                getValue: (member) => {
                    return this.createManageAccountUrl(member.uuid);
                }
            },
            {
                id: 'uuid',
                getValue: (member) => {
                    return member.uuid;
                }
            },
            {
                id: 'key',
                getValue: (member) => {
                    return crypto.createHmac('sha256', this.#settingsHelpers.getMembersValidationKey()).update(member.uuid).digest('hex');
                }
            },
            {
                id: 'first_name',
                getValue: (member) => {
                    return member.name?.split(' ')[0];
                }
            },
            {
                id: 'name',
                getValue: (member) => {
                    return member.name;
                }
            },
            {
                id: 'name_class',
                getValue: (member) => {
                    return member.name ? '' : 'hidden';
                }
            },
            {
                id: 'email',
                getValue: (member) => {
                    return member.email;
                }
            },
            {
                id: 'created_at',
                getValue: (member) => {
                    const timezone = this.#settingsCache.get('timezone');
                    return member.createdAt ? formatDateLong(member.createdAt, timezone, locale) : '';
                }
            },
            {
                id: 'status',
                getValue: (member) => {
                    if (member.status === 'comped') {
                        return t('complimentary');
                    }
                    if (this.isMemberTrialing(member)) {
                        return t('trialing');
                    }
                    // other possible statuses: t('free'), t('paid') //
                    return t(member.status);
                }
            },
            {
                //TODO i18n
                id: 'status_text',
                getValue: (member) => {
                    return this.getMemberStatusText(member);
                }
            },
            // List unsubscribe header to unsubcribe in one-click
            {
                id: 'list_unsubscribe',
                getValue: (member) => {
                    return this.createUnsubscribeUrl(member.uuid, {newsletterUuid});
                },
                required: true // Used in email headers
            }
        ];

        // Now loop through all the definenitions to see which ones are actually used + to add fallbacks if needed
        const EMAIL_REPLACEMENT_REGEX = /%%\{(.*?)\}%%/g;
        const REPLACEMENT_STRING_REGEX = /^(?<recipientProperty>\w+?)(?:,? *(?:"|&quot;)(?<fallback>.*?)(?:"|&quot;))?$/;

        // Stores the definitions that we are actually going to use
        const replacements = [];

        let result;
        while ((result = EMAIL_REPLACEMENT_REGEX.exec(html)) !== null) {
            const [replacementMatch, replacementStr] = result;

            // Did we already found this match and added it to the replacements array?
            if (replacements.find(r => r.id === replacementStr)) {
                continue;
            }
            const match = replacementStr.match(REPLACEMENT_STRING_REGEX);

            if (match) {
                const {recipientProperty, fallback} = match.groups;
                const definition = baseDefinitions.find(d => d.id === recipientProperty);

                if (definition) {
                    replacements.push({
                        id: replacementStr,
                        originalId: recipientProperty,
                        token: new RegExp(escapeRegExp(replacementMatch).replace(/(?:"|&quot;)/g, '(?:"|&quot;)'), 'g'),
                        getValue: fallback ? (member => definition.getValue(member) || fallback) : definition.getValue
                    });
                }
            }
        }

        // Add all required replacements
        for (const definition of baseDefinitions) {
            if (definition.required && !replacements.find(r => r.id === definition.id)) {
                replacements.push({
                    id: definition.id,
                    originalId: definition.id,
                    token: new RegExp(`%%\\{${definition.id}\\}%%`, 'g'),
                    getValue: definition.getValue
                });
            }
        }

        // Now loop any replacements with possible invalid characters and replace them with a clean id
        let counter = 1;
        for (const replacement of replacements) {
            if (replacement.id.match(/[^a-zA-Z0-9_]/)) {
                counter += 1;
                replacement.id = replacement.originalId + '_' + counter;
            }
            delete replacement.originalId;
        }
        return replacements;
    }

    getLabs() {
        return this.#labs;
    }

    async renderTemplate(data) {
        const labs = this.getLabs();
        this.#handlebars = require('handlebars').create();

        // Register helpers
        registerHelpers(this.#handlebars, labs, this.#t);

        // Partials
        const cssPartialSource = await fs.readFile(path.join(__dirname, './email-templates/partials/', `styles.hbs`), 'utf8');
        this.#handlebars.registerPartial('styles', cssPartialSource);

        const paywallPartial = await fs.readFile(path.join(__dirname, './email-templates/partials/', `paywall.hbs`), 'utf8');
        this.#handlebars.registerPartial('paywall', paywallPartial);

        const feedbackButtonPartial = await fs.readFile(path.join(__dirname, './email-templates/partials/', `feedback-button.hbs`), 'utf8');
        this.#handlebars.registerPartial('feedbackButton', feedbackButtonPartial);

        const latestPostsPartial = await fs.readFile(path.join(__dirname, './email-templates/partials/', `latest-posts.hbs`), 'utf8');
        this.#handlebars.registerPartial('latestPosts', latestPostsPartial);

        // Actual template
        let templateName = 'template.hbs';
        if (labs?.isSet('emailCustomization') || labs?.isSet('emailCustomizationAlpha')) {
            templateName = 'template-emailCustomization.hbs';
        }
        const htmlTemplateSource = await fs.readFile(path.join(__dirname, './email-templates/', templateName), 'utf8');
        this.#renderTemplate = this.#handlebars.compile(Buffer.from(htmlTemplateSource).toString());

        return this.#renderTemplate(data);
    }

    /**
     * Get email preheader text from post model
     * @param {object} postModel
     * @returns
     */
    #getEmailPreheader(postModel, segment, html) {
        let plaintext = postModel.get('plaintext');
        let customExcerpt = postModel.get('custom_excerpt');
        if (customExcerpt) {
            return customExcerpt;
        } else {
            if (plaintext) {
                // The plaintext field on the model may contain paid only content
                // so we use the provided HTML to generate the plaintext as this
                // should have already had the paid content removed
                if (segment === 'status:free') {
                    plaintext = htmlToPlaintext.email(html);
                }
                return plaintext.substring(0, 500);
            } else {
                return `${postModel.get('title')} – `;
            }
        }
    }

    truncateText(text, maxLength) {
        if (text && text.length > maxLength) {
            return text.substring(0, maxLength - 1).trim() + '…';
        } else {
            return text ?? '';
        }
    }

    /**
     *
     * @param {*} text
     * @param {number} maxLength
     * @param {number} maxLengthMobile should be smaller than maxLength
     * @returns
     */
    truncateHtml(text, maxLength, maxLengthMobile) {
        if (!maxLengthMobile || maxLength <= maxLengthMobile) {
            return escapeHtml(this.truncateText(text, maxLength));
        }
        if (text && text.length > maxLengthMobile) {
            let ellipsis = '';

            if (text.length > maxLengthMobile && text.length <= maxLength) {
                ellipsis = '<span class="hide-desktop">…</span>';
            } else if (text.length > maxLength) {
                ellipsis = '…';
            }

            return escapeHtml(text.substring(0, maxLengthMobile - 1)) + '<span class="desktop-only">' + escapeHtml(text.substring(maxLengthMobile - 1, maxLength - 1)) + '</span>' + ellipsis;
        } else {
            return escapeHtml(text ?? '');
        }
    }

    #getAccentColor() {
        let accentColor = this.#settingsCache?.get('accent_color') || DEFAULT_ACCENT_COLOR;

        if (!VALID_HEX_REGEX.test(accentColor)) {
            accentColor = DEFAULT_ACCENT_COLOR;
        }

        return accentColor;
    }

    #getBackgroundColor(newsletter) {
        /** @type {'light' | string | null} */
        const value = newsletter?.get('background_color');

        if (VALID_HEX_REGEX.test(value)) {
            return value;
        }

        // value === null, value is not valid hex
        return '#ffffff';
    }

    #getPostTitleColor(newsletter, accentColor) {
        /** @type {'accent' | 'auto' | string | null} */
        const value = newsletter.get('post_title_color');

        if (VALID_HEX_REGEX.test(value)) {
            return value;
        }

        if (value === 'accent') {
            return accentColor;
        }

        // value === 'auto', value === null, value is not valid hex
        const backgroundColor = this.#getHeaderBackgroundColor(newsletter, accentColor) || this.#getBackgroundColor(newsletter);
        return textColorForBackgroundColor(backgroundColor).hex();
    }

    #getSectionTitleColor(newsletter, accentColor) {
        const labs = this.getLabs();
        if (!labs?.isSet('emailCustomization') && !labs?.isSet('emailCustomizationAlpha')) {
            return null;
        }

        /** @type {'accent' | 'auto' | string | null} */
        const value = newsletter.get('section_title_color');

        if (VALID_HEX_REGEX.test(value)) {
            return value;
        }

        if (value === 'accent') {
            return accentColor;
        }

        return null;
    }

    #getTitleWeight(newsletter) {
        const weights = {
            normal: '400',
            medium: '500',
            semibold: '600',
            bold: '700'
        };

        const labs = this.getLabs();
        if (!labs?.isSet('emailCustomizationAlpha') && !labs?.isSet('emailCustomization')) {
            return weights.bold;
        }

        /** @type {'normal' | 'medium' | 'semibold' | 'bold' | string | null} */
        const settingValue = newsletter.get('title_font_weight');

        return weights[settingValue] || weights.bold;
    }

    #getTitleStrongWeight(titleWeight) {
        const numericWeight = parseInt(titleWeight, 10);

        if (isNaN(numericWeight) || (!this.#labs?.isSet('emailCustomization') && !this.#labs?.isSet('emailCustomizationAlpha'))) {
            return '800';
        }

        // when titleWeight has been set to less than bold,
        // reduce boldness of strong to match our other strong text
        if (numericWeight < 700) {
            return '700';
        } else {
            return '800';
        }
    }

    #getImageCorners(newsletter) {
        const value = newsletter.get('image_corners');
        if (value === 'rounded') {
            return true;
        }
        return false;
    }

    #getDividerColor(newsletter) {
        const labs = this.getLabs();

        if (labs?.isSet('emailCustomization') || labs?.isSet('emailCustomizationAlpha')) {
            const value = newsletter?.get('divider_color');

            if (value === 'accent') {
                const accentColor = this.#settingsCache?.get('accent_color') || DEFAULT_ACCENT_COLOR;
                return VALID_HEX_REGEX.test(accentColor) ? accentColor : DEFAULT_ACCENT_COLOR;
            } else if (VALID_HEX_REGEX.test(value)) {
                return value;
            }
        }

        // value === 'light'/missing/invalid
        return '#e0e7eb';
    }

    #getLinkColor(newsletter, accentColor) {
        const value = newsletter.get('link_color');

        if (value === 'accent') {
            return accentColor;
        }

        if (VALID_HEX_REGEX.test(value)) {
            return value;
        }

        return accentColor; // default to accent color
    }

    #getButtonColor(newsletter, accentColor) {
        /** @type {'accent' | 'auto' | string | null} */
        const buttonColor = newsletter?.get('button_color') || 'accent';

        if (buttonColor === 'accent') {
            return accentColor;
        }

        if (buttonColor === 'auto') {
            const backgroundColor = this.#getBackgroundColor(newsletter);
            return textColorForBackgroundColor(backgroundColor).hex();
        }

        if (VALID_HEX_REGEX.test(buttonColor)) {
            return buttonColor;
        }

        return accentColor; // default to accent color
    }

    // white/black for dark/light button colors
    // outline buttons use button color as text color but that's handled in styles
    #getButtonTextColor(newsletter, accentColor) {
        const buttonColor = this.#getButtonColor(newsletter, accentColor);
        return textColorForBackgroundColor(buttonColor).hex();
    }

    #checkIfBackgroundIsDark(newsletter) {
        const backgroundColor = this.#getBackgroundColor(newsletter);
        return textColorForBackgroundColor(backgroundColor).hex().toLowerCase() === '#ffffff';
    }

    #getHeaderBackgroundColor(newsletter, accentColor) {
        const value = newsletter?.get('header_background_color');

        if (value === 'transparent') {
            return null;
        }

        if (value === 'accent') {
            return accentColor;
        }

        if (VALID_HEX_REGEX.test(value)) {
            return value;
        }

        return null;
    }

    /**
     * @private
     */
    async getTemplateData({post, newsletter, html, addPaywall, segment}) {
        const labs = this.getLabs();

        let accentColor = this.#getAccentColor();

        let adjustedAccentColor;
        let adjustedAccentContrastColor;
        try {
            adjustedAccentColor = accentColor && darkenToContrastThreshold(accentColor, '#ffffff', 2).hex();
            adjustedAccentContrastColor = accentColor && textColorForBackgroundColor(adjustedAccentColor).hex();
        } catch (e) {
            logging.error(e);
            adjustedAccentColor = accentColor;
        }

        const hasAnyEmailCustomization = labs.isSet('emailCustomization') || labs.isSet('emailCustomizationAlpha');

        const backgroundColor = this.#getBackgroundColor(newsletter);
        const backgroundIsDark = this.#checkIfBackgroundIsDark(newsletter);
        const postTitleColor = this.#getPostTitleColor(newsletter, accentColor);
        const titleWeight = this.#getTitleWeight(newsletter);
        const titleStrongWeight = this.#getTitleStrongWeight(titleWeight);
        const textColor = textColorForBackgroundColor(backgroundColor).hex(); // this is used by the header background color so keeping it separate from the content text color
        const linkColor = hasAnyEmailCustomization ? this.#getLinkColor(newsletter, accentColor) : backgroundIsDark ? '#ffffff' : accentColor;
        const hasRoundedImageCorners = hasAnyEmailCustomization ? this.#getImageCorners(newsletter) : false;
        const sectionTitleColor = hasAnyEmailCustomization ? this.#getSectionTitleColor(newsletter, accentColor) : null;
        const dividerColor = this.#getDividerColor(newsletter);
        const buttonColor = this.#getButtonColor(newsletter, adjustedAccentColor);
        const buttonTextColor = this.#getButtonTextColor(newsletter, adjustedAccentColor);
        const headerBackgroundColor = this.#getHeaderBackgroundColor(newsletter, accentColor);
        const headerBackgroundIsDark = textColorForBackgroundColor(headerBackgroundColor || backgroundColor).hex().toLowerCase() === '#ffffff';

        let buttonBorderRadius = '6px';
        if (hasAnyEmailCustomization) {
            if (newsletter.get('button_corners') === 'square') {
                buttonBorderRadius = '0';
            } else if (newsletter.get('button_corners') === 'pill') {
                buttonBorderRadius = '9999px';
            }
        }

        const hasOutlineButtons = hasAnyEmailCustomization && newsletter.get('button_style') === 'outline';

        const {href: headerImage, width: headerImageWidth} = await this.limitImageWidth(newsletter.get('header_image'));
        const {href: postFeatureImage, width: postFeatureImageWidth, height: postFeatureImageHeight} = await this.limitImageWidth(post.get('feature_image'));

        const timezone = this.#settingsCache.get('timezone');
        const locale = this.#getValidLocale();
        const publishedAt = (post.get('published_at') ? DateTime.fromJSDate(post.get('published_at')) : DateTime.local()).setZone(timezone).setLocale(locale).toLocaleString({
            year: 'numeric',
            month: 'short',
            day: 'numeric'
        });

        let authors;
        const postAuthors = await post.getLazyRelation('authors');
        if (postAuthors?.models) {
            if (postAuthors.models.length <= 2) {
                authors = postAuthors.models.map(author => author.get('name')).join(' & ');
            } else {
                authors = `${postAuthors.models[0].get('name')} & ${postAuthors.models.length - 1} others`;
            }
        }

        const postUrl = this.#getPostUrl(post);

        // Signup URL is the post url with a hash added to it
        const signupUrl = new URL(postUrl);
        signupUrl.hash = `/portal/signup`;

        // Audience feedback
        const positiveLink = this.#audienceFeedbackService.buildLink(
            '--uuid--',
            post.id,
            1,
            '--key--'
        ).href.replace('--uuid--', '%%{uuid}%%').replace('--key--', '%%{key}%%');
        const negativeLink = this.#audienceFeedbackService.buildLink(
            '--uuid--',
            post.id,
            0,
            '--key--'
        ).href.replace('--uuid--', '%%{uuid}%%').replace('--key--', '%%{key}%%');

        const commentUrl = new URL(postUrl);
        commentUrl.hash = '#ghost-comments';

        const hasEmailOnlyFlag = post.related('posts_meta')?.get('email_only') ?? false;

        const latestPosts = [];
        let latestPostsHasImages = false;
        if (newsletter.get('show_latest_posts')) {
            // Fetch last 3 published posts
            const {data} = await this.#models.Post.findPage({
                filter: `status:published+id:-'${post.id}'`,
                order: 'published_at DESC',
                limit: 3
            });

            for (const latestPost of data) {
                // Please also adjust email-latest-posts-image if you make changes to the image width (100 x 2 = 200 -> should be in email-latest-posts-image)
                const {href: featureImage, width: featureImageWidth, height: featureImageHeight} = await this.limitImageWidth(latestPost.get('feature_image'), 100, 100);
                const {href: featureImageMobile, width: featureImageMobileWidth, height: featureImageMobileHeight} = await this.limitImageWidth(latestPost.get('feature_image'), 600, 480);

                latestPosts.push({
                    title: this.truncateHtml(latestPost.get('title'), featureImage ? 85 : 95, featureImageMobile ? 55 : 75),
                    url: this.#getPostUrl(latestPost),
                    featureImage: featureImage ? {
                        src: featureImage,
                        width: featureImageWidth,
                        height: featureImageHeight
                    } : null,
                    featureImageMobile: featureImageMobile ? {
                        src: featureImageMobile,
                        width: featureImageMobileWidth,
                        height: featureImageMobileHeight
                    } : null,
                    excerpt: this.truncateHtml(latestPost.get('custom_excerpt') || latestPost.get('plaintext'), featureImage ? 120 : 130, featureImageMobile ? 90 : 100)
                });

                if (featureImage) {
                    latestPostsHasImages = true;
                }
            }
        }

        let excerptFontClass = '';
        const bodyFont = newsletter.get('body_font_category');
        const titleFont = newsletter.get('title_font_category');

        if (titleFont === 'serif' && bodyFont === 'serif') {
            excerptFontClass = 'post-excerpt-serif-serif';
        } else if (titleFont === 'serif' && bodyFont !== 'serif') {
            excerptFontClass = 'post-excerpt-serif-sans';
        }

        const linkStyle = (hasAnyEmailCustomization && newsletter.get('link_style')) || 'underline';

        const data = {
            site: {
                title: this.#settingsCache.get('title'),
                url: this.#urlUtils.urlFor('home', true),
                iconUrl: this.#settingsCache.get('icon') ?
                    this.#urlUtils.urlFor('image', {
                        image: this.#settingsCache.get('icon')
                    }, true) : null
            },
            preheader: this.#getEmailPreheader(post, segment, html),
            html,

            post: {
                title: post.get('title'),
                url: postUrl,
                commentUrl: commentUrl.href,
                authors,
                publishedAt,
                customExcerpt: post.get('custom_excerpt'),
                feature_image: postFeatureImage,
                feature_image_width: postFeatureImageWidth,
                feature_image_height: postFeatureImageHeight,
                feature_image_alt: post.related('posts_meta')?.get('feature_image_alt'),
                feature_image_caption: post.related('posts_meta')?.get('feature_image_caption')
            },

            newsletter: {
                name: newsletter.get('name'),
                showPostTitleSection: newsletter.get('show_post_title_section'),
                showExcerpt: newsletter.get('show_excerpt'),
                showCommentCta: newsletter.get('show_comment_cta') && this.#settingsCache.get('comments_enabled') !== 'off' && !hasEmailOnlyFlag,
                showSubscriptionDetails: newsletter.get('show_subscription_details')
            },

            hasHeaderContent: !!(
                headerImage ||
                (newsletter.get('show_header_icon') && this.#settingsCache.get('icon')) ||
                newsletter.get('show_header_title') ||
                newsletter.get('show_header_name') ||
                newsletter.get('show_post_title_section') ||
                (newsletter.get('show_feature_image') && !!postFeatureImage)
            ),

            latestPosts,
            latestPostsHasImages,

            //CSS
            accentColor: accentColor, // default to #15212A
            adjustedAccentColor: adjustedAccentColor || '#3498db', // default to #3498db
            adjustedAccentContrastColor: adjustedAccentContrastColor || '#ffffff', // default to #ffffff
            showBadge: newsletter.get('show_badge'),
            backgroundColor,
            backgroundIsDark,
            postTitleColor,
            titleWeight,
            titleStrongWeight,
            textColor,
            linkColor,
            hasRoundedImageCorners,
            buttonBorderRadius,
            sectionTitleColor,
            headerImage,
            headerImageWidth,
            showHeaderIcon: newsletter.get('show_header_icon') && this.#settingsCache.get('icon'),
            dividerColor,
            buttonColor,
            buttonTextColor,
            headerBackgroundColor,
            headerBackgroundIsDark,

            // TODO: consider moving these to newsletter property
            showHeaderTitle: newsletter.get('show_header_title'),
            showHeaderName: newsletter.get('show_header_name'),
            showFeatureImage: newsletter.get('show_feature_image') && !!postFeatureImage,
            footerContent: newsletter.get('footer_content'),
            linkStyle,
            hasOutlineButtons,

            classes: {
                container: 'container' + (newsletter.get('title_font_category') === 'serif' ? ` title-serif` : ``),
                title: 'post-title' + ` ` + (post.get('custom_excerpt') ? 'post-title-with-excerpt' : 'post-title-no-excerpt') + (newsletter.get('title_font_category') === 'serif' ? ` post-title-serif` : ``) + (newsletter.get('title_alignment') === 'left' ? ` post-title-left` : ``) + (hasAnyEmailCustomization ? ` post-title-color` : ``),
                titleLink: 'post-title-link' + (newsletter.get('title_alignment') === 'left' ? ` post-title-link-left` : ``),
                excerpt: 'post-excerpt' + ` ` + (newsletter.get('show_feature_image') && !!postFeatureImage ? 'post-excerpt-with-feature-image' : 'post-excerpt-no-feature-image') + ` ` + excerptFontClass + (newsletter.get('title_alignment') === 'left' ? ` post-excerpt-left` : ``),
                meta: 'post-meta' + (newsletter.get('title_alignment') === 'left' ? ` post-meta-left` : ` post-meta-center`),
                body: newsletter.get('body_font_category') === 'sans_serif' ? `post-content-sans-serif` : `post-content`
            },

            // Audience feedback
            feedbackButtons: newsletter.get('feedback_enabled') ? {
                likeHref: positiveLink,
                dislikeHref: negativeLink
            } : null,

            // Paywall
            paywall: addPaywall ? {
                signupUrl: signupUrl.href
            } : null,

            year: new Date().getFullYear().toString()
        };

        return data;
    }

    /**
     * @private
     * Sets and limits the width of an image + returns the width
     * @returns {Promise<{href: string, width: number, height: number | null}>}
     */
    async limitImageWidth(href, visibleWidth = 600, visibleHeight = null) {
        if (!href) {
            return {
                href,
                width: 0,
                height: null
            };
        }
        if (isUnsplashImage(href)) {
            // Unsplash images have a minimum size so assuming 1200px is safe
            const unsplashUrl = new URL(href);
            unsplashUrl.searchParams.delete('w');
            unsplashUrl.searchParams.delete('h');

            unsplashUrl.searchParams.set('w', (visibleWidth * 2).toFixed(0));

            if (visibleHeight) {
                unsplashUrl.searchParams.set('h', (visibleHeight * 2).toFixed(0));
                unsplashUrl.searchParams.set('fit', 'crop');
            }

            return {
                href: unsplashUrl.href,
                width: visibleWidth,
                height: visibleHeight
            };
        } else {
            try {
                const size = await this.#imageSize.getImageSizeFromUrl(href);

                if (size.width >= visibleWidth) {
                    if (!visibleHeight) {
                        // Keep aspect ratio
                        size.height = Math.round(size.height * (visibleWidth / size.width));
                    }

                    // keep original image, just set a fixed width
                    size.width = visibleWidth;
                }

                if (visibleHeight && size.height >= visibleHeight) {
                    // keep original image, just set a fixed width
                    size.height = visibleHeight;
                }

                if (this.#storageUtils.isLocalImage(href)) {
                    // we can safely request a 1200px image - Ghost will serve the original if it's smaller
                    return {
                        href: href.replace(/\/content\/images\//, '/content/images/size/w' + (visibleWidth * 2) + (visibleHeight ? 'h' + (visibleHeight * 2) : '') + '/'),
                        width: size.width,
                        height: size.height
                    };
                }

                return {
                    href,
                    width: size.width,
                    height: size.height
                };
            } catch (err) {
                // log and proceed. Using original header image without fixed width isn't fatal.
                logging.error(err);
            }
        }

        return {
            href,
            width: 0,
            height: null
        };
    }
}

module.exports = EmailRenderer;<|MERGE_RESOLUTION|>--- conflicted
+++ resolved
@@ -363,13 +363,9 @@
             renderOptions.design = {
                 ...renderOptions.design,
                 ...betaDesignOptions,
-<<<<<<< HEAD
                 backgroundColor: newsletter?.get('background_color'),
                 backgroundIsDark: this.#checkIfBackgroundIsDark(newsletter),
                 headerBackgroundColor: this.#getHeaderBackgroundColor(newsletter, accentColor)
-=======
-                backgroundColor: newsletter?.get('background_color')
->>>>>>> cc463295
             };
         }
 
