const path = require('path');
const errors = require('@tryghost/errors');
const urlUtils = require('../../shared/url-utils');
const config = require('../../shared/config');
const storage = require('../adapters/storage');

let nodes;
let lexicalHtmlRenderer;
let urlTransformMap;
let postsService;
let serializePosts;

function populateNodes() {
    const {DEFAULT_NODES} = require('@tryghost/kg-default-nodes');
    nodes = DEFAULT_NODES;
}

module.exports = {
    get lexicalHtmlRenderer() {
        if (!lexicalHtmlRenderer) {
            if (!nodes) {
                populateNodes();
            }

            const LexicalHtmlRenderer = require('@tryghost/kg-lexical-html-renderer');
            lexicalHtmlRenderer = new LexicalHtmlRenderer({nodes});
        }

        return lexicalHtmlRenderer;
    },

    async render(lexical, userOptions = {}) {
        if (!postsService) {
            const getPostServiceInstance = require('../services/posts/posts-service');
            postsService = getPostServiceInstance();
        }
        if (!serializePosts) {
            serializePosts = require('../api/endpoints/utils/serializers/output/posts').all;
        }

        const getCollectionPosts = async (collectionSlug, postCount) => {
            const frame = {
                options: {
<<<<<<< HEAD
                    columns: ['url','excerpt']
=======
                    columns: ['url','excerpt','reading_time']
>>>>>>> 749149e2
                },
                original: {
                    context: {
                        member: {
                            status: 'paid'
                        }
                    }
                },
                apiType: 'content',
                response: {}
            };
    
            const transacting = userOptions.transacting;
            const response = await postsService.browsePosts({
                context: {public: true}, // mimic Content API request
                collection: collectionSlug,
                limit: postCount,
                transacting
            });
            await serializePosts(response, null, frame);
            return frame.response.posts;
        };

        const options = Object.assign({
            siteUrl: config.get('url'),
            imageOptimization: config.get('imageOptimization'),
            canTransformImage(storagePath) {
                const imageTransform = require('@tryghost/image-transform');
                const {ext} = path.parse(storagePath);

                // NOTE: the "saveRaw" check is smelly
                return imageTransform.canTransformFiles()
                    && imageTransform.shouldResizeFileExtension(ext)
                    && typeof storage.getStorage('images').saveRaw === 'function';
            },
            createDocument() {
                const {JSDOM} = require('jsdom');
                return (new JSDOM()).window.document;
            },
            getCollectionPosts
        }, userOptions);

        return await this.lexicalHtmlRenderer.render(lexical, options);
    },

    get nodes() {
        if (!nodes) {
            populateNodes();
        }

        return nodes;
    },

    get urlTransformMap() {
        if (!urlTransformMap) {
            urlTransformMap = {
                absoluteToRelative: {
                    url: urlUtils.absoluteToRelative.bind(urlUtils),
                    html: urlUtils.htmlAbsoluteToRelative.bind(urlUtils),
                    markdown: urlUtils.markdownAbsoluteToRelative.bind(urlUtils)
                },
                relativeToAbsolute: {
                    url: urlUtils.relativeToAbsolute.bind(urlUtils),
                    html: urlUtils.htmlRelativeToAbsolute.bind(urlUtils),
                    markdown: urlUtils.markdownRelativeToAbsolute.bind(urlUtils)
                },
                toTransformReady: {
                    url: urlUtils.toTransformReady.bind(urlUtils),
                    html: urlUtils.htmlToTransformReady.bind(urlUtils),
                    markdown: urlUtils.markdownToTransformReady.bind(urlUtils)
                }
            };
        }

        return urlTransformMap;
    },

    get htmlToLexicalConverter() {
        try {
            return require('@tryghost/kg-html-to-lexical').htmlToLexical;
        } catch (err) {
            throw new errors.InternalServerError({
                message: 'Unable to convert from source HTML to Lexical',
                context: 'The html-to-lexical package was not installed',
                help: 'Please review any errors from the install process by checking the Ghost logs',
                code: 'HTML_TO_LEXICAL_INSTALLATION',
                err: err
            });
        }
    }
};<|MERGE_RESOLUTION|>--- conflicted
+++ resolved
@@ -41,11 +41,7 @@
         const getCollectionPosts = async (collectionSlug, postCount) => {
             const frame = {
                 options: {
-<<<<<<< HEAD
-                    columns: ['url','excerpt']
-=======
                     columns: ['url','excerpt','reading_time']
->>>>>>> 749149e2
                 },
                 original: {
                     context: {
@@ -57,7 +53,7 @@
                 apiType: 'content',
                 response: {}
             };
-    
+
             const transacting = userOptions.transacting;
             const response = await postsService.browsePosts({
                 context: {public: true}, // mimic Content API request
