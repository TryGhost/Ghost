/* String Column Sizes Information
 * (From: https://github.com/TryGhost/Ghost/pull/7932)
 *
 * Small strings = length 50
 * Medium strings = length 191
 * Large strings = length 1000-2000
 * Text = length 65535 (64 KiB)
 * Long text = length 1,000,000,000
 */
module.exports = {
    newsletters: {
        id: {type: 'string', maxlength: 24, nullable: false, primary: true},
        uuid: {type: 'string', maxlength: 36, nullable: false, unique: true, validations: {isUUID: true}},
        name: {type: 'string', maxlength: 191, nullable: false, unique: true},
        description: {type: 'string', maxlength: 2000, nullable: true},
        feedback_enabled: {type: 'boolean', nullable: false, defaultTo: false},
        slug: {type: 'string', maxlength: 191, nullable: false, unique: true},
        sender_name: {type: 'string', maxlength: 191, nullable: true},
        sender_email: {type: 'string', maxlength: 191, nullable: true},
        sender_reply_to: {type: 'string', maxlength: 191, nullable: false, defaultTo: 'newsletter'},
        status: {type: 'string', maxlength: 50, nullable: false, defaultTo: 'active', validations: {isIn: [['active', 'archived']]}},
        visibility: {
            type: 'string',
            maxlength: 50,
            nullable: false,
            defaultTo: 'members'
        },
        subscribe_on_signup: {type: 'boolean', nullable: false, defaultTo: true},
        sort_order: {type: 'integer', nullable: false, unsigned: true, defaultTo: 0},
        header_image: {type: 'string', maxlength: 2000, nullable: true},
        show_header_icon: {type: 'boolean', nullable: false, defaultTo: true},
        show_header_title: {type: 'boolean', nullable: false, defaultTo: true},
        show_excerpt: {type: 'boolean', nullable: false, defaultTo: false},
        title_font_category: {type: 'string', maxlength: 191, nullable: false, defaultTo: 'sans_serif', validations: {isIn: [['serif', 'sans_serif']]}},
        title_alignment: {type: 'string', maxlength: 191, nullable: false, defaultTo: 'center', validations: {isIn: [['center', 'left']]}},
        show_feature_image: {type: 'boolean', nullable: false, defaultTo: true},
        body_font_category: {type: 'string', maxlength: 191, nullable: false, defaultTo: 'sans_serif', validations: {isIn: [['serif', 'sans_serif']]}},
        footer_content: {type: 'text', maxlength: 1000000000, nullable: true},
        show_badge: {type: 'boolean', nullable: false, defaultTo: true},
        show_header_name: {type: 'boolean', nullable: false, defaultTo: true},
        show_post_title_section: {type: 'boolean', nullable: false, defaultTo: true},
        show_comment_cta: {type: 'boolean', nullable: false, defaultTo: true},
        show_subscription_details: {type: 'boolean', nullable: false, defaultTo: false},
        show_latest_posts: {type: 'boolean', nullable: false, defaultTo: false},
        background_color: {type: 'string', maxlength: 50, nullable: false, defaultTo: 'light'},
        border_color: {type: 'string', maxlength: 50, nullable: true},
        title_color: {type: 'string', maxlength: 50, nullable: true},
        created_at: {type: 'dateTime', nullable: false},
        updated_at: {type: 'dateTime', nullable: true}
    },
    posts: {
        id: {type: 'string', maxlength: 24, nullable: false, primary: true},
        uuid: {type: 'string', maxlength: 36, nullable: false, index: true, validations: {isUUID: true}},
        title: {type: 'string', maxlength: 2000, nullable: false, validations: {isLength: {max: 255}}},
        slug: {type: 'string', maxlength: 191, nullable: false},
        mobiledoc: {type: 'text', maxlength: 1000000000, fieldtype: 'long', nullable: true},
        lexical: {type: 'text', maxlength: 1000000000, fieldtype: 'long', nullable: true},
        html: {type: 'text', maxlength: 1000000000, fieldtype: 'long', nullable: true},
        comment_id: {type: 'string', maxlength: 50, nullable: true},
        plaintext: {type: 'text', maxlength: 1000000000, fieldtype: 'long', nullable: true},
        feature_image: {type: 'string', maxlength: 2000, nullable: true},
        featured: {type: 'boolean', nullable: false, defaultTo: false},
        type: {type: 'string', maxlength: 50, nullable: false, defaultTo: 'post', validations: {isIn: [['post', 'page']]}},
        status: {type: 'string', maxlength: 50, nullable: false, defaultTo: 'draft', validations: {isIn: [['published', 'draft', 'scheduled', 'sent']]}},
        // NOTE: unused at the moment and reserved for future features
        locale: {type: 'string', maxlength: 6, nullable: true},
        visibility: {
            type: 'string',
            maxlength: 50,
            nullable: false,
            defaultTo: 'public'
        },
        email_recipient_filter: {
            type: 'text',
            maxlength: 1000000000,
            nullable: false
        },
        created_at: {type: 'dateTime', nullable: false},
        /**
         * @deprecated: https://github.com/TryGhost/Ghost/issues/10286
         *
         * This is valid for all x_by fields.
         */
        created_by: {type: 'string', maxlength: 24, nullable: false},
        updated_at: {type: 'dateTime', nullable: true, index: true},
        updated_by: {type: 'string', maxlength: 24, nullable: true},
        published_at: {type: 'dateTime', nullable: true, index: true},
        published_by: {type: 'string', maxlength: 24, nullable: true},
        custom_excerpt: {type: 'string', maxlength: 2000, nullable: true, validations: {isLength: {max: 300}}},
        codeinjection_head: {type: 'text', maxlength: 65535, nullable: true},
        codeinjection_foot: {type: 'text', maxlength: 65535, nullable: true},
        custom_template: {type: 'string', maxlength: 100, nullable: true},
        canonical_url: {type: 'text', maxlength: 2000, nullable: true},
        newsletter_id: {type: 'string', maxlength: 24, nullable: true, references: 'newsletters.id'},
        show_title_and_feature_image: {type: 'boolean', nullable: false, defaultTo: true},
        '@@INDEXES@@': [
            ['type','status','updated_at']
        ],
        '@@UNIQUE_CONSTRAINTS@@': [
            ['slug', 'type']
        ]
    },
    posts_meta: {
        id: {type: 'string', maxlength: 24, nullable: false, primary: true},
        post_id: {type: 'string', maxlength: 24, nullable: false, references: 'posts.id', unique: true},
        og_image: {type: 'string', maxlength: 2000, nullable: true},
        og_title: {type: 'string', maxlength: 300, nullable: true},
        og_description: {type: 'string', maxlength: 500, nullable: true},
        twitter_image: {type: 'string', maxlength: 2000, nullable: true},
        twitter_title: {type: 'string', maxlength: 300, nullable: true},
        twitter_description: {type: 'string', maxlength: 500, nullable: true},
        meta_title: {type: 'string', maxlength: 2000, nullable: true, validations: {isLength: {max: 300}}},
        meta_description: {type: 'string', maxlength: 2000, nullable: true, validations: {isLength: {max: 500}}},
        email_subject: {type: 'string', maxlength: 300, nullable: true},
        frontmatter: {type: 'text', maxlength: 65535, nullable: true},
        feature_image_alt: {type: 'string', maxlength: 191, nullable: true},
        feature_image_caption: {type: 'text', maxlength: 65535, nullable: true},
        email_only: {type: 'boolean', nullable: false, defaultTo: false}
    },
    // NOTE: this is the staff table
    users: {
        id: {type: 'string', maxlength: 24, nullable: false, primary: true},
        name: {type: 'string', maxlength: 191, nullable: false},
        slug: {type: 'string', maxlength: 191, nullable: false, unique: true},
        password: {type: 'string', maxlength: 60, nullable: false},
        email: {type: 'string', maxlength: 191, nullable: false, unique: true, validations: {isEmail: true}},
        profile_image: {type: 'string', maxlength: 2000, nullable: true},
        cover_image: {type: 'string', maxlength: 2000, nullable: true},
        bio: {type: 'text', maxlength: 65535, nullable: true, validations: {isLength: {max: 200}}},
        website: {type: 'string', maxlength: 2000, nullable: true, validations: {isEmptyOrURL: true}},
        location: {type: 'text', maxlength: 65535, nullable: true, validations: {isLength: {max: 150}}},
        facebook: {type: 'string', maxlength: 2000, nullable: true},
        twitter: {type: 'string', maxlength: 2000, nullable: true},
<<<<<<< HEAD
        threads: {type: 'text', maxlength: 65535, nullable: true, validations: {isLength: {max: 2000}}},
        bluesky: {type: 'text', maxlength: 65535, nullable: true, validations: {isLength: {max: 2000}}},
        mastodon: {type: 'text', maxlength: 65535, nullable: true, validations: {isLength: {max: 2000}}},
        tiktok: {type: 'text', maxlength: 65535, nullable: true, validations: {isLength: {max: 2000}}},
        youtube: {type: 'text', maxlength: 65535, nullable: true, validations: {isLength: {max: 2000}}},
        instagram: {type: 'text', maxlength: 65535, nullable: true, validations: {isLength: {max: 2000}}},
        linkedin: {type: 'text', maxlength: 65535, nullable: true, validations: {isLength: {max: 2000}}},
=======
        threads: {type: 'string', maxlength: 191, nullable: true},
        bluesky: {type: 'string', maxlength: 191, nullable: true},
        mastodon: {type: 'string', maxlength: 191, nullable: true},
        tiktok: {type: 'string', maxlength: 191, nullable: true},
        youtube: {type: 'string', maxlength: 191, nullable: true},
        instagram: {type: 'string', maxlength: 191, nullable: true},
        linkedin: {type: 'string', maxlength: 191, nullable: true},
>>>>>>> 278359e5
        accessibility: {type: 'text', maxlength: 65535, nullable: true},
        status: {
            type: 'string',
            maxlength: 50,
            nullable: false,
            defaultTo: 'active',
            validations: {
                isIn: [[
                    'active',
                    'inactive',
                    'locked',
                    'warn-1',
                    'warn-2',
                    'warn-3',
                    'warn-4'
                ]]
            }
        },
        // NOTE: unused at the moment and reserved for future features
        locale: {type: 'string', maxlength: 6, nullable: true},
        visibility: {
            type: 'string',
            maxlength: 50,
            nullable: false,
            defaultTo: 'public',
            validations: {isIn: [['public']]}
        },
        meta_title: {type: 'string', maxlength: 2000, nullable: true, validations: {isLength: {max: 300}}},
        meta_description: {type: 'string', maxlength: 2000, nullable: true, validations: {isLength: {max: 500}}},
        tour: {type: 'text', maxlength: 65535, nullable: true},
        // NOTE: Used to determine whether a user has logged in previously
        last_seen: {type: 'dateTime', nullable: true},
        comment_notifications: {type: 'boolean', nullable: false, defaultTo: true},
        free_member_signup_notification: {type: 'boolean', nullable: false, defaultTo: true},
        paid_subscription_started_notification: {type: 'boolean', nullable: false, defaultTo: true},
        paid_subscription_canceled_notification: {type: 'boolean', nullable: false, defaultTo: false},
        mention_notifications: {type: 'boolean', nullable: false, defaultTo: true},
        recommendation_notifications: {type: 'boolean', nullable: false, defaultTo: true},
        milestone_notifications: {type: 'boolean', nullable: false, defaultTo: true},
        donation_notifications: {type: 'boolean', nullable: false, defaultTo: true},
        created_at: {type: 'dateTime', nullable: false},
        created_by: {type: 'string', maxlength: 24, nullable: false},
        updated_at: {type: 'dateTime', nullable: true},
        updated_by: {type: 'string', maxlength: 24, nullable: true}
    },
    posts_authors: {
        id: {type: 'string', maxlength: 24, nullable: false, primary: true},
        post_id: {type: 'string', maxlength: 24, nullable: false, references: 'posts.id'},
        author_id: {type: 'string', maxlength: 24, nullable: false, references: 'users.id'},
        sort_order: {type: 'integer', nullable: false, unsigned: true, defaultTo: 0}
    },
    roles: {
        id: {type: 'string', maxlength: 24, nullable: false, primary: true},
        name: {type: 'string', maxlength: 50, nullable: false, unique: true},
        description: {type: 'string', maxlength: 2000, nullable: true},
        created_at: {type: 'dateTime', nullable: false},
        created_by: {type: 'string', maxlength: 24, nullable: false},
        updated_at: {type: 'dateTime', nullable: true},
        updated_by: {type: 'string', maxlength: 24, nullable: true}
    },
    roles_users: {
        id: {type: 'string', maxlength: 24, nullable: false, primary: true},
        role_id: {type: 'string', maxlength: 24, nullable: false},
        user_id: {type: 'string', maxlength: 24, nullable: false}
    },
    permissions: {
        id: {type: 'string', maxlength: 24, nullable: false, primary: true},
        name: {type: 'string', maxlength: 50, nullable: false, unique: true},
        object_type: {type: 'string', maxlength: 50, nullable: false},
        action_type: {type: 'string', maxlength: 50, nullable: false},
        object_id: {type: 'string', maxlength: 24, nullable: true},
        created_at: {type: 'dateTime', nullable: false},
        created_by: {type: 'string', maxlength: 24, nullable: false},
        updated_at: {type: 'dateTime', nullable: true},
        updated_by: {type: 'string', maxlength: 24, nullable: true}
    },
    permissions_users: {
        id: {type: 'string', maxlength: 24, nullable: false, primary: true},
        user_id: {type: 'string', maxlength: 24, nullable: false},
        permission_id: {type: 'string', maxlength: 24, nullable: false}
    },
    permissions_roles: {
        id: {type: 'string', maxlength: 24, nullable: false, primary: true},
        role_id: {type: 'string', maxlength: 24, nullable: false},
        permission_id: {type: 'string', maxlength: 24, nullable: false}
    },
    settings: {
        id: {type: 'string', maxlength: 24, nullable: false, primary: true},
        group: {
            type: 'string',
            maxlength: 50,
            nullable: false,
            defaultTo: 'core',
            validations: {
                isIn: [[
                    'amp',
                    'core',
                    'email',
                    'labs',
                    'members',
                    'portal',
                    'private',
                    'site',
                    'slack',
                    'theme',
                    'unsplash',
                    'views'
                ]]
            }
        },
        key: {type: 'string', maxlength: 50, nullable: false, unique: true},
        // NOTE: as JSON objects are no longer stored in `value` we could potentially reduce the maxlength
        value: {type: 'text', maxlength: 65535, nullable: true},
        type: {
            type: 'string',
            maxlength: 50,
            nullable: false,
            validations: {
                isIn: [[
                    'array',
                    'string',
                    'number',
                    'boolean',
                    'object'
                ]]
            }
        },
        flags: {type: 'string', maxlength: 50, nullable: true},
        created_at: {type: 'dateTime', nullable: false},
        created_by: {type: 'string', maxlength: 24, nullable: false},
        updated_at: {type: 'dateTime', nullable: true},
        updated_by: {type: 'string', maxlength: 24, nullable: true}
    },
    tags: {
        id: {type: 'string', maxlength: 24, nullable: false, primary: true},
        name: {type: 'string', maxlength: 191, nullable: false, validations: {matches: /^([^,]|$)/}},
        slug: {type: 'string', maxlength: 191, nullable: false, unique: true},
        description: {type: 'text', maxlength: 65535, nullable: true, validations: {isLength: {max: 500}}},
        feature_image: {type: 'string', maxlength: 2000, nullable: true},
        parent_id: {type: 'string', nullable: true},
        visibility: {
            type: 'string',
            maxlength: 50,
            nullable: false,
            defaultTo: 'public',
            validations: {isIn: [['public', 'internal']]}
        },
        og_image: {type: 'string', maxlength: 2000, nullable: true},
        og_title: {type: 'string', maxlength: 300, nullable: true},
        og_description: {type: 'string', maxlength: 500, nullable: true},
        twitter_image: {type: 'string', maxlength: 2000, nullable: true},
        twitter_title: {type: 'string', maxlength: 300, nullable: true},
        twitter_description: {type: 'string', maxlength: 500, nullable: true},
        meta_title: {type: 'string', maxlength: 2000, nullable: true, validations: {isLength: {max: 300}}},
        meta_description: {type: 'string', maxlength: 2000, nullable: true, validations: {isLength: {max: 500}}},
        codeinjection_head: {type: 'text', maxlength: 65535, nullable: true},
        codeinjection_foot: {type: 'text', maxlength: 65535, nullable: true},
        canonical_url: {type: 'string', maxlength: 2000, nullable: true},
        accent_color: {type: 'string', maxlength: 50, nullable: true},
        created_at: {type: 'dateTime', nullable: false},
        created_by: {type: 'string', maxlength: 24, nullable: false},
        updated_at: {type: 'dateTime', nullable: true},
        updated_by: {type: 'string', maxlength: 24, nullable: true}
    },
    posts_tags: {
        id: {type: 'string', maxlength: 24, nullable: false, primary: true},
        post_id: {type: 'string', maxlength: 24, nullable: false, references: 'posts.id'},
        tag_id: {type: 'string', maxlength: 24, nullable: false, references: 'tags.id'},
        sort_order: {type: 'integer', nullable: false, unsigned: true, defaultTo: 0},
        '@@INDEXES@@': [
            ['post_id','tag_id']
        ]
    },
    invites: {
        id: {type: 'string', maxlength: 24, nullable: false, primary: true},
        role_id: {type: 'string', maxlength: 24, nullable: false},
        status: {
            type: 'string',
            maxlength: 50,
            nullable: false,
            defaultTo: 'pending',
            validations: {isIn: [['pending', 'sent']]}
        },
        token: {type: 'string', maxlength: 191, nullable: false, unique: true},
        email: {type: 'string', maxlength: 191, nullable: false, unique: true, validations: {isEmail: true}},
        expires: {type: 'bigInteger', nullable: false},
        created_at: {type: 'dateTime', nullable: false},
        created_by: {type: 'string', maxlength: 24, nullable: false},
        updated_at: {type: 'dateTime', nullable: true},
        updated_by: {type: 'string', maxlength: 24, nullable: true}
    },
    brute: {
        key: {type: 'string', maxlength: 191, primary: true},
        firstRequest: {type: 'bigInteger'},
        lastRequest: {type: 'bigInteger'},
        lifetime: {type: 'bigInteger'},
        count: {type: 'integer'}
    },
    sessions: {
        id: {type: 'string', maxlength: 24, nullable: false, primary: true},
        session_id: {type: 'string', maxlength: 32, nullable: false, unique: true},
        user_id: {type: 'string', maxlength: 24, nullable: false},
        session_data: {type: 'string', maxlength: 2000, nullable: false},
        created_at: {type: 'dateTime', nullable: false},
        updated_at: {type: 'dateTime', nullable: true}
    },
    integrations: {
        id: {type: 'string', maxlength: 24, nullable: false, primary: true},
        type: {
            type: 'string',
            maxlength: 50,
            nullable: false,
            defaultTo: 'custom',
            validations: {isIn: [['internal', 'builtin', 'custom', 'core']]}
        },
        name: {type: 'string', maxlength: 191, nullable: false},
        slug: {type: 'string', maxlength: 191, nullable: false, unique: true},
        icon_image: {type: 'string', maxlength: 2000, nullable: true},
        description: {type: 'string', maxlength: 2000, nullable: true},
        created_at: {type: 'dateTime', nullable: false},
        created_by: {type: 'string', maxlength: 24, nullable: false},
        updated_at: {type: 'dateTime', nullable: true},
        updated_by: {type: 'string', maxlength: 24, nullable: true}
    },
    webhooks: {
        id: {type: 'string', maxlength: 24, nullable: false, primary: true},
        event: {type: 'string', maxlength: 50, nullable: false, validations: {isLowercase: true}},
        target_url: {type: 'string', maxlength: 2000, nullable: false},
        name: {type: 'string', maxlength: 191, nullable: true},
        secret: {type: 'string', maxlength: 191, nullable: true},
        // @NOTE: the defaultTo does not make sense to set on DB layer as it leads to unnecessary maintenance every major release
        //       would be ideal if we can remove the default and instead have "isIn" validation checking if it's a valid version e.g: 'v3', 'v4', 'canary'
        api_version: {type: 'string', maxlength: 50, nullable: false, defaultTo: 'v2'},
        // NOTE: integration_id column needs "nullable: true" -> "nullable: false" migration (recreate table with nullable: false)
        // CASE: Ghost instances initialized pre 4.0 will have this column set to nullable: true in db schema
        integration_id: {type: 'string', maxlength: 24, nullable: false, references: 'integrations.id', cascadeDelete: true},
        last_triggered_at: {type: 'dateTime', nullable: true},
        last_triggered_status: {type: 'string', maxlength: 50, nullable: true},
        last_triggered_error: {type: 'string', maxlength: 50, nullable: true},
        created_at: {type: 'dateTime', nullable: false},
        created_by: {type: 'string', maxlength: 24, nullable: false},
        updated_at: {type: 'dateTime', nullable: true},
        updated_by: {type: 'string', maxlength: 24, nullable: true}
    },
    api_keys: {
        id: {type: 'string', maxlength: 24, nullable: false, primary: true},
        type: {
            type: 'string',
            maxlength: 50,
            nullable: false,
            validations: {isIn: [['content', 'admin']]}
        },
        secret: {
            type: 'string',
            maxlength: 191,
            nullable: false,
            unique: true,
            validations: {isLength: {min: 26, max: 128}}
        },
        role_id: {type: 'string', maxlength: 24, nullable: true},
        // integration_id is nullable to allow "internal" API keys that don't show in the UI
        integration_id: {type: 'string', maxlength: 24, nullable: true},
        user_id: {type: 'string', maxlength: 24, nullable: true},
        last_seen_at: {type: 'dateTime', nullable: true},
        last_seen_version: {type: 'string', maxlength: 50, nullable: true},
        created_at: {type: 'dateTime', nullable: false},
        created_by: {type: 'string', maxlength: 24, nullable: false},
        updated_at: {type: 'dateTime', nullable: true},
        updated_by: {type: 'string', maxlength: 24, nullable: true}
    },
    mobiledoc_revisions: {
        id: {type: 'string', maxlength: 24, nullable: false, primary: true},
        post_id: {type: 'string', maxlength: 24, nullable: false, index: true},
        mobiledoc: {type: 'text', maxlength: 1000000000, fieldtype: 'long', nullable: true},
        created_at_ts: {type: 'bigInteger', nullable: false},
        created_at: {type: 'dateTime', nullable: false}
    },
    post_revisions: {
        id: {type: 'string', maxlength: 24, nullable: false, primary: true},
        post_id: {type: 'string', maxlength: 24, nullable: false, index: true},
        lexical: {type: 'text', maxlength: 1000000000, fieldtype: 'long', nullable: true},
        created_at_ts: {type: 'bigInteger', nullable: false},
        created_at: {type: 'dateTime', nullable: false},
        author_id: {type: 'string', maxlength: 24, nullable: true, references: 'users.id', cascadeDelete: false, constraintName: 'post_revs_author_id_foreign'},
        title: {type: 'string', maxlength: 2000, nullable: true, validations: {isLength: {max: 255}}},
        post_status: {type: 'string', maxlength: 50, nullable: true, validations: {isIn: [['draft', 'published', 'scheduled', 'sent']]}},
        reason: {type: 'string', maxlength: 50, nullable: true},
        feature_image: {type: 'string', maxlength: 2000, nullable: true},
        feature_image_alt: {type: 'string', maxlength: 191, nullable: true},
        feature_image_caption: {type: 'text', maxlength: 65535, nullable: true},
        custom_excerpt: {type: 'string', maxlength: 2000, nullable: true, validations: {isLength: {max: 300}}}
    },
    members: {
        id: {type: 'string', maxlength: 24, nullable: false, primary: true},
        uuid: {type: 'string', maxlength: 36, nullable: true, unique: true, validations: {isUUID: true}},
        transient_id: {type: 'string', maxlength: 191, nullable: false, unique: true},
        email: {type: 'string', maxlength: 191, nullable: false, unique: true, validations: {isEmail: true}},
        status: {
            type: 'string', maxlength: 50, nullable: false, defaultTo: 'free', validations: {
                isIn: [['free', 'paid', 'comped']]
            }
        },
        name: {type: 'string', maxlength: 191, nullable: true},
        expertise: {type: 'string', maxlength: 191, nullable: true, validations: {isLength: {max: 50}}},
        note: {type: 'string', maxlength: 2000, nullable: true},
        geolocation: {type: 'string', maxlength: 2000, nullable: true},
        enable_comment_notifications: {type: 'boolean', nullable: false, defaultTo: true},
        email_count: {type: 'integer', unsigned: true, nullable: false, defaultTo: 0},
        email_opened_count: {type: 'integer', unsigned: true, nullable: false, defaultTo: 0},
        email_open_rate: {type: 'integer', unsigned: true, nullable: true, index: true},
        email_disabled: {type: 'boolean', nullable: false, defaultTo: false},
        last_seen_at: {type: 'dateTime', nullable: true},
        last_commented_at: {type: 'dateTime', nullable: true},
        created_at: {type: 'dateTime', nullable: false},
        created_by: {type: 'string', maxlength: 24, nullable: false},
        updated_at: {type: 'dateTime', nullable: true},
        updated_by: {type: 'string', maxlength: 24, nullable: true}
    },
    // NOTE: this is the tiers table
    products: {
        id: {type: 'string', maxlength: 24, nullable: false, primary: true},
        name: {type: 'string', maxlength: 191, nullable: false},
        slug: {type: 'string', maxlength: 191, nullable: false, unique: true},
        // @deprecated: use a status enum with isIn validation, not an `active` boolean
        active: {type: 'boolean', nullable: false, defaultTo: true},
        welcome_page_url: {type: 'string', maxlength: 2000, nullable: true},
        visibility: {
            type: 'string',
            maxlength: 50,
            nullable: false,
            defaultTo: 'none',
            validations: {isIn: [['public', 'none']]}
        },
        trial_days: {type: 'integer', unsigned: true, nullable: false, defaultTo: 0},
        description: {type: 'string', maxlength: 191, nullable: true},
        type: {
            type: 'string',
            maxlength: 50,
            nullable: false,
            defaultTo: 'paid',
            validations: {
                isIn: [['paid', 'free']]
            }
        },
        currency: {type: 'string', maxlength: 50, nullable: true},
        monthly_price: {type: 'integer', unsigned: true, nullable: true},
        yearly_price: {type: 'integer', unsigned: true, nullable: true},
        created_at: {type: 'dateTime', nullable: false},
        updated_at: {type: 'dateTime', nullable: true},
        // To be removed in future
        monthly_price_id: {type: 'string', maxlength: 24, nullable: true},
        yearly_price_id: {type: 'string', maxlength: 24, nullable: true}
    },
    offers: {
        id: {type: 'string', maxlength: 24, nullable: false, primary: true},
        // @deprecated: use a status enum with isIn validation, not an `active` boolean
        active: {type: 'boolean', nullable: false, defaultTo: true},
        name: {type: 'string', maxlength: 191, nullable: false, unique: true},
        code: {type: 'string', maxlength: 191, nullable: false, unique: true},
        product_id: {type: 'string', maxlength: 24, nullable: false, references: 'products.id'},
        stripe_coupon_id: {type: 'string', maxlength: 255, nullable: true, unique: true},
        interval: {type: 'string', maxlength: 50, nullable: false, validations: {isIn: [['month', 'year']]}},
        currency: {type: 'string', maxlength: 50, nullable: true},
        discount_type: {type: 'string', maxlength: 50, nullable: false, validations: {isIn: [['percent', 'amount', 'trial']]}},
        discount_amount: {type: 'integer', nullable: false},
        duration: {type: 'string', maxlength: 50, nullable: false, validations: {isIn: [['trial', 'once', 'repeating', 'forever']]}},
        duration_in_months: {type: 'integer', nullable: true},
        portal_title: {type: 'string', maxlength: 191, nullable: true},
        portal_description: {type: 'string', maxlength: 2000, nullable: true},
        created_at: {type: 'dateTime', nullable: false},
        updated_at: {type: 'dateTime', nullable: true}
    },
    benefits: {
        id: {type: 'string', maxlength: 24, nullable: false, primary: true},
        name: {type: 'string', maxlength: 191, nullable: false},
        slug: {type: 'string', maxlength: 191, nullable: false, unique: true},
        created_at: {type: 'dateTime', nullable: false},
        updated_at: {type: 'dateTime', nullable: true}
    },
    products_benefits: {
        id: {type: 'string', maxlength: 24, nullable: false, primary: true},
        product_id: {type: 'string', maxlength: 24, nullable: false, references: 'products.id', cascadeDelete: true},
        benefit_id: {type: 'string', maxlength: 24, nullable: false, references: 'benefits.id', cascadeDelete: true},
        sort_order: {type: 'integer', nullable: false, unsigned: true, defaultTo: 0}
    },
    members_products: {
        id: {type: 'string', maxlength: 24, nullable: false, primary: true},
        member_id: {type: 'string', maxlength: 24, nullable: false, references: 'members.id', cascadeDelete: true},
        product_id: {type: 'string', maxlength: 24, nullable: false, references: 'products.id', cascadeDelete: true},
        sort_order: {type: 'integer', nullable: false, unsigned: true, defaultTo: 0},
        expiry_at: {type: 'dateTime', nullable: true}
    },
    posts_products: {
        id: {type: 'string', maxlength: 24, nullable: false, primary: true},
        post_id: {type: 'string', maxlength: 24, nullable: false, references: 'posts.id', cascadeDelete: true},
        product_id: {type: 'string', maxlength: 24, nullable: false, references: 'products.id', cascadeDelete: true},
        sort_order: {type: 'integer', nullable: false, unsigned: true, defaultTo: 0}
    },
    members_created_events: {
        id: {type: 'string', maxlength: 24, nullable: false, primary: true},
        created_at: {type: 'dateTime', nullable: false},
        member_id: {type: 'string', maxlength: 24, nullable: false, references: 'members.id', cascadeDelete: true},
        attribution_id: {type: 'string', maxlength: 24, nullable: true, index: true},
        attribution_type: {
            type: 'string', maxlength: 50, nullable: true, validations: {
                isIn: [['url', 'post', 'page', 'author', 'tag']]
            }
        },
        attribution_url: {type: 'string', maxlength: 2000, nullable: true},
        referrer_source: {type: 'string', maxlength: 191, nullable: true},
        referrer_medium: {type: 'string', maxlength: 191, nullable: true},
        referrer_url: {type: 'string', maxlength: 2000, nullable: true},
        source: {
            type: 'string', maxlength: 50, nullable: false, validations: {
                isIn: [['member', 'import', 'system', 'api', 'admin']]
            }
        },
        batch_id: {type: 'string', maxlength: 24, nullable: true}
    },
    members_cancel_events: {
        id: {type: 'string', maxlength: 24, nullable: false, primary: true},
        member_id: {type: 'string', maxlength: 24, nullable: false, references: 'members.id', cascadeDelete: true},
        from_plan: {type: 'string', maxlength: 255, nullable: false},
        created_at: {type: 'dateTime', nullable: false}
    },
    members_payment_events: {
        id: {type: 'string', maxlength: 24, nullable: false, primary: true},
        member_id: {type: 'string', maxlength: 24, nullable: false, references: 'members.id', cascadeDelete: true},
        amount: {type: 'integer', nullable: false},
        // @note: this is longer than originally intended due to a bug - https://github.com/TryGhost/Ghost/pull/15606
        // so we should decide whether we should reduce it down in the future
        currency: {type: 'string', maxlength: 191, nullable: false},
        source: {type: 'string', maxlength: 50, nullable: false},
        created_at: {type: 'dateTime', nullable: false}
    },
    members_login_events: {
        id: {type: 'string', maxlength: 24, nullable: false, primary: true},
        member_id: {type: 'string', maxlength: 24, nullable: false, references: 'members.id', cascadeDelete: true},
        created_at: {type: 'dateTime', nullable: false}
    },
    members_email_change_events: {
        id: {type: 'string', maxlength: 24, nullable: false, primary: true},
        member_id: {type: 'string', maxlength: 24, nullable: false, references: 'members.id', cascadeDelete: true},
        to_email: {type: 'string', maxlength: 191, nullable: false, unique: false, validations: {isEmail: true}},
        from_email: {type: 'string', maxlength: 191, nullable: false, unique: false, validations: {isEmail: true}},
        created_at: {type: 'dateTime', nullable: false}
    },
    members_status_events: {
        id: {type: 'string', maxlength: 24, nullable: false, primary: true},
        member_id: {type: 'string', maxlength: 24, nullable: false, references: 'members.id', cascadeDelete: true},
        from_status: {
            type: 'string', maxlength: 50, nullable: true, validations: {
                isIn: [['free', 'paid', 'comped']]
            }
        },
        to_status: {
            type: 'string', maxlength: 50, nullable: true, validations: {
                isIn: [['free', 'paid', 'comped']]
            }
        },
        created_at: {type: 'dateTime', nullable: false}
    },
    members_product_events: {
        id: {type: 'string', maxlength: 24, nullable: false, primary: true},
        member_id: {type: 'string', maxlength: 24, nullable: false, references: 'members.id', cascadeDelete: true},
        product_id: {type: 'string', maxlength: 24, nullable: false, references: 'products.id', cascadeDelete: false},
        action: {
            type: 'string', maxlength: 50, nullable: true, validations: {
                isIn: [['added', 'removed']]
            }
        },
        created_at: {type: 'dateTime', nullable: false}
    },
    members_paid_subscription_events: {
        id: {type: 'string', maxlength: 24, nullable: false, primary: true},
        type: {type: 'string', maxlength: 50, nullable: true},
        member_id: {type: 'string', maxlength: 24, nullable: false, references: 'members.id', cascadeDelete: true},
        subscription_id: {type: 'string', maxlength: 24, nullable: true},
        from_plan: {type: 'string', maxlength: 255, nullable: true},
        to_plan: {type: 'string', maxlength: 255, nullable: true},
        // @note: this is longer than originally intended due to a bug - https://github.com/TryGhost/Ghost/pull/15606
        // so we should decide whether we should reduce it down in the future
        currency: {type: 'string', maxlength: 191, nullable: false},
        source: {
            type: 'string', maxlength: 50, nullable: false, validations: {
                isIn: [['stripe']]
            }
        },
        mrr_delta: {type: 'integer', nullable: false},
        created_at: {type: 'dateTime', nullable: false}
    },
    labels: {
        id: {type: 'string', maxlength: 24, nullable: false, primary: true},
        name: {type: 'string', maxlength: 191, nullable: false, unique: true},
        slug: {type: 'string', maxlength: 191, nullable: false, unique: true},
        created_at: {type: 'dateTime', nullable: false},
        created_by: {type: 'string', maxlength: 24, nullable: false},
        updated_at: {type: 'dateTime', nullable: true},
        updated_by: {type: 'string', maxlength: 24, nullable: true}
    },
    members_labels: {
        id: {type: 'string', maxlength: 24, nullable: false, primary: true},
        member_id: {type: 'string', maxlength: 24, nullable: false, references: 'members.id', cascadeDelete: true},
        label_id: {type: 'string', maxlength: 24, nullable: false, references: 'labels.id', cascadeDelete: true},
        sort_order: {type: 'integer', nullable: false, unsigned: true, defaultTo: 0}
    },
    members_stripe_customers: {
        id: {type: 'string', maxlength: 24, nullable: false, primary: true},
        member_id: {type: 'string', maxlength: 24, nullable: false, unique: false, references: 'members.id', cascadeDelete: true},
        customer_id: {type: 'string', maxlength: 255, nullable: false, unique: true},
        name: {type: 'string', maxlength: 191, nullable: true},
        email: {type: 'string', maxlength: 191, nullable: true},
        created_at: {type: 'dateTime', nullable: false},
        created_by: {type: 'string', maxlength: 24, nullable: false},
        updated_at: {type: 'dateTime', nullable: true},
        updated_by: {type: 'string', maxlength: 24, nullable: true}
    },
    subscriptions: {
        id: {type: 'string', maxlength: 24, nullable: false, primary: true},
        type: {
            type: 'string', maxlength: 50, nullable: false, validations: {
                isIn: [['free', 'comped', 'paid']]
            }
        },
        status: {
            type: 'string', maxlength: 50, nullable: false, validations: {
                isIn: [['active', 'expired', 'canceled']]
            }
        },
        member_id: {type: 'string', maxlength: 24, nullable: false, unique: false, references: 'members.id', cascadeDelete: true},
        tier_id: {type: 'string', maxlength: 24, nullable: false, unique: false, references: 'products.id'},

        // These are null if type !== 'paid'
        cadence: {
            type: 'string', maxlength: 50, nullable: true, validations: {
                isIn: [['month', 'year']]
            }
        },
        currency: {type: 'string', maxlength: 50, nullable: true},
        amount: {type: 'integer', nullable: true},

        // e.g. 'stripe'
        payment_provider: {type: 'string', maxlength: 50, nullable: true},
        // e.g. Stripe Subscription Link
        payment_subscription_url: {type: 'string', maxlength: 2000, nullable: true},
        // e.g. Stripe Customer Link
        payment_user_url: {type: 'string', maxlength: 2000, nullable: true},

        offer_id: {type: 'string', maxlength: 24, nullable: true, unique: false, references: 'offers.id'},

        expires_at: {type: 'dateTime', nullable: true},
        created_at: {type: 'dateTime', nullable: false},
        updated_at: {type: 'dateTime', nullable: true}
    },
    members_stripe_customers_subscriptions: {
        id: {type: 'string', maxlength: 24, nullable: false, primary: true},
        customer_id: {type: 'string', maxlength: 255, nullable: false, unique: false, references: 'members_stripe_customers.customer_id', cascadeDelete: true},
        ghost_subscription_id: {type: 'string', maxlength: 24, nullable: true, references: 'subscriptions.id', constraintName: 'mscs_ghost_subscription_id_foreign', cascadeDelete: true},
        subscription_id: {type: 'string', maxlength: 255, nullable: false, unique: true},
        stripe_price_id: {type: 'string', maxlength: 255, nullable: false, unique: false, index: true, defaultTo: ''},
        status: {type: 'string', maxlength: 50, nullable: false},
        cancel_at_period_end: {type: 'boolean', nullable: false, defaultTo: false},
        cancellation_reason: {type: 'string', maxlength: 500, nullable: true},
        current_period_end: {type: 'dateTime', nullable: false},
        start_date: {type: 'dateTime', nullable: false},
        default_payment_card_last4: {type: 'string', maxlength: 4, nullable: true},
        created_at: {type: 'dateTime', nullable: false},
        created_by: {type: 'string', maxlength: 24, nullable: false},
        updated_at: {type: 'dateTime', nullable: true},
        updated_by: {type: 'string', maxlength: 24, nullable: true},
        mrr: {type: 'integer', unsigned: true, nullable: false, defaultTo: 0},
        offer_id: {type: 'string', maxlength: 24, nullable: true, unique: false, references: 'offers.id'},
        trial_start_at: {type: 'dateTime', nullable: true},
        trial_end_at: {type: 'dateTime', nullable: true},
        /* Below fields are now redundant as we link stripe_price_id to stripe_prices table */
        plan_id: {type: 'string', maxlength: 255, nullable: false, unique: false},
        plan_nickname: {type: 'string', maxlength: 50, nullable: false},
        plan_interval: {type: 'string', maxlength: 50, nullable: false},
        plan_amount: {type: 'integer', nullable: false},
        // @note: this is longer than originally intended due to a bug - https://github.com/TryGhost/Ghost/pull/15606
        // so we should decide whether we should reduce it down in the future
        plan_currency: {type: 'string', maxlength: 191, nullable: false}
    },
    members_subscription_created_events: {
        id: {type: 'string', maxlength: 24, nullable: false, primary: true},
        created_at: {type: 'dateTime', nullable: false},
        member_id: {type: 'string', maxlength: 24, nullable: false, references: 'members.id', cascadeDelete: true},
        subscription_id: {type: 'string', maxlength: 24, nullable: false, references: 'members_stripe_customers_subscriptions.id', cascadeDelete: true},
        attribution_id: {type: 'string', maxlength: 24, nullable: true, index: true},
        attribution_type: {
            type: 'string', maxlength: 50, nullable: true, validations: {
                isIn: [['url', 'post', 'page', 'author', 'tag']]
            }
        },
        attribution_url: {type: 'string', maxlength: 2000, nullable: true},
        referrer_source: {type: 'string', maxlength: 191, nullable: true},
        referrer_medium: {type: 'string', maxlength: 191, nullable: true},
        referrer_url: {type: 'string', maxlength: 2000, nullable: true},
        batch_id: {type: 'string', maxlength: 24, nullable: true}
    },
    offer_redemptions: {
        id: {type: 'string', maxlength: 24, nullable: false, primary: true},
        offer_id: {type: 'string', maxlength: 24, nullable: false, references: 'offers.id', cascadeDelete: true},
        member_id: {type: 'string', maxlength: 24, nullable: false, references: 'members.id', cascadeDelete: true},
        subscription_id: {type: 'string', maxlength: 24, nullable: false, references: 'members_stripe_customers_subscriptions.id', cascadeDelete: true},
        created_at: {type: 'dateTime', nullable: false}
    },
    members_subscribe_events: {
        id: {type: 'string', maxlength: 24, nullable: false, primary: true},
        member_id: {type: 'string', maxlength: 24, nullable: false, unique: false, references: 'members.id', cascadeDelete: true},
        subscribed: {type: 'boolean', nullable: false, defaultTo: true},
        created_at: {type: 'dateTime', nullable: false},
        source: {
            type: 'string', maxlength: 50, nullable: true, validations: {
                isIn: [['member', 'import', 'system', 'api', 'admin']]
            }
        },
        newsletter_id: {type: 'string', maxlength: 24, nullable: true, references: 'newsletters.id', cascadeDelete: false}
    },
    donation_payment_events: {
        id: {type: 'string', maxlength: 24, nullable: false, primary: true},
        name: {type: 'string', maxlength: 191, nullable: true},
        email: {type: 'string', maxlength: 191, nullable: false, unique: false, validations: {isEmail: true}},
        member_id: {type: 'string', maxlength: 24, nullable: true, unique: false, references: 'members.id', setNullDelete: true},
        amount: {type: 'integer', nullable: false},
        currency: {type: 'string', maxlength: 50, nullable: false},
        attribution_id: {type: 'string', maxlength: 24, nullable: true},
        attribution_type: {
            type: 'string', maxlength: 50, nullable: true, validations: {
                isIn: [['url', 'post', 'page', 'author', 'tag']]
            }
        },
        attribution_url: {type: 'string', maxlength: 2000, nullable: true},
        referrer_source: {type: 'string', maxlength: 191, nullable: true},
        referrer_medium: {type: 'string', maxlength: 191, nullable: true},
        referrer_url: {type: 'string', maxlength: 2000, nullable: true},
        created_at: {type: 'dateTime', nullable: false},
        donation_message: {type: 'string', maxlength: 255, nullable: true} // https://docs.stripe.com/payments/checkout/custom-fields
    },
    stripe_products: {
        id: {type: 'string', maxlength: 24, nullable: false, primary: true},
        product_id: {type: 'string', maxlength: 24, nullable: true, unique: false, references: 'products.id'},
        stripe_product_id: {type: 'string', maxlength: 255, nullable: false, unique: true},
        created_at: {type: 'dateTime', nullable: false},
        updated_at: {type: 'dateTime', nullable: true}
    },
    stripe_prices: {
        id: {type: 'string', maxlength: 24, nullable: false, primary: true},
        stripe_price_id: {type: 'string', maxlength: 255, nullable: false, unique: true},
        stripe_product_id: {type: 'string', maxlength: 255, nullable: false, unique: false, references: 'stripe_products.stripe_product_id'},
        active: {type: 'boolean', nullable: false},
        nickname: {type: 'string', maxlength: 255, nullable: true},
        // @note: this is longer than originally intended due to a bug - https://github.com/TryGhost/Ghost/pull/15606
        // so we should decide whether we should reduce it down in the future
        currency: {type: 'string', maxlength: 191, nullable: false},
        amount: {type: 'integer', nullable: false},
        type: {type: 'string', maxlength: 50, nullable: false, defaultTo: 'recurring', validations: {isIn: [['recurring', 'one_time', 'donation']]}},
        interval: {type: 'string', maxlength: 50, nullable: true},
        description: {type: 'string', maxlength: 191, nullable: true},
        created_at: {type: 'dateTime', nullable: false},
        updated_at: {type: 'dateTime', nullable: true}
    },
    actions: {
        id: {type: 'string', maxlength: 24, nullable: false, primary: true},
        resource_id: {type: 'string', maxlength: 24, nullable: true},
        resource_type: {type: 'string', maxlength: 50, nullable: false},
        actor_id: {type: 'string', maxlength: 24, nullable: false},
        actor_type: {type: 'string', maxlength: 50, nullable: false},
        // @NOTE: The event column contains short buzzwords e.g. subscribed, started, added, deleted, edited etc.
        //        We already store and require the target resource type. No need to remember e.g. post.edited
        event: {type: 'string', maxlength: 50, nullable: false},
        // @NOTE: The context object can be used to store information about an action e.g. diffs, meta
        context: {type: 'text', maxlength: 1000000000, nullable: true},
        created_at: {type: 'dateTime', nullable: false}
    },
    emails: {
        id: {type: 'string', maxlength: 24, nullable: false, primary: true},
        post_id: {type: 'string', maxlength: 24, nullable: false, index: true, unique: true},
        uuid: {type: 'string', maxlength: 36, nullable: false, validations: {isUUID: true}},
        status: {
            type: 'string',
            maxlength: 50,
            nullable: false,
            defaultTo: 'pending',
            validations: {isIn: [['pending', 'submitting', 'submitted', 'failed']]}
        },
        recipient_filter: {
            type: 'text',
            maxlength: 1000000000,
            nullable: false
        },
        error: {type: 'string', maxlength: 2000, nullable: true},
        error_data: {type: 'text', maxlength: 1000000000, fieldtype: 'long', nullable: true},
        email_count: {type: 'integer', nullable: false, unsigned: true, defaultTo: 0},
        delivered_count: {type: 'integer', nullable: false, unsigned: true, defaultTo: 0},
        opened_count: {type: 'integer', nullable: false, unsigned: true, defaultTo: 0},
        failed_count: {type: 'integer', nullable: false, unsigned: true, defaultTo: 0},
        subject: {type: 'string', maxlength: 300, nullable: true},
        from: {type: 'string', maxlength: 2000, nullable: true},
        reply_to: {type: 'string', maxlength: 2000, nullable: true},
        html: {type: 'text', maxlength: 1000000000, fieldtype: 'long', nullable: true},
        plaintext: {type: 'text', maxlength: 1000000000, fieldtype: 'long', nullable: true},
        source: {type: 'text', maxlength: 1000000000, fieldtype: 'long', nullable: true},
        source_type: {
            type: 'string',
            maxlength: 50,
            nullable: false,
            defaultTo: 'html',
            validations: {isIn: [['html', 'lexical', 'mobiledoc']]}
        },
        track_opens: {type: 'boolean', nullable: false, defaultTo: false},
        track_clicks: {type: 'boolean', nullable: false, defaultTo: false},
        feedback_enabled: {type: 'boolean', nullable: false, defaultTo: false},
        submitted_at: {type: 'dateTime', nullable: false},
        newsletter_id: {type: 'string', maxlength: 24, nullable: true, references: 'newsletters.id'},
        created_at: {type: 'dateTime', nullable: false},
        created_by: {type: 'string', maxlength: 24, nullable: false},
        updated_at: {type: 'dateTime', nullable: true},
        updated_by: {type: 'string', maxlength: 24, nullable: true}
    },
    email_batches: {
        id: {type: 'string', maxlength: 24, nullable: false, primary: true},
        email_id: {type: 'string', maxlength: 24, nullable: false, references: 'emails.id'},
        provider_id: {type: 'string', maxlength: 255, nullable: true},
        status: {
            type: 'string',
            maxlength: 50,
            nullable: false,
            defaultTo: 'pending',
            validations: {isIn: [['pending', 'submitting', 'submitted', 'failed']]}
        },
        member_segment: {type: 'text', maxlength: 2000, nullable: true},
        error_status_code: {type: 'integer', nullable: true, unsigned: true},
        error_message: {type: 'string', maxlength: 2000, nullable: true},
        error_data: {type: 'text', maxlength: 1000000000, fieldtype: 'long', nullable: true},
        created_at: {type: 'dateTime', nullable: false},
        updated_at: {type: 'dateTime', nullable: false}
    },
    email_recipients: {
        id: {type: 'string', maxlength: 24, nullable: false, primary: true},
        email_id: {type: 'string', maxlength: 24, nullable: false, references: 'emails.id'},
        member_id: {type: 'string', maxlength: 24, nullable: false, index: true},
        batch_id: {type: 'string', maxlength: 24, nullable: false, references: 'email_batches.id'},
        processed_at: {type: 'dateTime', nullable: true},
        delivered_at: {type: 'dateTime', nullable: true},
        opened_at: {type: 'dateTime', nullable: true},
        failed_at: {type: 'dateTime', nullable: true},
        member_uuid: {type: 'string', maxlength: 36, nullable: false},
        member_email: {type: 'string', maxlength: 191, nullable: false},
        member_name: {type: 'string', maxlength: 191, nullable: true},
        '@@INDEXES@@': [
            ['email_id', 'member_email'],
            ['email_id', 'delivered_at'],
            ['email_id', 'opened_at'],
            ['email_id', 'failed_at']
        ]
    },
    email_recipient_failures: {
        id: {type: 'string', maxlength: 24, nullable: false, primary: true},
        email_id: {type: 'string', maxlength: 24, nullable: false, references: 'emails.id'},
        member_id: {type: 'string', maxlength: 24, nullable: true},
        email_recipient_id: {type: 'string', maxlength: 24, nullable: false, references: 'email_recipients.id'},
        code: {type: 'integer', nullable: false, unsigned: true},
        enhanced_code: {type: 'string', maxlength: 50, nullable: true},
        message: {type: 'string', maxlength: 2000, nullable: false},
        severity: {
            type: 'string',
            maxlength: 50,
            nullable: false,
            defaultTo: 'permanent',
            validations: {isIn: [['temporary', 'permanent']]}
        },
        failed_at: {type: 'dateTime', nullable: false},
        event_id: {type: 'string', maxlength: 255, nullable: true}
    },
    tokens: {
        id: {type: 'string', maxlength: 24, nullable: false, primary: true},
        token: {type: 'string', maxlength: 32, nullable: false, index: true},
        data: {type: 'string', maxlength: 2000, nullable: true},
        created_at: {type: 'dateTime', nullable: false},
        updated_at: {type: 'dateTime', nullable: true},
        first_used_at: {type: 'dateTime', nullable: true},
        used_count: {type: 'integer', nullable: false, unsigned: true, defaultTo: 0},
        created_by: {type: 'string', maxlength: 24, nullable: false}
    },
    snippets: {
        id: {type: 'string', maxlength: 24, nullable: false, primary: true},
        name: {type: 'string', maxlength: 191, nullable: false, unique: true},
        mobiledoc: {type: 'text', maxlength: 1000000000, fieldtype: 'long', nullable: false},
        lexical: {type: 'text', maxlength: 1000000000, fieldtype: 'long', nullable: true},
        created_at: {type: 'dateTime', nullable: false},
        created_by: {type: 'string', maxlength: 24, nullable: false},
        updated_at: {type: 'dateTime', nullable: true},
        updated_by: {type: 'string', maxlength: 24, nullable: true}
    },
    custom_theme_settings: {
        id: {type: 'string', maxlength: 24, nullable: false, primary: true},
        theme: {type: 'string', maxlength: 191, nullable: false},
        key: {type: 'string', maxlength: 191, nullable: false},
        type: {
            type: 'string',
            maxlength: 50,
            nullable: false,
            validations: {
                isIn: [[
                    'select',
                    'boolean',
                    'color',
                    'text',
                    'image'
                ]]
            }
        },
        value: {type: 'text', maxlength: 65535, nullable: true}
    },
    members_newsletters: {
        id: {type: 'string', maxlength: 24, nullable: false, primary: true},
        member_id: {type: 'string', maxlength: 24, nullable: false, references: 'members.id', cascadeDelete: true},
        newsletter_id: {type: 'string', maxlength: 24, nullable: false, references: 'newsletters.id', cascadeDelete: true},
        '@@INDEXES@@': [
            ['newsletter_id', 'member_id']
        ]
    },
    comments: {
        id: {type: 'string', maxlength: 24, nullable: false, primary: true},
        post_id: {type: 'string', maxlength: 24, nullable: false, unique: false, references: 'posts.id', cascadeDelete: true},
        member_id: {type: 'string', maxlength: 24, nullable: true, unique: false, references: 'members.id', setNullDelete: true},
        parent_id: {type: 'string', maxlength: 24, nullable: true, unique: false, references: 'comments.id', cascadeDelete: true},
        in_reply_to_id: {type: 'string', maxlength: 24, nullable: true, unique: false, references: 'comments.id', setNullDelete: true},
        status: {type: 'string', maxlength: 50, nullable: false, defaultTo: 'published', validations: {isIn: [['published', 'hidden', 'deleted']]}},
        html: {type: 'text', maxlength: 1000000000, fieldtype: 'long', nullable: true},
        edited_at: {type: 'dateTime', nullable: true},
        created_at: {type: 'dateTime', nullable: false},
        updated_at: {type: 'dateTime', nullable: false}
    },
    comment_likes: {
        id: {type: 'string', maxlength: 24, nullable: false, primary: true},
        comment_id: {type: 'string', maxlength: 24, nullable: false, unique: false, references: 'comments.id', cascadeDelete: true},
        member_id: {type: 'string', maxlength: 24, nullable: false, unique: false, references: 'members.id', cascadeDelete: true},
        created_at: {type: 'dateTime', nullable: false},
        updated_at: {type: 'dateTime', nullable: false}
    },
    comment_reports: {
        id: {type: 'string', maxlength: 24, nullable: false, primary: true},
        comment_id: {type: 'string', maxlength: 24, nullable: false, unique: false, references: 'comments.id', cascadeDelete: true},
        member_id: {type: 'string', maxlength: 24, nullable: true, unique: false, references: 'members.id', setNullDelete: true},
        created_at: {type: 'dateTime', nullable: false},
        updated_at: {type: 'dateTime', nullable: false}
    },
    jobs: {
        id: {type: 'string', maxlength: 24, nullable: false, primary: true},
        name: {type: 'string', maxlength: 191, nullable: false, unique: true},
        status: {type: 'string', maxlength: 50, nullable: false, defaultTo: 'queued', validations: {isIn: [['started', 'finished', 'failed', 'queued']]}},
        started_at: {type: 'dateTime', nullable: true},
        finished_at: {type: 'dateTime', nullable: true},
        created_at: {type: 'dateTime', nullable: false},
        updated_at: {type: 'dateTime', nullable: true},
        metadata: {type: 'string', maxlength: 2000, nullable: true},
        queue_entry: {type: 'integer', nullable: true, unsigned: true}
    },
    redirects: {
        id: {type: 'string', maxlength: 24, nullable: false, primary: true},
        from: {type: 'string', maxlength: 191, nullable: false, index: true},
        to: {type: 'string', maxlength: 2000, nullable: false},
        post_id: {type: 'string', maxlength: 24, nullable: true, unique: false, references: 'posts.id', setNullDelete: true},
        created_at: {type: 'dateTime', nullable: false},
        updated_at: {type: 'dateTime', nullable: true}
    },
    members_click_events: {
        id: {type: 'string', maxlength: 24, nullable: false, primary: true},
        member_id: {type: 'string', maxlength: 24, nullable: false, references: 'members.id', cascadeDelete: true},
        redirect_id: {type: 'string', maxlength: 24, nullable: false, references: 'redirects.id', cascadeDelete: true},
        created_at: {type: 'dateTime', nullable: false}
    },
    members_feedback: {
        id: {type: 'string', maxlength: 24, nullable: false, primary: true},
        score: {type: 'integer', nullable: false, unsigned: true, defaultTo: 0},
        member_id: {type: 'string', maxlength: 24, nullable: false, references: 'members.id', cascadeDelete: true},
        post_id: {type: 'string', maxlength: 24, nullable: false, references: 'posts.id', cascadeDelete: true},
        created_at: {type: 'dateTime', nullable: false},
        updated_at: {type: 'dateTime', nullable: true}
    },
    suppressions: {
        id: {type: 'string', maxlength: 24, nullable: false, primary: true},
        email: {type: 'string', maxlength: 191, nullable: false, unique: true, validations: {isEmail: true}},
        email_id: {type: 'string', maxlength: 24, nullable: true, references: 'emails.id'},
        reason: {
            type: 'string',
            maxlength: 50,
            nullable: false,
            validations: {
                isIn: [[
                    'spam',
                    'bounce'
                ]]
            }
        },
        created_at: {type: 'dateTime', nullable: false}
    },
    email_spam_complaint_events: {
        id: {type: 'string', maxlength: 24, nullable: false, primary: true},
        member_id: {type: 'string', maxlength: 24, nullable: false, references: 'members.id', cascadeDelete: true},
        email_id: {type: 'string', maxlength: 24, nullable: false, references: 'emails.id'},
        email_address: {type: 'string', maxlength: 191, nullable: false, unique: false, validations: {isEmail: true}},
        created_at: {type: 'dateTime', nullable: false},
        '@@UNIQUE_CONSTRAINTS@@': [
            ['email_id', 'member_id']
        ]
    },
    mentions: {
        id: {type: 'string', maxlength: 24, nullable: false, primary: true},
        source: {type: 'string', maxlength: 2000, nullable: false},
        source_title: {type: 'string', maxlength: 2000, nullable: true},
        source_site_title: {type: 'string', maxlength: 2000, nullable: true},
        source_excerpt: {type: 'string', maxlength: 2000, nullable: true},
        source_author: {type: 'string', maxlength: 2000, nullable: true},
        source_featured_image: {type: 'string', maxlength: 2000, nullable: true},
        source_favicon: {type: 'string', maxlength: 2000, nullable: true},
        target: {type: 'string', maxlength: 2000, nullable: false},
        resource_id: {type: 'string', maxlength: 24, nullable: true},
        resource_type: {type: 'string', maxlength: 50, nullable: true},
        created_at: {type: 'dateTime', nullable: false},
        payload: {type: 'text', maxlength: 65535, nullable: true},
        deleted: {type: 'boolean', nullable: false, defaultTo: false},
        verified: {type: 'boolean', nullable: false, defaultTo: false}
    },
    milestones: {
        id: {type: 'string', maxlength: 24, nullable: false, primary: true},
        type: {type: 'string', maxlength: 24, nullable: false},
        value: {type: 'integer', nullable: false},
        currency: {type: 'string', maxlength: 24, nullable: true},
        created_at: {type: 'dateTime', nullable: false},
        email_sent_at: {type: 'dateTime', nullable: true}
    },
    temp_mail_events: {
        id: {type: 'string', maxlength: 100, nullable: false, primary: true},
        type: {type: 'string', maxlength: 50, nullable: false},
        message_id: {type: 'string', maxlength: 150, nullable: false},
        recipient: {type: 'string', maxlength: 191, nullable: false},
        occurred_at: {type: 'dateTime', nullable: false}
    },
    collections: {
        id: {type: 'string', maxlength: 24, nullable: false, primary: true},
        title: {type: 'string', maxlength: 191, nullable: false},
        slug: {type: 'string', maxlength: 191, nullable: false, unique: true},
        description: {type: 'string', maxlength: 2000, nullable: true},
        type: {type: 'string', maxlength: 50, nullable: false},
        filter: {type: 'text', maxlength: 1000000000, nullable: true},
        feature_image: {type: 'string', maxlength: 2000, nullable: true},
        created_at: {type: 'dateTime', nullable: false},
        updated_at: {type: 'dateTime', nullable: true}
    },
    collections_posts: {
        id: {type: 'string', maxlength: 24, nullable: false, primary: true},
        collection_id: {type: 'string', maxlength: 24, nullable: false, references: 'collections.id', cascadeDelete: true},
        post_id: {type: 'string', maxlength: 24, nullable: false, references: 'posts.id', cascadeDelete: true},
        sort_order: {type: 'integer', nullable: false, unsigned: true, defaultTo: 0}
    },
    recommendations: {
        id: {type: 'string', maxlength: 24, nullable: false, primary: true},
        url: {type: 'string', maxlength: 2000, nullable: false},
        title: {type: 'string', maxlength: 2000, nullable: false},
        excerpt: {type: 'string', maxlength: 2000, nullable: true},
        featured_image: {type: 'string', maxlength: 2000, nullable: true},
        favicon: {type: 'string', maxlength: 2000, nullable: true},
        description: {type: 'string', maxlength: 2000, nullable: true},
        one_click_subscribe: {type: 'boolean', nullable: false, defaultTo: false},
        created_at: {type: 'dateTime', nullable: false},
        updated_at: {type: 'dateTime', nullable: true}
    },
    recommendation_click_events: {
        id: {type: 'string', maxlength: 24, nullable: false, primary: true},
        recommendation_id: {type: 'string', maxlength: 24, nullable: false, references: 'recommendations.id', unique: false, cascadeDelete: true},
        member_id: {type: 'string', maxlength: 24, nullable: true, references: 'members.id', unique: false, setNullDelete: true},
        created_at: {type: 'dateTime', nullable: false}
    },
    recommendation_subscribe_events: {
        id: {type: 'string', maxlength: 24, nullable: false, primary: true},
        recommendation_id: {type: 'string', maxlength: 24, nullable: false, references: 'recommendations.id', unique: false, cascadeDelete: true},
        member_id: {type: 'string', maxlength: 24, nullable: true, references: 'members.id', unique: false, setNullDelete: true},
        created_at: {type: 'dateTime', nullable: false}
    }
};<|MERGE_RESOLUTION|>--- conflicted
+++ resolved
@@ -131,15 +131,6 @@
         location: {type: 'text', maxlength: 65535, nullable: true, validations: {isLength: {max: 150}}},
         facebook: {type: 'string', maxlength: 2000, nullable: true},
         twitter: {type: 'string', maxlength: 2000, nullable: true},
-<<<<<<< HEAD
-        threads: {type: 'text', maxlength: 65535, nullable: true, validations: {isLength: {max: 2000}}},
-        bluesky: {type: 'text', maxlength: 65535, nullable: true, validations: {isLength: {max: 2000}}},
-        mastodon: {type: 'text', maxlength: 65535, nullable: true, validations: {isLength: {max: 2000}}},
-        tiktok: {type: 'text', maxlength: 65535, nullable: true, validations: {isLength: {max: 2000}}},
-        youtube: {type: 'text', maxlength: 65535, nullable: true, validations: {isLength: {max: 2000}}},
-        instagram: {type: 'text', maxlength: 65535, nullable: true, validations: {isLength: {max: 2000}}},
-        linkedin: {type: 'text', maxlength: 65535, nullable: true, validations: {isLength: {max: 2000}}},
-=======
         threads: {type: 'string', maxlength: 191, nullable: true},
         bluesky: {type: 'string', maxlength: 191, nullable: true},
         mastodon: {type: 'string', maxlength: 191, nullable: true},
@@ -147,7 +138,6 @@
         youtube: {type: 'string', maxlength: 191, nullable: true},
         instagram: {type: 'string', maxlength: 191, nullable: true},
         linkedin: {type: 'string', maxlength: 191, nullable: true},
->>>>>>> 278359e5
         accessibility: {type: 'text', maxlength: 65535, nullable: true},
         status: {
             type: 'string',
