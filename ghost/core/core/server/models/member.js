const ghostBookshelf = require('./base');
const uuid = require('uuid');
const _ = require('lodash');
const config = require('../../shared/config');
const {gravatar} = require('../lib/image');

const Member = ghostBookshelf.Model.extend({
    tableName: 'members',

    defaults() {
        return {
            status: 'free',
            uuid: uuid.v4(),
            email_count: 0,
            email_opened_count: 0,
            enable_comment_notifications: true
        };
    },

    filterExpansions() {
        return [{
            key: 'label',
            replacement: 'labels.slug'
        }, {
            key: 'labels',
            replacement: 'labels.slug'
        }, {
            key: 'product',
            replacement: 'products.slug'
        }, {
            key: 'products',
            replacement: 'products.slug'
        }, {
            key: 'tier',
            replacement: 'products.slug'
        }, {
            key: 'tiers',
            replacement: 'products.slug'
        }, {
            key: 'newsletters',
            replacement: 'newsletters.slug'
        }, {
            key: 'signup',
            replacement: 'signups.attribution_id'
        }, {
            key: 'conversion',
            replacement: 'conversions.attribution_id'
        }, {
            key: 'opened_emails.post_id',
            replacement: 'emails.post_id',
            // Currently we cannot expand on values such as null or a string in mongo-knex
            // But the line below is essentially the same as: `email_recipients.opened_at:-null`
<<<<<<< HEAD
            expansion: 'email_recipients.opened_at:>=0' 
        }, {
            key: 'offer_redemptions',
            replacement: 'offer_redemptions.offer_id'
=======
            expansion: 'email_recipients.opened_at:>=0'
>>>>>>> 789e2c96
        }];
    },

    filterRelations() {
        return {
            labels: {
                tableName: 'labels',
                type: 'manyToMany',
                joinTable: 'members_labels',
                joinFrom: 'member_id',
                joinTo: 'label_id'
            },
            products: {
                tableName: 'products',
                type: 'manyToMany',
                joinTable: 'members_products',
                joinFrom: 'member_id',
                joinTo: 'product_id'
            },
            newsletters: {
                tableName: 'newsletters',
                type: 'manyToMany',
                joinTable: 'members_newsletters',
                joinFrom: 'member_id',
                joinTo: 'newsletter_id'
            },
            subscriptions: {
                tableName: 'members_stripe_customers_subscriptions',
                tableNameAs: 'subscriptions',
                type: 'manyToMany',
                joinTable: 'members_stripe_customers',
                joinFrom: 'member_id',
                joinTo: 'customer_id',
                joinToForeign: 'customer_id'
            },
            signups: {
                tableName: 'members_created_events',
                tableNameAs: 'signups',
                type: 'oneToOne',
                joinFrom: 'member_id'
            },
            conversions: {
                tableName: 'members_subscription_created_events',
                tableNameAs: 'conversions',
                type: 'oneToOne',
                joinFrom: 'member_id'
            },
            clicked_links: {
                tableName: 'redirects',
                tableNameAs: 'clicked_links',
                type: 'manyToMany',
                joinTable: 'members_click_events',
                joinFrom: 'member_id',
                joinTo: 'redirect_id'
            },
            emails: {
                tableName: 'emails',
                tableNameAs: 'emails',
                type: 'manyToMany',
                joinTable: 'email_recipients',
                joinFrom: 'member_id',
                joinTo: 'email_id'
            },
            feedback: {
                tableName: 'members_feedback',
                tableNameAs: 'feedback',
                type: 'oneToOne',
                joinFrom: 'member_id'
            },
            offer_redemptions: {
                tableName: 'offer_redemptions',
                type: 'oneToOne',
                joinFrom: 'member_id'
            }
        };
    },

    relationships: ['products', 'labels', 'stripeCustomers', 'email_recipients', 'newsletters', 'offer_redemptions'],

    // do not delete email_recipients records when a member is destroyed. Recipient
    // records are used for analytics and historical records
    relationshipConfig: {
        products: {
            editable: true
        },
        labels: {
            editable: true
        },
        email_recipients: {
            destroyRelated: false
        }
    },

    relationshipBelongsTo: {
        products: 'products',
        newsletters: 'newsletters',
        labels: 'labels',
        stripeCustomers: 'members_stripe_customers',
        email_recipients: 'email_recipients',
        offers: 'offers'
    },

    productEvents() {
        return this.hasMany('MemberProductEvent', 'member_id', 'id')
            .query('orderBy', 'created_at', 'DESC');
    },

    products() {
        return this.belongsToMany('Product', 'members_products', 'member_id', 'product_id')
            .withPivot('sort_order', 'expiry_at')
            .query('orderBy', 'sort_order', 'ASC')
            .query((qb) => {
                // avoids bookshelf adding a `DISTINCT` to the query
                // we know the result set will already be unique and DISTINCT hurts query performance
                qb.columns('products.*', 'expiry_at');
            });
    },

    newsletters() {
        return this.belongsToMany('Newsletter', 'members_newsletters', 'member_id', 'newsletter_id')
            .query('orderBy', 'newsletters.sort_order', 'ASC')
            .query((qb) => {
                // avoids bookshelf adding a `DISTINCT` to the query
                // we know the result set will already be unique and DISTINCT hurts query performance
                qb.columns('newsletters.*');
            });
    },

    offerRedemptions() {
        return this.hasMany('OfferRedemption', 'member_id', 'id')
            .query('orderBy', 'created_at', 'DESC');
    },

    labels: function labels() {
        return this.belongsToMany('Label', 'members_labels', 'member_id', 'label_id')
            .withPivot('sort_order')
            .query('orderBy', 'sort_order', 'ASC')
            .query((qb) => {
                // avoids bookshelf adding a `DISTINCT` to the query
                // we know the result set will already be unique and DISTINCT hurts query performance
                qb.columns('labels.*');
            });
    },

    stripeCustomers() {
        return this.hasMany('MemberStripeCustomer', 'member_id', 'id');
    },

    stripeSubscriptions() {
        return this.belongsToMany(
            'StripeCustomerSubscription',
            'members_stripe_customers',
            'member_id',
            'customer_id',
            'id',
            'customer_id'
        );
    },

    email_recipients() {
        return this.hasMany('EmailRecipient', 'member_id', 'id');
    },

    async updateTierExpiry(products = [], options = {}) {
        for (const product of products) {
            if (product?.expiry_at) {
                const expiry = new Date(product.expiry_at);
                const queryOptions = _.extend({}, options, {
                    query: {where: {product_id: product.id}}
                });
                await this.products().updatePivot({expiry_at: expiry}, queryOptions);
            }
        }
    },

    serialize(options) {
        const defaultSerializedObject = ghostBookshelf.Model.prototype.serialize.call(this, options);

        if (defaultSerializedObject.stripeSubscriptions) {
            defaultSerializedObject.subscriptions = defaultSerializedObject.stripeSubscriptions;
            delete defaultSerializedObject.stripeSubscriptions;
        }

        return defaultSerializedObject;
    },

    emitChange: function emitChange(event, options) {
        const eventToTrigger = 'member' + '.' + event;
        ghostBookshelf.Model.prototype.emitChange.bind(this)(this, eventToTrigger, options);
    },

    onCreated: function onCreated(model, options) {
        ghostBookshelf.Model.prototype.onCreated.apply(this, arguments);

        model.emitChange('added', options);
    },

    onUpdated: function onUpdated(model, options) {
        ghostBookshelf.Model.prototype.onUpdated.apply(this, arguments);

        model.emitChange('edited', options);
    },

    onDestroyed: function onDestroyed(model, options) {
        ghostBookshelf.Model.prototype.onDestroyed.apply(this, arguments);

        model.emitChange('deleted', options);
    },

    onDestroying: function onDestroyed(model) {
        ghostBookshelf.Model.prototype.onDestroying.apply(this, arguments);

        this.handleAttachedModels(model);
    },

    onSaving: function onSaving(model, attr, options) {
        let labelsToSave = [];

        if (_.isUndefined(this.get('labels'))) {
            this.unset('labels');
            return;
        }

        // CASE: detect lowercase/uppercase label slugs
        if (!_.isUndefined(this.get('labels')) && !_.isNull(this.get('labels'))) {
            labelsToSave = [];

            //  and deduplicate upper/lowercase tags
            _.each(this.get('labels'), function each(item) {
                item.name = item.name && item.name.trim();
                for (let i = 0; i < labelsToSave.length; i = i + 1) {
                    if (labelsToSave[i].name && item.name && labelsToSave[i].name.toLocaleLowerCase() === item.name.toLocaleLowerCase()) {
                        return;
                    }
                }

                labelsToSave.push(item);
            });

            this.set('labels', labelsToSave);
        }

        this.handleAttachedModels(model);

        // CASE: Detect existing labels with same case-insensitive name and replace
        return ghostBookshelf.model('Label')
            .findAll(Object.assign({
                columns: ['id', 'name']
            }, _.pick(options, 'transacting')))
            .then((labels) => {
                labelsToSave.forEach((label) => {
                    let existingLabel = labels.find((lab) => {
                        return label.name.toLowerCase() === lab.get('name').toLowerCase();
                    });
                    label.name = (existingLabel && existingLabel.get('name')) || label.name;
                    label.id = (existingLabel && existingLabel.id) || label.id;
                });

                model.set('labels', labelsToSave);
            });
    },

    handleAttachedModels: function handleAttachedModels(model) {
        /**
         * @NOTE:
         * Bookshelf only exposes the object that is being detached on `detaching`.
         * For the reason above, `detached` handler is using the scope of `detaching`
         * to access the models that are not present in `detached`.
         */
        model.related('labels').once('detaching', function onDetaching(collection, label) {
            model.related('labels').once('detached', function onDetached(detachedCollection, response, options) {
                label.emitChange('detached', options);
                model.emitChange('label.detached', options);
            });
        });

        model.related('labels').once('attaching', function onDetaching(collection, labels) {
            model.related('labels').once('attached', function onDetached(detachedCollection, response, options) {
                labels.forEach((label) => {
                    label.emitChange('attached', options);
                    model.emitChange('label.attached', options);
                });
            });
        });
    },

    /**
     * The base model keeps only the columns, which are defined in the schema.
     * We have to add the relations on top, otherwise bookshelf-relations
     * has no access to the nested relations, which should be updated.
     */
    permittedAttributes: function permittedAttributes() {
        let filteredKeys = ghostBookshelf.Model.prototype.permittedAttributes.apply(this, arguments);

        this.relationships.forEach((key) => {
            filteredKeys.push(key);
        });

        return filteredKeys;
    },

    /**
     * We have to ensure consistency. If you listen on model events (e.g. `member.added`), you can expect that you always
     * receive all fields including relations. Otherwise you can't rely on a consistent flow. And we want to avoid
     * that event listeners have to re-fetch a resource. This function is used in the context of inserting
     * and updating resources. We won't return the relations by default for now.
     */
    defaultRelations: function defaultRelations(methodName, options) {
        if (['edit', 'add', 'destroy'].indexOf(methodName) !== -1) {
            options.withRelated = _.union(['labels'], options.withRelated || []);
        }

        return options;
    },

    searchQuery: function searchQuery(queryBuilder, query) {
        queryBuilder.where('members.name', 'like', `%${query}%`);
        queryBuilder.orWhere('members.email', 'like', `%${query}%`);
    },

    orderRawQuery(field, direction) {
        if (field === 'email_open_rate') {
            return {
                orderByRaw: `members.email_open_rate IS NOT NULL DESC, members.email_open_rate ${direction}`
            };
        }
    },

    toJSON(unfilteredOptions) {
        const options = Member.filterOptions(unfilteredOptions, 'toJSON');
        const attrs = ghostBookshelf.Model.prototype.toJSON.call(this, options);

        // Inject a computed avatar url. Uses gravatar's default ?d= query param
        // to serve a blank image if there is no gravatar for the member's email.
        // Will not use gravatar if privacy.useGravatar is false in config
        attrs.avatar_image = null;
        if (attrs.email && !config.isPrivacyDisabled('useGravatar')) {
            attrs.avatar_image = gravatar.url(attrs.email, {size: 250, default: 'blank'});
        }

        return attrs;
    }
}, {
    /**
     * Returns an array of keys permitted in a method's `options` hash, depending on the current method.
     * @param {String} methodName The name of the method to check valid options for.
     * @return {Array} Keys allowed in the `options` hash of the model's method.
     */
    permittedOptions: function permittedOptions(methodName) {
        let options = ghostBookshelf.Model.permittedOptions.call(this, methodName);

        if (['findPage', 'findAll'].includes(methodName)) {
            options = options.concat(['search']);
        }

        return options;
    },

    add(data, unfilteredOptions = {}) {
        if (!unfilteredOptions.transacting) {
            return ghostBookshelf.transaction((transacting) => {
                return this.add(data, Object.assign({transacting}, unfilteredOptions));
            });
        }

        return ghostBookshelf.Model.add.call(this, data, unfilteredOptions).then(async (member) => {
            if (data.products) {
                await member.updateTierExpiry(data.products, _.pick(unfilteredOptions, 'transacting'));
            }
            return member;
        });
    },

    edit(data, unfilteredOptions = {}) {
        if (!unfilteredOptions.transacting) {
            return ghostBookshelf.transaction((transacting) => {
                return this.edit(data, Object.assign({transacting}, unfilteredOptions));
            });
        }

        return ghostBookshelf.Model.edit.call(this, data, unfilteredOptions).then(async (member) => {
            if (data.products) {
                await member.updateTierExpiry(data.products, _.pick(unfilteredOptions, 'transacting'));
            }
            return member;
        });
    },

    destroy(unfilteredOptions = {}) {
        if (!unfilteredOptions.transacting) {
            return ghostBookshelf.transaction((transacting) => {
                return this.destroy(Object.assign({transacting}, unfilteredOptions));
            });
        }
        return ghostBookshelf.Model.destroy.call(this, unfilteredOptions);
    },

    getLabelRelations(data, unfilteredOptions = {}) {
        const query = ghostBookshelf.knex('members_labels')
            .select('id')
            .where('label_id', data.labelId)
            .whereIn('member_id', data.memberIds);

        if (unfilteredOptions.transacting) {
            query.transacting(unfilteredOptions.transacting);
        }

        return query;
    },

    fetchAllSubscribed(unfilteredOptions = {}) {
        // we use raw queries instead of model relationships because model hydration is expensive
        const query = ghostBookshelf.knex('members_newsletters')
            .join('newsletters', 'members_newsletters.newsletter_id', '=', 'newsletters.id')
            .where('newsletters.status', 'active')
            .distinct('member_id as id');

        if (unfilteredOptions.transacting) {
            query.transacting(unfilteredOptions.transacting);
        }

        return query;
    }
});

const Members = ghostBookshelf.Collection.extend({
    model: Member
});

module.exports = {
    Member: ghostBookshelf.model('Member', Member),
    Members: ghostBookshelf.collection('Members', Members)
};<|MERGE_RESOLUTION|>--- conflicted
+++ resolved
@@ -50,14 +50,10 @@
             replacement: 'emails.post_id',
             // Currently we cannot expand on values such as null or a string in mongo-knex
             // But the line below is essentially the same as: `email_recipients.opened_at:-null`
-<<<<<<< HEAD
-            expansion: 'email_recipients.opened_at:>=0' 
+            expansion: 'email_recipients.opened_at:>=0'
         }, {
             key: 'offer_redemptions',
             replacement: 'offer_redemptions.offer_id'
-=======
-            expansion: 'email_recipients.opened_at:>=0'
->>>>>>> 789e2c96
         }];
     },
 
