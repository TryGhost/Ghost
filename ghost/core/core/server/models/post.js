// # Post Model
const _ = require('lodash');
const crypto = require('crypto');
const moment = require('moment');
const {sequence} = require('@tryghost/promise');
const tpl = require('@tryghost/tpl');
const errors = require('@tryghost/errors');
const nql = require('@tryghost/nql');
const htmlToPlaintext = require('@tryghost/html-to-plaintext');
const ghostBookshelf = require('./base');
const config = require('../../shared/config');
const settingsCache = require('../../shared/settings-cache');
const limitService = require('../services/limits');
const mobiledocLib = require('../lib/mobiledoc');
const lexicalLib = require('../lib/lexical');
const relations = require('./relations');
const urlUtils = require('../../shared/url-utils');
const {Tag} = require('./tag');
const {Newsletter} = require('./newsletter');
const {BadRequestError} = require('@tryghost/errors');
const {PostRevisions} = require('@tryghost/post-revisions');
const {mobiledocToLexical} = require('@tryghost/kg-converters');
const labs = require('../../shared/labs');
const {setIsRoles} = require('./role-utils');

const messages = {
    isAlreadyPublished: 'Your post is already published, please reload your page.',
    valueCannotBeBlank: 'Value in {key} cannot be blank.',
    expectedPublishedAtInFuture: 'Date must be at least {cannotScheduleAPostBeforeInMinutes} minutes in the future.',
    untitled: '(Untitled)',
    notEnoughPermission: 'You do not have permission to perform this action',
    invalidNewsletter: 'The newsletter parameter doesn\'t match any active newsletter.',
    invalidMobiledocStructure: 'Invalid mobiledoc structure.',
    invalidMobiledocStructureHelp: 'https://ghost.org/docs/publishing/',
    invalidLexicalStructure: 'Invalid lexical structure.',
    invalidLexicalStructureHelp: 'https://ghost.org/docs/publishing/'
};

const MOBILEDOC_REVISIONS_COUNT = 10;
const POST_REVISIONS_COUNT = 25;
const POST_REVISIONS_INTERVAL_MS = 10 * 60 * 1000; // 10 minutes
const ALL_STATUSES = ['published', 'draft', 'scheduled', 'sent'];

let Post;
let Posts;

Post = ghostBookshelf.Model.extend({

    tableName: 'posts',

    actionsCollectCRUD: true,
    actionsResourceType: 'post',
    actionsExtraContext: ['type'],

    /**
     * @NOTE
     *
     * We define the defaults on the schema (db) and model level.
     *
     * Why?
     *   - when you insert a resource, Knex does only return the id of the created resource
     *     - see https://knexjs.org/#Builder-insert
     *   - that means `defaultTo` is a pure database configuration (!)
     *   - Bookshelf just returns the model values which you have asked Bookshelf to insert
     *      - it can't return the `defaultTo` value from the schema/db level
     *      - but the db defaults defined in the schema are saved in the database correctly
     *   - `models.Post.add` always does to operations:
     *      1. add
     *      2. fetch (this ensures we fetch the whole resource from the database)
     *   - that means we have to apply the defaults on the model layer to ensure a complete field set
     *      1. any connected logic in our model hooks e.g. beforeSave
     *      2. model events e.g. "post.published" are using the inserted resource, not the fetched resource
     */
    defaults: function defaults() {
        let visibility = 'public';
        let tiers = [];
        const defaultContentVisibility = settingsCache.get('default_content_visibility');
        if (defaultContentVisibility) {
            if (defaultContentVisibility === 'tiers') {
                const tiersData = settingsCache.get('default_content_visibility_tiers') || [];
                visibility = 'tiers',
                tiers = tiersData.map((tierId) => {
                    return {
                        id: tierId
                    };
                });
            } else if (defaultContentVisibility !== 'tiers') {
                visibility = settingsCache.get('default_content_visibility');
            }
        }

        return {
            uuid: crypto.randomUUID(),
            status: 'draft',
            featured: false,
            type: 'post',
            tiers,
            visibility: visibility,
            email_recipient_filter: 'all',
            show_title_and_feature_image: true
        };
    },

    relationships: ['tags', 'authors', 'mobiledoc_revisions', 'post_revisions', 'posts_meta', 'tiers'],
    relationshipConfig: {
        tags: {
            editable: true
        },
        authors: {
            editable: true
        },
        mobiledoc_revisions: {
            editable: true
        },
        post_revisions: {
            editable: true
        },
        posts_meta: {
            editable: true
        }
    },

    // NOTE: look up object, not super nice, but was easy to implement
    relationshipBelongsTo: {
        tags: 'tags',
        tiers: 'products',
        authors: 'users',
        posts_meta: 'posts_meta'
    },

    relationsMeta: {
        posts_meta: {
            targetTableName: 'posts_meta',
            foreignKey: 'post_id'
        },
        email: {
            targetTableName: 'emails',
            foreignKey: 'post_id'
        }
    },

    tiers() {
        return this.belongsToMany('Product', 'posts_products', 'post_id', 'product_id')
            .withPivot('sort_order')
            .query('orderBy', 'sort_order', 'ASC')
            .query((qb) => {
                // avoids bookshelf adding a `DISTINCT` to the query
                // we know the result set will already be unique and DISTINCT hurts query performance
                qb.columns('products.*');
            });
    },

    parse() {
        const attrs = ghostBookshelf.Model.prototype.parse.apply(this, arguments);

        // transform URLs from __GHOST_URL__ to absolute
        [
            'mobiledoc',
            'lexical',
            'html',
            'plaintext',
            'custom_excerpt',
            'codeinjection_head',
            'codeinjection_foot',
            'feature_image',
            'og_image',
            'twitter_image',
            'canonical_url'
        ].forEach((attr) => {
            if (attrs[attr]) {
                attrs[attr] = urlUtils.transformReadyToAbsolute(attrs[attr]);
            }
        });

        return attrs;
    },

    // Alternative to Bookshelf's .format() that is only called when writing to db
    formatOnWrite(attrs) {
        // Ensure all URLs are stored as transform-ready with __GHOST_URL__ representing config.url
        const urlTransformMap = {
            mobiledoc: {
                method: 'mobiledocToTransformReady',
                options: {
                    cardTransformers: mobiledocLib.cards
                }
            },
            lexical: {
                method: 'lexicalToTransformReady',
                options: {
                    nodes: lexicalLib.nodes,
                    transformMap: lexicalLib.urlTransformMap
                }
            },
            html: 'htmlToTransformReady',
            plaintext: 'plaintextToTransformReady',
            custom_excerpt: 'htmlToTransformReady',
            codeinjection_head: 'htmlToTransformReady',
            codeinjection_foot: 'htmlToTransformReady',
            feature_image: 'toTransformReady',
            og_image: 'toTransformReady',
            twitter_image: 'toTransformReady',
            canonical_url: {
                method: 'toTransformReady',
                options: {
                    ignoreProtocol: false
                }
            }
        };

        Object.entries(urlTransformMap).forEach(([attrToTransform, transform]) => {
            let method = transform;
            let transformOptions = {};

            if (typeof transform === 'object') {
                method = transform.method;
                transformOptions = transform.options || {};
            }

            if (attrs[attrToTransform]) {
                attrs[attrToTransform] = urlUtils[method](attrs[attrToTransform], transformOptions);
            }
        });

        // transform visibility NQL queries to special-case values where necessary
        // ensures checks against special-case values such as `{{#has visibility="paid"}}` continue working
        if (attrs.visibility && !['public', 'members', 'paid', 'tiers'].includes(attrs.visibility)) {
            if (attrs.visibility === 'status:-free') {
                attrs.visibility = 'paid';
            } else {
                const visibilityNql = nql(attrs.visibility);

                if (visibilityNql.queryJSON({status: 'free'}) && visibilityNql.queryJSON({status: '-free'})) {
                    attrs.visibility = 'members';
                }
            }
        }

        return attrs;
    },

    /**
     * The base model keeps only the columns, which are defined in the schema.
     * We have to add the relations on top, otherwise bookshelf-relations
     * has no access to the nested relations, which should be updated.
     */
    permittedAttributes: function permittedAttributes() {
        let filteredKeys = ghostBookshelf.Model.prototype.permittedAttributes.apply(this, arguments);

        this.relationships.forEach((key) => {
            filteredKeys.push(key);
        });

        return filteredKeys;
    },

    orderAttributes: function orderAttributes() {
        let keys = ghostBookshelf.Model.prototype.orderAttributes.apply(this, arguments);

        // extend ordered keys with post_meta keys
        let postsMetaKeys = _.without(ghostBookshelf.model('PostsMeta').prototype.orderAttributes(), 'posts_meta.id', 'posts_meta.post_id');

        return [...keys, ...postsMetaKeys];
    },

    orderRawQuery: function orderRawQuery(field, direction, withRelated) {
        if (field === 'sentiment') {
            if (withRelated.includes('count.sentiment')) {
                // Internally sentiment can be included via the count.sentiment relation. We can do a quick optimisation of the query in that case.
                return {
                    orderByRaw: `count__sentiment ${direction}`
                };
            }
            return {
                orderByRaw: `(select AVG(score) from \`members_feedback\` where posts.id = members_feedback.post_id) ${direction}`
            };
        }
        if (field === 'email.open_rate' && withRelated && withRelated.indexOf('email') > -1) {
            return {
                // *1.0 is needed on one of the columns to prevent sqlite from
                // performing integer division rounding and always giving 0.
                // Order by emails.track_opens desc first so we always tracked emails
                // before untracked emails in the posts list.
                orderByRaw: `
                    emails.track_opens desc,
                    emails.opened_count * 1.0 / emails.email_count * 100 ${direction},
                    posts.created_at desc`,
                eagerLoad: 'email.open_rate'
            };
        }
    },

    filterExpansions: function filterExpansions() {
        const postsMetaKeys = _.without(ghostBookshelf.model('PostsMeta').prototype.orderAttributes(), 'posts_meta.id', 'posts_meta.post_id');

        const expansions = [{
            key: 'primary_tag',
            replacement: 'tags.slug',
            expansion: 'posts_tags.sort_order:0+tags.visibility:public'
        }, {
            key: 'primary_author',
            replacement: 'authors.slug',
            expansion: 'posts_authors.sort_order:0+authors.visibility:public'
        }, {
            key: 'authors',
            replacement: 'authors.slug'
        }, {
            key: 'author',
            replacement: 'authors.slug'
        }, {
            key: 'tag',
            replacement: 'tags.slug'
        }, {
            key: 'tags',
            replacement: 'tags.slug'
        }];

        const postMetaKeyExpansions = postsMetaKeys.map((pmk) => {
            return {
                key: pmk.split('.')[1],
                replacement: pmk
            };
        });

        return expansions.concat(postMetaKeyExpansions);
    },

    filterRelations: function filterRelations() {
        return {
            tags: {
                tableName: 'tags',
                type: 'manyToMany',
                joinTable: 'posts_tags',
                joinFrom: 'post_id',
                joinTo: 'tag_id'
            },
            authors: {
                tableName: 'users',
                tableNameAs: 'authors',
                type: 'manyToMany',
                joinTable: 'posts_authors',
                joinFrom: 'post_id',
                joinTo: 'author_id'
            },
            posts_meta: {
                tableName: 'posts_meta',
                type: 'oneToOne',
                joinFrom: 'post_id'
            },
            post_revisions: {
                tableName: 'post_revisions',
                type: 'oneToMany',
                joinFrom: 'post_id'
            }
        };
    },

    emitChange: function emitChange(event, options = {}) {
        let eventToTrigger;
        let resourceType = this.get('type');

        if (options.usePreviousAttribute) {
            resourceType = this.previous('type');
        }

        eventToTrigger = resourceType + '.' + event;

        ghostBookshelf.Model.prototype.emitChange.bind(this)(this, eventToTrigger, options);
    },

    onFetched: async function onFetched(model, response, options) {
        if (!labs.isSet('collectionsCard')) {
            return;
        }

        await this.renderIfNeeded(model, options);
    },

    onFetchedCollection: async function onFetched(collection, response, options) {
        if (!labs.isSet('collectionsCard')) {
            return;
        }

        for await (const model of collection.models) {
            await this.renderIfNeeded(model, options);
        }
    },

    renderIfNeeded: async function renderIfNeeded(model, options = {}) {
        // pages can have their html cleared to "queue" a re-render to update dynamic data such
        // as collection cards. Detect that and re-render here so the page is always up to date
        if (model.get('lexical') !== null && model.get('html') === null) {
            const html = await lexicalLib.render(model.get('lexical'));
            const plaintext = htmlToPlaintext.excerpt(html);

            // avoid a DB query if we have no html - knex will set it to an empty string rather than NULL
            if (!html && !model.get('plaintext')) {
                return model;
            }

            // set model attributes so they are available immediately in code that uses the returned model
            model.set('html', html);
            model.set('plaintext', plaintext);

            // update database manually using knex to avoid hooks being called multiple times
            const query = ghostBookshelf.knex.raw('UPDATE posts SET html = ?, plaintext = ? WHERE id = ?', [html, plaintext, model.id]);
            if (options.transacting) {
                await query.transacting(options.transacting);
            } else {
                await query;
            }
        }

        return model;
    },

    /**
     * We update the tags after the Post was inserted.
     * We update the tags before the Post was updated, see `onSaving` event.
     * `onCreated` is called before `onSaved`.
     *
     * `onSaved` is the last event in the line - triggered for updating or inserting data.
     * bookshelf-relations listens on `created` + `updated`.
     * We ensure that we are catching the event after bookshelf relations.
     */
    onSaved: function onSaved(model, options) {
        ghostBookshelf.Model.prototype.onSaved.apply(this, arguments);

        if (options.method !== 'insert') {
            return;
        }

        const status = model.get('status');

        model.emitChange('added', options);

        if (['published', 'scheduled'].indexOf(status) !== -1) {
            model.emitChange(status, options);
        }
    },

    onUpdated: function onUpdated(model, options) {
        ghostBookshelf.Model.prototype.onUpdated.apply(this, arguments);

        model.statusChanging = model.get('status') !== model.previous('status');
        model.isPublished = model.get('status') === 'published';
        model.isScheduled = model.get('status') === 'scheduled';
        model.wasPublished = model.previous('status') === 'published';
        model.wasScheduled = model.previous('status') === 'scheduled';
        model.resourceTypeChanging = model.get('type') !== model.previous('type');
        model.publishedAtHasChanged = model.hasDateChanged('published_at');
        model.needsReschedule = model.publishedAtHasChanged && model.isScheduled;

        // Handle added and deleted for post -> page or page -> post
        if (model.resourceTypeChanging) {
            if (model.wasPublished) {
                model.emitChange('unpublished', Object.assign({usePreviousAttribute: true}, options));
            }

            if (model.wasScheduled) {
                model.emitChange('unscheduled', Object.assign({usePreviousAttribute: true}, options));
            }

            model.emitChange('deleted', Object.assign({usePreviousAttribute: true}, options));
            model.emitChange('added', options);

            if (model.isPublished) {
                model.emitChange('published', options);
            }

            if (model.isScheduled) {
                model.emitChange('scheduled', options);
            }
        } else {
            if (model.statusChanging) {
                // CASE: was published before and is now e.q. draft or scheduled
                if (model.wasPublished) {
                    model.emitChange('unpublished', options);
                }

                // CASE: was draft or scheduled before and is now e.q. published
                if (model.isPublished) {
                    model.emitChange('published', options);
                }

                // CASE: was draft or published before and is now e.q. scheduled
                if (model.isScheduled) {
                    model.emitChange('scheduled', options);
                }

                // CASE: from scheduled to something
                if (model.wasScheduled && !model.isScheduled && !model.isPublished) {
                    model.emitChange('unscheduled', options);
                }
            } else {
                if (model.isPublished) {
                    model.emitChange('published.edited', options);
                }

                if (model.needsReschedule) {
                    model.emitChange('rescheduled', options);
                }
            }

            // Fire edited if this wasn't a change between resourceType
            model.emitChange('edited', options);
        }

        if (model.statusChanging && (model.isPublished || model.wasPublished)) {
            this.handleStatusForAttachedModels(model, options);
        }
    },

    onDestroyed: async function onDestroyed(model, options) {
        ghostBookshelf.Model.prototype.onDestroyed.apply(this, arguments);

        if (labs.isSet('collectionsCard') && model.previous('type') === 'post' && model.previous('status') === 'published') {
            // reset all page HTML when a published post is deleted so they can be re-rendered
            // on next fetch so any collection cards are "dynamically" updated
            const resetPages = function resetPages(transacting) {
                return ghostBookshelf.knex.raw('UPDATE posts set html = NULL WHERE type = \'page\' AND lexical IS NOT NULL').transacting(transacting);
            };

            if (options.transacting) {
                await resetPages(options.transacting);
            } else {
                await ghostBookshelf.knex.transaction(async (transacting) => {
                    await resetPages(transacting);
                });
            }
        }

        if (model.previous('status') === 'published') {
            model.emitChange('unpublished', Object.assign({usePreviousAttribute: true}, options));
        }

        model.emitChange('deleted', Object.assign({usePreviousAttribute: true}, options));
    },

    onDestroying: function onDestroyed(model) {
        ghostBookshelf.Model.prototype.onDestroying.apply(this, arguments);

        this.handleAttachedModels(model);
    },

    handleAttachedModels: function handleAttachedModels(model) {
        /**
         * @NOTE:
         * Bookshelf only exposes the object that is being detached on `detaching`.
         * For the reason above, `detached` handler is using the scope of `detaching`
         * to access the models that are not present in `detached`.
         */
        model.related('tags').once('detaching', function detachingTags(collection, tag) {
            model.related('tags').once('detached', function detachedTags(detachedCollection, response, options) {
                tag.emitChange('detached', options);
                model.emitChange('tag.detached', options);
            });
        });

        model.related('tags').once('attaching', function tagsAttaching(collection, tags) {
            model.related('tags').once('attached', function tagsAttached(detachedCollection, response, options) {
                tags.forEach((tag) => {
                    tag.emitChange('attached', options);
                    model.emitChange('tag.attached', options);
                });
            });
        });

        model.related('authors').once('detaching', function authorsDetaching(collection, author) {
            model.related('authors').once('detached', function authorsDetached(detachedCollection, response, options) {
                author.emitChange('detached', options);
            });
        });

        model.related('authors').once('attaching', function authorsAttaching(collection, authors) {
            model.related('authors').once('attached', function authorsAttached(detachedCollection, response, options) {
                authors.forEach(author => author.emitChange('attached', options));
            });
        });
    },

    /**
     * @NOTE:
     * when status is changed from or to 'published' all related authors and tags
     * have to trigger recalculation in URL service because status is applied in filters for
     * these models
     */
    handleStatusForAttachedModels: function handleStatusForAttachedModels(model, options) {
        model.related('tags').forEach((tag) => {
            tag.emitChange('attached', options);
        });

        model.related('authors').forEach((author) => {
            author.emitChange('attached', options);
        });
    },

    onSaving: async function onSaving(model, attrs, options) {
        options = options || {};

        const self = this;
        let title;
        let i;

        // Variables to make the slug checking more readable
        const newTitle = this.get('title');

        const newStatus = this.get('status');
        const olderStatus = this.previous('status');
        const prevTitle = this.previous('title');
        const prevSlug = this.previous('slug');
        const publishedAt = this.get('published_at');
        const publishedAtHasChanged = this.hasDateChanged('published_at', {beforeWrite: true});
        const generatedFields = ['html', 'plaintext'];
        let tagsToSave;
        const ops = [];

        // normally we don't allow both mobiledoc & lexical through at the API level but there's
        // an exception for ?source=html which always sets both when the lexical editor is enabled.
        // That's necessary because at the input serializer layer we don't have access to the
        // actual model to check if this would result in a change of format

        if (this.previous('mobiledoc') && this.get('lexical')) {
            this.set('lexical', null);
        } else if (this.get('mobiledoc') && this.get('lexical')) {
            this.set('mobiledoc', null);
        }

        // CASE: disallow published -> scheduled
        // @TODO: remove when we have versioning based on updated_at
        if (newStatus !== olderStatus && newStatus === 'scheduled' && olderStatus === 'published') {
            return Promise.reject(new errors.ValidationError({
                message: tpl(messages.isAlreadyPublished, {key: 'status'})
            }));
        }

        if (options.method === 'insert') {
            if (!this.get('comment_id')) {
                this.set('comment_id', this.id);
            }
        }

        // CASE: both page and post can get scheduled
        if (newStatus === 'scheduled') {
            if (!publishedAt) {
                return Promise.reject(new errors.ValidationError({
                    message: tpl(messages.valueCannotBeBlank, {key: 'published_at'})
                }));
            } else if (!moment(publishedAt).isValid()) {
                return Promise.reject(new errors.ValidationError({
                    message: tpl(messages.valueCannotBeBlank, {key: 'published_at'})
                }));
                // CASE: to schedule/reschedule a post, a minimum diff of x minutes is needed (default configured is 2minutes)
            } else if (
                publishedAtHasChanged &&
                moment(publishedAt).isBefore(moment().add(config.get('times').cannotScheduleAPostBeforeInMinutes, 'minutes')) &&
                !options.importing &&
                (!options.context || !options.context.internal)
            ) {
                return Promise.reject(new errors.ValidationError({
                    message: tpl(messages.expectedPublishedAtInFuture, {
                        cannotScheduleAPostBeforeInMinutes: config.get('times').cannotScheduleAPostBeforeInMinutes
                    })
                }));
            }
        }

        // CASE: detect lowercase/uppercase tag slugs
        if (!_.isUndefined(this.get('tags')) && !_.isNull(this.get('tags'))) {
            tagsToSave = [];

            //  and deduplicate upper/lowercase tags
            loopTags: for (const tag of this.get('tags')) {
                if (!tag.id && !tag.tag_id && tag.slug) {
                    // Clean up the provided slugs before we do any matching with existing tags
                    tag.slug = await ghostBookshelf.Model.generateSlug(
                        Tag,
                        tag.slug,
                        {skipDuplicateChecks: true}
                    );
                }

                for (i = 0; i < tagsToSave.length; i = i + 1) {
                    if (tagsToSave[i].name && tag.name && tagsToSave[i].name.toLocaleLowerCase() === tag.name.toLocaleLowerCase()) {
                        continue loopTags;
                    }
                }

                tagsToSave.push(tag);
            }

            this.set('tags', tagsToSave);
        }

        /**
         * CASE: Attach id to update existing posts_meta entry for a post
         * CASE: Don't create new posts_meta entry if post meta is empty
         */
        if (!_.isUndefined(this.get('posts_meta')) && !_.isNull(this.get('posts_meta'))) {
            let postsMetaData = this.get('posts_meta');
            let relatedModelId = model.related('posts_meta').get('id');
            let hasNoData = !_.values(postsMetaData).some(x => !!x);
            if (relatedModelId && !_.isEmpty(postsMetaData)) {
                postsMetaData.id = relatedModelId;
                this.set('posts_meta', postsMetaData);
            } else if (_.isEmpty(postsMetaData) || hasNoData) {
                this.set('posts_meta', null);
            }
        }

        this.handleAttachedModels(model);

        ghostBookshelf.Model.prototype.onSaving.apply(this, arguments);

        // do not allow generated fields to be overridden via the API
        if (!options.migrating) {
            generatedFields.forEach((field) => {
                if (this.hasChanged(field)) {
                    this.set(field, this.previous(field));
                }
            });
        }

        if (!this.get('mobiledoc') && !this.get('lexical')) {
            this.set('lexical', JSON.stringify(lexicalLib.blankDocument));
        }

        // If we're force re-rendering we want to make sure that all image cards
        // have original dimensions stored in the payload for use by card renderers
        if (options.force_rerender && this.get('mobiledoc')) {
            this.set('mobiledoc', await mobiledocLib.populateImageSizes(this.get('mobiledoc')));
        }

        // CASE: mobiledoc has changed, generate html
        // CASE: ?force_rerender=true passed via Admin API
        // CASE: html is null, but mobiledoc exists (only important for migrations & importing)
        if (
            !this.get('lexical') &&
            (
                this.hasChanged('mobiledoc')
                || options.force_rerender
                || (!this.get('html') && (options.migrating || options.importing))
            )
        ) {
            try {
                this.set('html', mobiledocLib.render(JSON.parse(this.get('mobiledoc'))));
            } catch (err) {
                throw new errors.ValidationError({
                    message: tpl(messages.invalidMobiledocStructure),
                    help: 'https://ghost.org/docs/publishing/'
                });
            }
        }

        // CASE: lexical has changed, generate html
        // CASE: ?force_rerender=true passed via Admin API
        // CASE: html is null, but lexical exists (only important for migrations & importing)
        if (
            !this.get('mobiledoc') &&
            (
                this.hasChanged('lexical')
                || options.force_rerender
                || (!this.get('html') && (options.migrating || options.importing))
            )
        ) {
            try {
                this.set('html', await lexicalLib.render(this.get('lexical'), {transacting: options.transacting}));
            } catch (err) {
                throw new errors.ValidationError({
                    message: tpl(messages.invalidLexicalStructure),
                    context: err.message,
                    property: 'lexical',
                    help: tpl(messages.invalidLexicalStructureHelp)
                });
            }
        }

        if (this.hasChanged('html') || !this.get('plaintext')) {
            let plaintext;

            if (this.get('html') === null) {
                plaintext = null;
            } else {
                plaintext = htmlToPlaintext.excerpt(this.get('html'));
            }

            // CASE: html is e.g. <p></p>
            // @NOTE: Otherwise we will always update the resource to `plaintext: ''` and Bookshelf thinks that this
            //        value was modified.
            if (plaintext || plaintext !== this.get('plaintext')) {
                this.set('plaintext', plaintext);
            }
        }

        // disabling sanitization until we can implement a better version
        if (!options.importing) {
            title = this.get('title') || tpl(messages.untitled);
            this.set('title', _.toString(title).trim());
        }

        // ### Business logic for published_at and published_by
        // If the current status is 'published' and published_at is not set, set it to now
        if ((newStatus === 'published' || newStatus === 'sent') && !publishedAt) {
            this.set('published_at', new Date());
        }

        // If the current status is 'published' and the status has just changed ensure published_by is set correctly
        if ((newStatus === 'published' || newStatus === 'sent') && this.hasChanged('status')) {
            // unless published_by is set and we're importing, set published_by to contextUser
            if (!(this.get('published_by') && options.importing)) {
                this.set('published_by', String(this.contextUser(options)));
            }
        } else {
            // In any other case (except import), `published_by` should not be changed
            if (this.hasChanged('published_by') && !options.importing) {
                this.set('published_by', this.previous('published_by') ? String(this.previous('published_by')) : null);
            }
        }

        // newsletter_id is read-only and should only be set using the newsletter param when publishing/scheduling
        if (options.newsletter
            && !this.get('newsletter_id')
            && this.hasChanged('status')
            && (newStatus === 'published' || newStatus === 'scheduled' || newStatus === 'sent')) {
            // Map the passed slug to the id + validate the passed newsletter
            ops.push(async () => {
                const newsletter = await Newsletter.findOne({slug: options.newsletter}, {transacting: options.transacting, filter: 'status:active'});
                if (!newsletter) {
                    throw new BadRequestError({
                        message: messages.invalidNewsletter
                    });
                }
                this.set('newsletter_id', newsletter.id);
            });

            // If the `email_segment` isn't passed at the same time, reset it to be 100% sure that they can only be used together
            this.set('email_recipient_filter', 'all');

            // email_segment is read-only and should only be set using a query param when publishing/scheduling
            // we can't set it if we don't pass newsletter
            if (options.email_segment) {
                this.set('email_recipient_filter', options.email_segment);
            }
        }

        // ensure draft posts have the email_recipient_filter reset unless an email has already been sent
        if (newStatus === 'draft' && this.hasChanged('status')) {
            ops.push(function ensureSendEmailWhenPublishedIsUnchanged() {
                return self.getLazyRelation('email', {transacting: options.transacting}).then((email) => {
                    if (!email) {
                        self.set('email_recipient_filter', 'all');
                        self.set('newsletter_id', null);
                    }
                });
            });
        }

        // NOTE: this is a stopgap solution for email-only posts where their status is unchanged after publish
        //       but the usual publis/send newsletter flow continues
        const hasEmailOnlyFlag = _.get(attrs, 'posts_meta.email_only') || model.related('posts_meta').get('email_only');
        if (hasEmailOnlyFlag && (newStatus === 'published') && this.hasChanged('status')) {
            this.set('status', 'sent');
        } else if (!hasEmailOnlyFlag && (newStatus === 'sent') && this.hasChanged('status')) {
            // Prevent setting status to 'sent' for non email only posts
            this.set('status', 'published');
        }

        // If a title is set, not the same as the old title, a draft post, and has never been published
        if (prevTitle !== undefined && newTitle !== prevTitle && newStatus === 'draft' && !publishedAt) {
            ops.push(function updateSlug() {
                // Pass the new slug through the generator to strip illegal characters, detect duplicates
                return ghostBookshelf.Model.generateSlug(Post, self.get('title'),
                    {status: 'all', transacting: options.transacting, importing: options.importing})
                    .then(function then(slug) {
                        // After the new slug is found, do another generate for the old title to compare it to the old slug
                        return ghostBookshelf.Model.generateSlug(Post, prevTitle,
                            {status: 'all', transacting: options.transacting, importing: options.importing}
                        ).then(function prevTitleSlugGenerated(prevTitleSlug) {
                            // If the old slug is the same as the slug that was generated from the old title
                            // then set a new slug. If it is not the same, means was set by the user
                            if (prevTitleSlug === prevSlug) {
                                self.set({slug: slug});
                            }
                        });
                    });
            });
        } else {
            ops.push(function updateSlug() {
                // If any of the attributes above were false, set initial slug and check to see if slug was changed by the user
                if (self.hasChanged('slug') || !self.get('slug')) {
                    // Pass the new slug through the generator to strip illegal characters, detect duplicates
                    return ghostBookshelf.Model.generateSlug(Post, self.get('slug') || self.get('title'),
                        {status: 'all', transacting: options.transacting, importing: options.importing})
                        .then(function then(slug) {
                            self.set({slug: slug});
                        });
                }

                return Promise.resolve();
            });
        }

        // CASE: Handle mobiledoc backups/revisions. This is a pure database feature.
        if (model.hasChanged('mobiledoc') && !model.get('lexical') && !options.importing && !options.migrating) {
            ops.push(function updateRevisions() {
                return ghostBookshelf.model('MobiledocRevision')
                    .findAll(Object.assign({
                        filter: `post_id:'${model.id}'`,
                        columns: ['id']
                    }, _.pick(options, 'transacting')))
                    .then((revisions) => {
                        /**
                         * Store prev + latest mobiledoc content, because we have decided against a migration, which
                         * iterates over all posts and creates a copy of the current mobiledoc content.
                         *
                         * Reasons:
                         *   - usually migrations for the post table are slow and error-prone
                         *   - there is no need to create a copy for all posts now, because we only want to ensure
                         *     that posts, which you are currently working on, are getting a content backup
                         *   - no need to create revisions for existing published posts
                         *
                         * The feature is very minimal in the beginning. As soon as you update to this Ghost version,
                         * you
                         */
                        if (!revisions.length && options.method !== 'insert') {
                            model.set('mobiledoc_revisions', [{
                                post_id: model.id,
                                mobiledoc: model.previous('mobiledoc'),
                                created_at_ts: Date.now() - 1
                            }, {
                                post_id: model.id,
                                mobiledoc: model.get('mobiledoc'),
                                created_at_ts: Date.now()
                            }]);
                        } else {
                            const revisionsJSON = revisions.toJSON().slice(0, MOBILEDOC_REVISIONS_COUNT - 1);

                            model.set('mobiledoc_revisions', revisionsJSON.concat([{
                                post_id: model.id,
                                mobiledoc: model.get('mobiledoc'),
                                created_at_ts: Date.now()
                            }]));
                        }
                    });
            });
        }
        if (!model.get('mobiledoc') && !options.importing && !options.migrating) {
            const postRevisions = new PostRevisions({
                config: {
                    max_revisions: POST_REVISIONS_COUNT,
                    revision_interval_ms: POST_REVISIONS_INTERVAL_MS
                }
            });
            let authorId = this.contextUser(options);
            const authorExists = await ghostBookshelf.model('User').findOne({id: authorId}, {transacting: options.transacting});
            if (!authorExists) {
                authorId = await ghostBookshelf.model('User').getOwnerUser().get('id');
            }
            ops.push(async function updateRevisions() {
                const revisionModels = await ghostBookshelf.model('PostRevision')
                    .findAll(Object.assign({
                        filter: `post_id:'${model.id}'`,
                        columns: ['id', 'lexical', 'created_at', 'author_id', 'title', 'reason', 'post_status', 'created_at_ts', 'feature_image']
                    }, _.pick(options, 'transacting')));

                const revisions = revisionModels.toJSON();

                const current = {
                    id: model.id,
                    lexical: model.get('lexical'),
                    html: model.get('html'),
                    author_id: authorId,
                    feature_image: model.get('feature_image'),
                    feature_image_alt: model.get('posts_meta')?.feature_image_alt,
                    feature_image_caption: model.get('posts_meta')?.feature_image_caption,
                    title: model.get('title'),
                    custom_excerpt: model.get('custom_excerpt'),
                    post_status: model.get('status')
                };

                // This can be refactored once we have the status stored in each revision
                const revisionOptions = {
                    forceRevision: options.save_revision,
                    isPublished: newStatus === 'published',
                    newStatus,
                    olderStatus
                };
                const newRevisions = await postRevisions.getRevisions(current, revisions, revisionOptions);
                model.set('post_revisions', newRevisions);
            });
        }

        // CASE: Convert post to lexical on the fly
        if (options.convert_to_lexical) {
            ops.push(async function convertToLexical() {
                const mobiledoc = model.get('mobiledoc');
                if (mobiledoc !== null) { // only run conversion when there is a mobiledoc string
                    const lexical = mobiledocToLexical(mobiledoc);
                    model.set('lexical', lexical);
                    model.set('mobiledoc', null);
                }
            });
        }

        if (this.get('tiers')) {
            this.set('tiers', this.get('tiers').map(t => ({
                id: t.id
            })));

            // Don't associate the free tier with the post
            const freeTier = await ghostBookshelf.model('Product').findOne({type: 'free'}, {require: false, transacting: options.transacting ?? undefined});
            if (freeTier) {
                this.set('tiers', this.get('tiers').filter(t => t.id !== freeTier.id));
            }
        }

        if (labs.isSet('collectionsCard') && this.get('type') === 'post' && (newStatus === 'published' || olderStatus === 'published')) {
            // reset all page HTML when a published post is updated so they can be re-rendered
            // on next fetch so any collection cards are "dynamically" updated
            ops.push(async function resetPageHTML() {
                const query = ghostBookshelf.knex.raw('UPDATE posts set html = NULL WHERE type = ? AND lexical IS NOT NULL', ['page']);
                if (options.transacting) {
                    await query.transacting(options.transacting);
                } else {
                    await query;
                }
            });
        }

        return sequence(ops);
    },

    created_by: function createdBy() {
        return this.belongsTo('User', 'created_by');
    },

    updated_by: function updatedBy() {
        return this.belongsTo('User', 'updated_by');
    },

    published_by: function publishedBy() {
        return this.belongsTo('User', 'published_by');
    },

    authors: function authors() {
        return this.belongsToMany('User', 'posts_authors', 'post_id', 'author_id')
            .withPivot('sort_order')
            .query('orderBy', 'sort_order', 'ASC');
    },

    tags: function tags() {
        return this.belongsToMany('Tag', 'posts_tags', 'post_id', 'tag_id')
            .withPivot('sort_order')
            .query('orderBy', 'sort_order', 'ASC');
    },

    mobiledoc_revisions() {
        return this.hasMany('MobiledocRevision', 'post_id');
    },

    post_revisions() {
        return this.hasMany('PostRevision', 'post_id');
    },

    posts_meta: function postsMeta() {
        return this.hasOne('PostsMeta', 'post_id');
    },

    email: function email() {
        return this.hasOne('Email', 'post_id');
    },

    newsletter: function newsletter() {
        return this.belongsTo('Newsletter', 'newsletter_id');
    },

    /**
     * @NOTE:
     * If you are requesting models with `columns`, you try to only receive some fields of the model/s.
     * But the model layer is complex and needs specific fields in specific situations.
     *
     * ### url generation was removed but default columns need to be checked before removal
     *   - @TODO: with dynamic routing, we no longer need default columns to fetch
     *   - because with static routing Ghost generated the url on runtime and needed the following attributes:
     *     - `slug`: /:slug/
     *     - `published_at`: /:year/:slug
     *     - `author_id`: /:author/:slug, /:primary_author/:slug
     *     - now, the UrlService pre-generates urls based on the resources
     *     - you can ask `urlService.getUrlByResourceId(post.id)`
     *
     * ### events
     *   - you call `findAll` with `columns: id`
     *   - then you trigger `post.save()` on the response
     *   - bookshelf events (`onSaving`) and model events (`emitChange`) are triggered
     *   - but you only fetched the id column, this will trouble (!), because the event hooks require more
     *     data than just the id
     *   - @TODO: we need to disallow this (!)
     *   - you should use `models.Post.edit(..)`
     *      - this disallows using the `columns` option
     *   - same for destroy - you should use `models.Post.destroy(...)`
     *
     * @IMPORTANT: This fn should **never** be used when updating models (models.Post.edit)!
     *            Because the events for updating a resource require most of the fields.
     *            This is protected by the fn `permittedOptions`.
     */
    defaultColumnsToFetch: function defaultColumnsToFetch() {
        return ['id', 'published_at', 'slug'];
    },
    /**
     * If the `formats` option is not used, we return `html` be default.
     * Otherwise we return what is requested e.g. `?formats=mobiledoc,plaintext`
     *
     * This method is only used by the raw-knex plugin.
     * We have moved the logic into the serializers for the API.
     */
    formatsToJSON: function formatsToJSON(attrs, options) {
        const defaultFormats = ['html'];
        const formatsToKeep = options.formats || defaultFormats;

        // Iterate over all known formats, and if they are not in the keep list, remove them
        _.each(Post.allowedFormats, function (format) {
            if (formatsToKeep.indexOf(format) === -1) {
                delete attrs[format];
            }
        });

        return attrs;
    },

    toJSON: function toJSON(unfilteredOptions) {
        const options = Post.filterOptions(unfilteredOptions, 'toJSON');
        let attrs = ghostBookshelf.Model.prototype.toJSON.call(this, options);

        // CASE: never expose the mobiledoc revisions
        delete attrs.mobiledoc_revisions;

        // If the current column settings allow it...
        if (!options.columns || (options.columns && options.columns.indexOf('primary_tag') > -1)) {
            // ... attach a computed property of primary_tag which is the first tag if it is public, else null
            if (attrs.tags && attrs.tags.length > 0 && attrs.tags[0].visibility === 'public') {
                attrs.primary_tag = attrs.tags[0];
            } else {
                attrs.primary_tag = null;
            }
        }

        return attrs;
    },

    // NOTE: overloads models base method to take `post_meta` changes into account
    wasChanged() {
        if (!this._changed) {
            return true;
        }

        const postMetaChanged = this.relations.posts_meta && this.relations.posts_meta._changed && Object.keys(this.relations.posts_meta._changed).length;

        if (!Object.keys(this._changed).length && !postMetaChanged) {
            return false;
        }

        return true;
    },

    enforcedFilters: function enforcedFilters(options) {
        return options.context && options.context.public ? 'status:published' : null;
    },

    defaultFilters: function defaultFilters(options) {
        if (options.context && options.context.internal) {
            return null;
        }

        return options.context && options.context.public ? 'type:post' : 'type:post+status:published';
    },

    /**
     * You can pass an extra `status=VALUES` field.
     * Long-Term: We should deprecate these short cuts and force users to use the filter param.
     */
    extraFilters: function extraFilters(options) {
        if (!options.status) {
            return null;
        }

        let filter = null;

        // CASE: "status" is passed, combine filters
        if (options.status && options.status !== 'all') {
            options.status = _.includes(ALL_STATUSES, options.status) ? options.status : 'published';

            if (!filter) {
                filter = `status:${options.status}`;
            } else {
                filter = `${filter}+status:${options.status}`;
            }
        } else if (options.status === 'all') {
            if (!filter) {
                filter = `status:[${ALL_STATUSES}]`;
            } else {
                filter = `${filter}+status:[${ALL_STATUSES}]`;
            }
        }

        delete options.status;
        return filter;
    }
}, {
    getBulkActionExtraContext: function (options) {
        if (options && options.filter && options.filter.includes('type:page')) {
            return {
                type: 'page'
            };
        }
        return {
            type: 'post'
        };
    },
    allowedFormats: ['mobiledoc', 'lexical', 'html', 'plaintext'],

    orderDefaultOptions: function orderDefaultOptions() {
        return {
            status: 'ASC',
            published_at: 'DESC',
            updated_at: 'DESC',
            id: 'DESC'
        };
    },

    orderDefaultRaw: function (options) {
        let order = '' +
            'CASE WHEN posts.status = \'scheduled\' THEN 1 ' +
            'WHEN posts.status = \'draft\' THEN 2 ' +
            'ELSE 3 END ASC,' +
            'CASE WHEN posts.status != \'draft\' THEN posts.published_at END DESC,' +
            'posts.updated_at DESC,' +
            'posts.id DESC';

        // CASE: if the filter contains an `IN` operator, we should return the posts first, which match both tags
        if (options.filter && options.filter.match(/(tags|tag):\s?\[.*\]/)) {
            order = `(SELECT count(*) FROM posts_tags WHERE post_id = posts.id) DESC, ${order}`;
        }

        // CASE: if the filter contains an `IN` operator, we should return the posts first, which match both authors
        if (options.filter && options.filter.match(/(authors|author):\s?\[.*\]/)) {
            order = `(SELECT count(*) FROM posts_authors WHERE post_id = posts.id) DESC, ${order}`;
        }

        return order;
    },

    /**
     * Returns an array of keys permitted in a method's `options` hash, depending on the current method.
     * @param {String} methodName The name of the method to check valid options for.
     * @return {Array} Keys allowed in the `options` hash of the model's method.
     */
    permittedOptions: function permittedOptions(methodName) {
        let options = ghostBookshelf.Model.permittedOptions.call(this, methodName);

        // allowlists for the `options` hash argument on methods, by method name.
        // these are the only options that can be passed to Bookshelf / Knex.
        const validOptions = {
            findOne: ['columns', 'importing', 'withRelated', 'require', 'filter'],
            findPage: ['status','selectRaw'],

            findAll: ['columns', 'filter'],
            destroy: ['destroyAll', 'destroyBy'],
            edit: ['filter', 'email_segment', 'force_rerender', 'newsletter', 'save_revision', 'convert_to_lexical']
        };

        // The post model additionally supports having a formats option
        options.push('formats');

        if (validOptions[methodName]) {
            options = options.concat(validOptions[methodName]);
        }

        return options;
    },

    /**
     * We have to ensure consistency. If you listen on model events (e.g. `post.published`), you can expect that you always
     * receive all fields including relations. Otherwise you can't rely on a consistent flow. And we want to avoid
     * that event listeners have to re-fetch a resource. This function is used in the context of inserting
     * and updating resources. We won't return the relations by default for now.
     *
     * We also always fetch posts metadata to keep current behavior consistent
     */
    defaultRelations: function defaultRelations(methodName, options) {
        if (['edit', 'add', 'destroy'].indexOf(methodName) !== -1) {
            options.withRelated = _.union(['authors', 'tags', 'post_revisions', 'post_revisions.author'], options.withRelated || []);
        }

        // NOTE: only include post_meta relation when requested in 'columns' or by default
        //       optimization is needed to be able to perform .findAll on large SQLite datasets
        if (!options.columns
        || (
            options.columns
            && _.intersection(_.without(ghostBookshelf.model('PostsMeta').prototype.permittedAttributes(), 'id', 'post_id'), options.columns).length)
        ) {
            options.withRelated = _.union(['posts_meta'], options.withRelated || []);
        }

        return options;
    },

    /**
     * Manually add 'tags' attribute since it's not in the schema and call parent.
     *
     * @param {Object} data Has keys representing the model's attributes/fields in the database.
     * @return {Object} The filtered results of the passed in data, containing only what's allowed in the schema.
     */
    filterData: function filterData(data) {
        const filteredData = ghostBookshelf.Model.filterData.apply(this, arguments);
        const extraData = _.pick(data, this.prototype.relationships);

        _.merge(filteredData, extraData);
        return filteredData;
    },

    // ## Model Data Functions

    /**
     * ### Find One
     * @extends ghostBookshelf.Model.findOne to handle post status
     * **See:** [ghostBookshelf.Model.findOne](base.js.html#Find%20One)
     */
    findOne: function findOne(data = {}, options = {}) {
        if (!options.context || !options.context.internal) {
            // @TODO: remove when we drop v0.1
            if (!options.filter && !data.status) {
                data.status = 'published';
            }
        }

        if (data.status === 'all') {
            delete data.status;
        }

        return ghostBookshelf.Model.findOne.call(this, data, options);
    },

    /**
     * ### Edit
     * Fetches and saves to Post. See model.Base.edit
     * **See:** [ghostBookshelf.Model.edit](base.js.html#edit)
     */
    edit: function edit(data, unfilteredOptions) {
        let options = this.filterOptions(unfilteredOptions, 'edit', {extraAllowedProperties: ['id']});

        const editPost = () => {
            options.forUpdate = true;

            return ghostBookshelf.Model.edit.call(this, data, options)
                .then((post) => {
                    return this.findOne({
                        status: 'all',
                        id: options.id
                    }, _.merge({transacting: options.transacting}, unfilteredOptions))
                        .then((found) => {
                            if (found) {
                                // Pass along the updated attributes for checking status changes
                                found._previousAttributes = post._previousAttributes;
                                found._changed = post._changed;

                                // NOTE: `posts_meta` fields are equivalent in terms of "wasChanged" logic to the rest of posts's table fields.
                                //       Keeping track of them is needed to check if anything was changed in post's resource.
                                if (found.relations.posts_meta) {
                                    found.relations.posts_meta._changed = post.relations.posts_meta._changed;
                                }

                                return found;
                            }
                        });
                });
        };

        if (!options.transacting) {
            return ghostBookshelf.transaction((transacting) => {
                options.transacting = transacting;
                return editPost();
            });
        }

        return editPost();
    },

    bulkEdit: async function bulkEdit(ids, tableName, options) {
        if (tableName === this.prototype.tableName) {
            const result = await ghostBookshelf.Model.bulkEdit.call(this, ids, tableName, options);

            if (labs.isSet('collectionsCard')) {
                // reset all page HTML so collection cards can be re-rendered with updated posts
                // NOTE: we can't check for only published edits here as we don't have access to previous values
                //       to see if a previously published post has been unpublished, so we just reset all pages
                const pageResetQuery = ghostBookshelf.knex.raw('UPDATE posts set html = NULL WHERE type = "page" AND lexical IS NOT NULL');
                await (options.transacting ? pageResetQuery.transacting(options.transacting) : pageResetQuery);
            }

            return result;
        } else {
            return ghostBookshelf.Model.bulkEdit.call(this, ids, tableName, options);
        }
    },

    /**
     * ### Add
     * @extends ghostBookshelf.Model.add to handle returning the full object
     * **See:** [ghostBookshelf.Model.add](base.js.html#add)
     */
    add: function add(data, unfilteredOptions) {
        let options = this.filterOptions(unfilteredOptions, 'add', {extraAllowedProperties: ['id']});

        const addPost = (() => {
            return ghostBookshelf.Model.add.call(this, data, options)
                .then((post) => {
                    return this.findOne({
                        status: 'all',
                        id: post.id
                    }, _.merge({transacting: options.transacting}, unfilteredOptions));
                });
        });

        if (!options.transacting) {
            return ghostBookshelf.transaction((transacting) => {
                options.transacting = transacting;

                return addPost();
            });
        }

        return addPost();
    },

    destroy: function destroy(unfilteredOptions) {
        let options = this.filterOptions(unfilteredOptions, 'destroy', {extraAllowedProperties: ['id']});

        const destroyPost = () => {
            return ghostBookshelf.Model.destroy.call(this, options);
        };

        if (!options.transacting) {
            return ghostBookshelf.transaction((transacting) => {
                options.transacting = transacting;
                return destroyPost();
            });
        }

        return destroyPost();
    },

    bulkDestroy: async function bulkDestroy(ids, tableName, options) {
        if (tableName === this.prototype.tableName) {
            if (labs.isSet('collectionsCard')) {
                // get count of published posts to be destroyed before they no longer exist to count
                const deletedPublishedCount = await this.query((qb) => {
                    qb.where('type', 'post')
                        .where('status', 'published')
                        .whereIn('id', ids);
                }).count({transacting: options.transacting});

                const result = await ghostBookshelf.Model.bulkDestroy.call(this, ids, tableName, options);

                // if we've deleted any published posts, we need to reset the html for all pages so dynamic collection
                // card content can be re-rendered
                if (deletedPublishedCount > 0) {
                    const pageResetQuery = ghostBookshelf.knex.raw('UPDATE posts set html = NULL WHERE type = "page" AND lexical IS NOT NULL');
                    await (options.transacting ? pageResetQuery.transacting(options.transacting) : pageResetQuery);
                }

                return result;
            } else {
                return ghostBookshelf.Model.bulkDestroy.call(this, ids, tableName, options);
            }
        } else {
            return ghostBookshelf.Model.bulkDestroy.call(this, ids, tableName, options);
        }
    },

    // NOTE: the `authors` extension is the parent of the post model. It also has a permissible function.
    permissible: async function permissible(postModel, action, context, unsafeAttrs, loadedPermissions, hasUserPermission, hasApiKeyPermission) {
<<<<<<< HEAD
=======
        let {isContributor, isOwner, isAdmin, isEitherEditor} = setIsRoles(loadedPermissions);
>>>>>>> 3dfb94c9
        let isIntegration;
        let isEdit;
        let isAdd;
        let isDestroy;
        let {isContributor, isOwner, isAdmin, isEitherEditor} = setIsRoles(loadedPermissions);

        function isChanging(attr) {
            return unsafeAttrs[attr] && unsafeAttrs[attr] !== postModel.get(attr);
        }

        function isPublished() {
            return unsafeAttrs.status && unsafeAttrs.status !== 'draft';
        }

        function isDraft() {
            return postModel.get('status') === 'draft';
        }

        isIntegration = loadedPermissions.apiKey && _.some(loadedPermissions.apiKey.roles, {name: 'Admin Integration'});

        isEdit = (action === 'edit');
        isAdd = (action === 'add');
        isDestroy = (action === 'destroy');

        if (limitService.isLimited('members')) {
            // You can't publish a post if you're over your member limit
            if ((isEdit && isChanging('status') && isDraft()) || (isAdd && isPublished())) {
                await limitService.errorIfIsOverLimit('members');
            }
        }

        if (isContributor && isEdit) {
            // Only allow contributor edit if status is changing, and the post is a draft post
            hasUserPermission = !isChanging('status') && isDraft();
        } else if (isContributor && isAdd) {
            // If adding, make sure it's a draft post and has the correct ownership
            hasUserPermission = !isPublished();
        } else if (isContributor && isDestroy) {
            // If destroying, only allow contributor to destroy their own draft posts
            hasUserPermission = isDraft();
        } else if (!(isOwner || isAdmin || isEitherEditor || isIntegration)) {
            hasUserPermission = !isChanging('visibility');
        }

        const excludedAttrs = [];
        if (isContributor) {
            // Note: at the moment primary_tag is a computed field,
            // meaning we don't add it to this list. However, if the primary_tag/primary_author
            // ever becomes a db field rather than a computed field, add it to this list
            // TODO: once contributors are able to edit existing tags, this can be removed
            // @TODO: we need a concept for making a diff between incoming tags and existing tags
            excludedAttrs.push('tags');
        }

        if (hasUserPermission && hasApiKeyPermission) {
            return Promise.resolve({excludedAttrs});
        }

        return Promise.reject(new errors.NoPermissionError({
            message: tpl(messages.notEnoughPermission)
        }));
    },

    countRelations() {
        return {
            signups(modelOrCollection) {
                modelOrCollection.query('columns', 'posts.*', (qb) => {
                    qb.count('members_created_events.id')
                        .from('members_created_events')
                        .whereRaw('posts.id = members_created_events.attribution_id')
                        .as('count__signups');
                });
            },
            paid_conversions(modelOrCollection) {
                modelOrCollection.query('columns', 'posts.*', (qb) => {
                    qb.count('members_subscription_created_events.id')
                        .from('members_subscription_created_events')
                        .whereRaw('posts.id = members_subscription_created_events.attribution_id')
                        .as('count__paid_conversions');
                });
            },
            /**
             * Combination of sigups and paid conversions, but unique per member
             */
            conversions(modelOrCollection) {
                modelOrCollection.query('columns', 'posts.*', (qb) => {
                    qb.count('*')
                        .from('k')
                        .with('k', (q) => {
                            q.select('member_id')
                                .from('members_subscription_created_events')
                                .whereRaw('posts.id = members_subscription_created_events.attribution_id')
                                .union(function () {
                                    this.select('member_id')
                                        .from('members_created_events')
                                        .whereRaw('posts.id = members_created_events.attribution_id');
                                });
                        })
                        .as('count__conversions');
                });
            },
            clicks(modelOrCollection) {
                modelOrCollection.query('columns', 'posts.*', (qb) => {
                    qb.countDistinct('members_click_events.member_id')
                        .from('members_click_events')
                        .join('redirects', 'members_click_events.redirect_id', 'redirects.id')
                        .whereRaw('posts.id = redirects.post_id')
                        .as('count__clicks');
                });
            },
            sentiment(modelOrCollection) {
                modelOrCollection.query('columns', 'posts.*', (qb) => {
                    qb.select(qb.client.raw('COALESCE(ROUND(AVG(score) * 100), 0)'))
                        .from('members_feedback')
                        .whereRaw('posts.id = members_feedback.post_id')
                        .as('count__sentiment');
                });
            },
            negative_feedback(modelOrCollection) {
                modelOrCollection.query('columns', 'posts.*', (qb) => {
                    qb.count('*')
                        .from('members_feedback')
                        .whereRaw('posts.id = members_feedback.post_id AND members_feedback.score = 0')
                        .as('count__negative_feedback');
                });
            },
            positive_feedback(modelOrCollection) {
                modelOrCollection.query('columns', 'posts.*', (qb) => {
                    qb.sum('score')
                        .from('members_feedback')
                        .whereRaw('posts.id = members_feedback.post_id')
                        .as('count__positive_feedback');
                });
            }
        };
    }
});

Posts = ghostBookshelf.Collection.extend({
    model: Post
});

// Extension for handling the logic for author + multiple authors
Post = relations.authors.extendModel(Post, Posts, ghostBookshelf);

module.exports = {
    Post: ghostBookshelf.model('Post', Post),
    Posts: ghostBookshelf.collection('Posts', Posts)
};<|MERGE_RESOLUTION|>--- conflicted
+++ resolved
@@ -1479,10 +1479,7 @@
 
     // NOTE: the `authors` extension is the parent of the post model. It also has a permissible function.
     permissible: async function permissible(postModel, action, context, unsafeAttrs, loadedPermissions, hasUserPermission, hasApiKeyPermission) {
-<<<<<<< HEAD
-=======
         let {isContributor, isOwner, isAdmin, isEitherEditor} = setIsRoles(loadedPermissions);
->>>>>>> 3dfb94c9
         let isIntegration;
         let isEdit;
         let isAdd;
