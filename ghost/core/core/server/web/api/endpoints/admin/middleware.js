const errors = require('@tryghost/errors');
const tpl = require('@tryghost/tpl');
const auth = require('../../../../services/auth');
const shared = require('../../../shared');
const apiMw = require('../../middleware');

const messages = {
    notImplemented: 'The server does not support the functionality required to fulfill the request.',
    staffTokenBlocked: 'Staff tokens are not allowed to access this endpoint'
};

/**
 * @param {import('express').Request} req
 * @param {import('express').Response} res
 * @param {import('express').NextFunction} next
 */
const notImplemented = function notImplemented(req, res, next) {
    // CASE: user is logged in with user auth, skip to permission system
    if (!req.api_key) {
        return next();
    }

    // CASE: user is requesting with staff token, check blocklist, else skip to permission system
    // Staff tokens have a user_id associated with them, integration tokens don't
    if (req.api_key?.get('user_id')) {
        // Check if staff token is trying to access blocked endpoints
        const isDeleteAllContent = req.method === 'DELETE' && req.path === '/db/';
        const isTransferOwnership = req.method === 'PUT' && req.path === '/users/owner/';

        if (isDeleteAllContent || isTransferOwnership) {
            return next(new errors.NoPermissionError({
                message: tpl(messages.staffTokenBlocked)
            }));
        }

        return next();
    }

    // CASE: god mode is enabled & we're in development, skip to permission system
    if (req.query.god_mode && process.env.NODE_ENV === 'development') {
        return next();
    }

    // CASE: we're using an integration token, check allowlist for permitted endpoints
    const allowlisted = {
        site: ['GET'],
        posts: ['GET', 'PUT', 'DELETE', 'POST'],
        pages: ['GET', 'PUT', 'DELETE', 'POST'],
        images: ['POST'],
        webhooks: ['POST', 'PUT', 'DELETE'],
        actions: ['GET'],
        tags: ['GET', 'PUT', 'DELETE', 'POST'],
        labels: ['GET', 'PUT', 'DELETE', 'POST'],
        users: ['GET'],
        roles: ['GET'],
        invites: ['POST'],
        themes: ['POST', 'PUT'],
        members: ['GET', 'PUT', 'DELETE', 'POST'],
        tiers: ['GET', 'PUT', 'POST'],
        offers: ['GET', 'PUT', 'POST'],
        newsletters: ['GET', 'PUT', 'POST'],
        config: ['GET'],
        explore: ['GET'],
        schedules: ['PUT'],
        files: ['POST'],
        media: ['POST'],
        db: ['GET', 'POST'],
        settings: ['GET'],
<<<<<<< HEAD
        comments: ['GET', 'POST', 'PUT'],
        oembed: ['GET']
=======
        oembed: ['GET'],
        'search-index': ['GET']
>>>>>>> 37e06178
    };

    const match = req.url.match(/^\/([^/?]+)\/?/);

    if (match) {
        const entity = match[1];

        if (allowlisted[entity] && allowlisted[entity].includes(req.method)) {
            return next();
        }
    }

    next(new errors.InternalServerError({
        errorType: 'NotImplementedError',
        message: tpl(messages.notImplemented),
        statusCode: 501
    }));
};

/** @typedef {import('express').RequestHandler} RequestHandler */

/**
 * Authentication for private endpoints
 *
 * @type {RequestHandler[]}
 */
module.exports.authAdminApi = [
    auth.authenticate.authenticateAdminApi,
    auth.authorize.authorizeAdminApi,
    apiMw.updateUserLastSeen,
    apiMw.cors,
    shared.middleware.urlRedirects.adminSSLAndHostRedirect,
    shared.middleware.prettyUrls,
    notImplemented
];

/**
 * Authentication for private endpoints with token in URL
 * Ex.: For scheduler publish endpoint
 *
 * @type {RequestHandler[]}
 */
module.exports.authAdminApiWithUrl = [
    auth.authenticate.authenticateAdminApiWithUrl,
    auth.authorize.authorizeAdminApi,
    apiMw.updateUserLastSeen,
    apiMw.cors,
    shared.middleware.urlRedirects.adminSSLAndHostRedirect,
    shared.middleware.prettyUrls,
    notImplemented
];

/**
 * Middleware for public admin endpoints
 *
 * @type {RequestHandler[]}
 */
module.exports.publicAdminApi = [
    apiMw.cors,
    shared.middleware.urlRedirects.adminSSLAndHostRedirect,
    shared.middleware.prettyUrls,
    notImplemented
];<|MERGE_RESOLUTION|>--- conflicted
+++ resolved
@@ -66,13 +66,9 @@
         media: ['POST'],
         db: ['GET', 'POST'],
         settings: ['GET'],
-<<<<<<< HEAD
         comments: ['GET', 'POST', 'PUT'],
-        oembed: ['GET']
-=======
         oembed: ['GET'],
         'search-index': ['GET']
->>>>>>> 37e06178
     };
 
     const match = req.url.match(/^\/([^/?]+)\/?/);
