const moment = require('moment-timezone');
const {
    agentProvider,
    mockManager,
    fixtureManager,
    matchers
} = require('../utils/e2e-framework');
const {
    anyGhostAgent,
    anyUuid,
    anyLocalURL,
    anyISODateTime,
    anyObjectId,
    anyContentVersion,
    anyNumber
} = matchers;

const tierSnapshot = {
    id: anyObjectId,
    created_at: anyISODateTime,
    updated_at: anyISODateTime
};

const tagSnapshot = tierSnapshot;
const roleSnapshot = tierSnapshot;

const tagSnapshot = tierSnapshot;

const buildAuthorSnapshot = (roles = false) => {
    const authorSnapshot = {
        last_seen: anyISODateTime,
        created_at: anyISODateTime,
        updated_at: anyISODateTime,
        url: anyLocalURL
    };

    if (roles) {
        return {...authorSnapshot, roles: Array(1).fill(roleSnapshot)};
    }

    return authorSnapshot;
};

const buildPageSnapshotWithTiers = ({
    published,
    tiersCount,
    tags = false,
    roles = false
}) => {
    return {
        id: anyObjectId,
        uuid: anyUuid,
        comment_id: anyObjectId,
        published_at: published ? anyISODateTime : null,
        created_at: anyISODateTime,
        updated_at: anyISODateTime,
        url: anyLocalURL,
        tiers: new Array(tiersCount).fill(tierSnapshot),
        primary_author: buildAuthorSnapshot(roles),
        authors: new Array(1).fill(buildAuthorSnapshot(roles)),
        primary_tag: tags ? tagSnapshot : null,
        tags: tags ? new Array(1).fill(tagSnapshot) : []
    };
};

const buildPreviousPageSnapshotWithTiers = (tiersCount) => {
    return {
        tiers: new Array(tiersCount).fill(tierSnapshot),
        updated_at: anyISODateTime
    };
};

const buildPreviousPageSnapshotWithTiersAndTags = ({tiersCount, tags}) => {
<<<<<<< HEAD
    return {
        tiers: new Array(tiersCount).fill(tierSnapshot),
        tags: tags ? new Array(1).fill(tagSnapshot) : []
    };
=======
    const prevSnapshot = {
        tags: tags ? new Array(1).fill(tagSnapshot) : []
    };

    if (tiersCount > 0) {
        return {...prevSnapshot, tiers: new Array(tiersCount).fill(tierSnapshot)};
    }

    return prevSnapshot;
>>>>>>> 533c8842
};

describe('page.* events', function () {
    let adminAPIAgent;
    let webhookMockReceiver;

    before(async function () {
        adminAPIAgent = await agentProvider.getAdminAPIAgent();
        await fixtureManager.init('integrations');
        await adminAPIAgent.loginAsOwner();
    });

    beforeEach(function () {
        webhookMockReceiver = mockManager.mockWebhookRequests();
    });

    afterEach(function () {
        mockManager.restore();
    });

    it('page.published event is triggered', async function () {
        const webhookURL = 'https://test-webhook-receiver.com/page-published/';
        await webhookMockReceiver.mock(webhookURL);
        await fixtureManager.insertWebhook({
            event: 'page.published',
            url: webhookURL
        });

        const res = await adminAPIAgent
            .post('pages/')
            .body({
                pages: [
                    {
                        title: 'testing page.published webhook',
                        status: 'draft'
                    }
                ]
            })
            .expectStatus(201);

        const id = res.body.pages[0].id;
        const publishedPage = res.body.pages[0];
        publishedPage.status = 'published';

        await adminAPIAgent
            .put('pages/' + id)
            .body({
                pages: [publishedPage]
            })
            .expectStatus(200);

        await webhookMockReceiver.receivedRequest();

        webhookMockReceiver
            .matchHeaderSnapshot({
                'content-version': anyContentVersion,
                'content-length': anyNumber,
                'user-agent': anyGhostAgent
            })
            .matchBodySnapshot({
                page: {
                    current: buildPageSnapshotWithTiers({
                        published: true,
                        tiersCount: 2,
                        roles: true
                    }),
                    previous: buildPreviousPageSnapshotWithTiers(2)
                }
            });
    });

    it('page.added event is triggered', async function () {
        const webhookURL = 'https://test-webhook-receiver.com/page-added/';
        await webhookMockReceiver.mock(webhookURL);
        await fixtureManager.insertWebhook({
            event: 'page.added',
            url: webhookURL
        });

        await adminAPIAgent
            .post('pages/')
            .body({
                pages: [
                    {
                        title: 'testing page.added webhook',
                        status: 'draft',
                        displayName: 'webhookz'
                    }
                ]
            })
            .expectStatus(201);

        await webhookMockReceiver.receivedRequest();

        webhookMockReceiver
            .matchHeaderSnapshot({
                'content-version': anyContentVersion,
                'content-length': anyNumber,
                'user-agent': anyGhostAgent
            })
            .matchBodySnapshot({
                page: {
                    current: buildPageSnapshotWithTiers({
                        published: false,
                        tiersCount: 2
                    })
                }
            });
    });

    it('page.edited event is triggered', async function () {
        const webhookURL = 'https://test-webhook-receiver.com/page-edited/';
        await webhookMockReceiver.mock(webhookURL);
        await fixtureManager.insertWebhook({
            event: 'page.edited',
            url: webhookURL
        });

        const res = await adminAPIAgent
            .post('pages/')
            .body({
                pages: [
                    {
                        title: 'testing page.edited webhook',
                        status: 'draft',
                        slug: 'testing-page-edited-webhook'
                    }
                ]
            })
            .expectStatus(201);

        const id = res.body.pages[0].id;
        const updatedPage = res.body.pages[0];
        updatedPage.title = 'updated test page';
        updatedPage.slug = 'updated-test-page';

        await adminAPIAgent
            .put('pages/' + id)
            .body({
                pages: [updatedPage]
            })
            .expectStatus(200);

        await webhookMockReceiver.receivedRequest();

        webhookMockReceiver
            .matchHeaderSnapshot({
                'content-version': anyContentVersion,
                'content-length': anyNumber,
                'user-agent': anyGhostAgent
            })
            .matchBodySnapshot({
                page: {
                    current: buildPageSnapshotWithTiers({
                        published: false,
                        tiersCount: 2,
                        roles: true
                    }),
                    previous: buildPreviousPageSnapshotWithTiers(2)
                }
            });
    });

    it('page.scheduled event is triggered', async function () {
        const webhookURL = 'https://test-webhook-receiver.com/page-scheduled/';
        await webhookMockReceiver.mock(webhookURL);
        await fixtureManager.insertWebhook({
            event: 'page.scheduled',
            url: webhookURL
        });

        const res = await adminAPIAgent
            .post('pages/')
            .body({
                pages: [
                    {
                        title: 'testing page.scheduled webhook',
                        status: 'draft'
                    }
                ]
            })
            .expectStatus(201);

        const id = res.body.pages[0].id;
        const scheduledPage = res.body.pages[0];
        scheduledPage.status = 'scheduled';
        scheduledPage.published_at = moment().add(6, 'hours').toISOString();

        await adminAPIAgent
            .put('pages/' + id)
            .body({
                pages: [scheduledPage]
            })
            .expectStatus(200);

        await webhookMockReceiver.receivedRequest();

        webhookMockReceiver
            .matchHeaderSnapshot({
                'content-version': anyContentVersion,
                'content-length': anyNumber,
                'user-agent': anyGhostAgent
            })
            .matchBodySnapshot({
                page: {
                    current: buildPageSnapshotWithTiers({
                        published: true,
                        tiersCount: 2,
                        roles: true
                    }),
                    previous: buildPreviousPageSnapshotWithTiers(2)
                }
            });
    });

    it('page.unpublished event is triggered', async function () {
        const webhookURL = 'https://test-webhook-receiver.com/page-unpublished/';
        await webhookMockReceiver.mock(webhookURL);
        await fixtureManager.insertWebhook({
            event: 'page.unpublished',
            url: webhookURL
        });

        const res = await adminAPIAgent
            .post('pages/')
            .body({
                pages: [
                    {
                        title: 'testing page.unpublished webhook',
                        status: 'published'
                    }
                ]
            })
            .expectStatus(201);

        const id = res.body.pages[0].id;
        const previouslyPublishedPage = res.body.pages[0];
        previouslyPublishedPage.status = 'draft';

        await adminAPIAgent
            .put('pages/' + id)
            .body({
                pages: [previouslyPublishedPage]
            })
            .expectStatus(200);

        await webhookMockReceiver.receivedRequest();

        webhookMockReceiver
            .matchHeaderSnapshot({
                'content-version': anyContentVersion,
                'content-length': anyNumber,
                'user-agent': anyGhostAgent
            })
            .matchBodySnapshot({
                page: {
                    current: buildPageSnapshotWithTiers({
                        published: true,
                        tiersCount: 2,
                        roles: true
                    }),
                    previous: buildPreviousPageSnapshotWithTiers(2)
                }
            });
    });

<<<<<<< HEAD
=======
    it('page.tag.detached event is triggered', async function () {
        const webhookURL = 'https://test-webhook-receiver.com/page-tag-detached/';
        await webhookMockReceiver.mock(webhookURL);
        await fixtureManager.insertWebhook({
            event: 'page.tag.detached',
            url: webhookURL
        });

        const res = await adminAPIAgent
            .post('pages/')
            .body({
                pages: [
                    {
                        title: 'test page.tag.detached webhook',
                        status: 'draft'
                    }
                ]
            })
            .expectStatus(201);
        const id = res.body.pages[0].id;
        const updatedPage = res.body.pages[0];
        updatedPage.tags = ['Testing TAGS'];
        await adminAPIAgent
            .put('pages/' + id)
            .body({
                pages: [updatedPage]
            })
            .expectStatus(200);

        updatedPage.tags = [];

        await adminAPIAgent
            .put('pages/' + id)
            .body({
                pages: [updatedPage]
            })
            .expectStatus(200);

        await webhookMockReceiver.receivedRequest();

        webhookMockReceiver
            .matchHeaderSnapshot({
                'content-version': anyContentVersion,
                'content-length': anyNumber,
                'user-agent': anyGhostAgent
            })
            .matchBodySnapshot({
                page: {
                    current: buildPageSnapshotWithTiers({
                        published: false,
                        tiersCount: 2,
                        roles: true,
                        tags: false
                    }),
                    previous: buildPreviousPageSnapshotWithTiersAndTags({
                        tiersCount: 0,
                        tags: true
                    })
                }
            });
    });

>>>>>>> 533c8842
    it('page.tag.attached event is triggered', async function () {
        const webhookURL = 'https://test-webhook-receiver.com/page-tag-attached/';
        await webhookMockReceiver.mock(webhookURL);
        await fixtureManager.insertWebhook({
            event: 'page.tag.attached',
            url: webhookURL
        });

        const res = await adminAPIAgent
            .post('pages/')
            .body({
                pages: [
                    {
                        title: 'testing page.tag.attached webhook',
                        status: 'draft'
                    }
                ]
            })
            .expectStatus(201);

        const id = res.body.pages[0].id;
        const pageTagAttached = res.body.pages[0];
        pageTagAttached.status = 'draft';
        pageTagAttached.tags = ['Blogs'];

        await adminAPIAgent
            .put('pages/' + id)
            .body({
                pages: [pageTagAttached]
            })
            .expectStatus(200);

        await webhookMockReceiver.receivedRequest();

        webhookMockReceiver
            .matchHeaderSnapshot({
                'content-version': anyContentVersion,
                'content-length': anyNumber,
                'user-agent': anyGhostAgent
            })
            .matchBodySnapshot({
                page: {
                    current: buildPageSnapshotWithTiers({
                        published: false,
                        tiersCount: 2,
                        tags: true,
                        roles: true
                    }),
                    previous: buildPreviousPageSnapshotWithTiersAndTags({
                        tiersCount: 2,
                        tags: false
                    })
                }
            });
    });
});<|MERGE_RESOLUTION|>--- conflicted
+++ resolved
@@ -23,8 +23,6 @@
 
 const tagSnapshot = tierSnapshot;
 const roleSnapshot = tierSnapshot;
-
-const tagSnapshot = tierSnapshot;
 
 const buildAuthorSnapshot = (roles = false) => {
     const authorSnapshot = {
@@ -71,12 +69,6 @@
 };
 
 const buildPreviousPageSnapshotWithTiersAndTags = ({tiersCount, tags}) => {
-<<<<<<< HEAD
-    return {
-        tiers: new Array(tiersCount).fill(tierSnapshot),
-        tags: tags ? new Array(1).fill(tagSnapshot) : []
-    };
-=======
     const prevSnapshot = {
         tags: tags ? new Array(1).fill(tagSnapshot) : []
     };
@@ -86,7 +78,6 @@
     }
 
     return prevSnapshot;
->>>>>>> 533c8842
 };
 
 describe('page.* events', function () {
@@ -353,8 +344,6 @@
             });
     });
 
-<<<<<<< HEAD
-=======
     it('page.tag.detached event is triggered', async function () {
         const webhookURL = 'https://test-webhook-receiver.com/page-tag-detached/';
         await webhookMockReceiver.mock(webhookURL);
@@ -417,7 +406,6 @@
             });
     });
 
->>>>>>> 533c8842
     it('page.tag.attached event is triggered', async function () {
         const webhookURL = 'https://test-webhook-receiver.com/page-tag-attached/';
         await webhookMockReceiver.mock(webhookURL);
