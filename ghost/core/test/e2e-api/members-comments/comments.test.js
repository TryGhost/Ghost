--- conflicted
+++ resolved
@@ -512,13 +512,8 @@
                 should.not.exist(response.body.comments[0].unsubscribe_url);
             });
 
-<<<<<<< HEAD
-            it('can show most liked comment first when order param = best', async function () {
-=======
             it('can show most liked comment first when order param = best followed by most recent', async function () {
->>>>>>> 6742b202
-                // await setupBrowseCommentsData();
-                // add another comment
+                await setupBrowseCommentsData();
                 await dbFns.addComment({
                     html: 'This is the newest comment',
                     member_id: fixtureManager.get('members', 2).id,
