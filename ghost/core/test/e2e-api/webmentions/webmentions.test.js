const {agentProvider, fixtureManager, mockManager, matchers, sleep} = require('../../utils/e2e-framework');
const models = require('../../../core/server/models');
const assert = require('assert');
const urlUtils = require('../../../core/shared/url-utils');
const nock = require('nock');

describe('Webmentions (receiving)', function () {
    let agent;
    let emailMockReceiver;
    before(async function () {
        agent = await agentProvider.getWebmentionsAPIAgent();
        await fixtureManager.init('posts');
        nock.disableNetConnect();
        mockManager.mockLabsEnabled('webmentionEmail');
    });

    after(function () {
        nock.cleanAll();
        nock.enableNetConnect();
    });
<<<<<<< HEAD
 
    beforeEach(function () {
        emailMockReceiver = mockManager.mockMail();
    });

    afterEach(function () {
        mockManager.restore();
    });

    it('can receive a webmention', async function () {
        const url = new URL('http://testpage.com/external-article/');
        const html = `
                <html><head><title>Test Page</title><meta name="description" content="Test description"><meta name="author" content="John Doe"></head><body></body></html>
            `;
        nock(url.href)
            .get('/')
            .reply(200, html, {'content-type': 'text/html'});

        await agent.post('/receive')
            .body({
                source: 'http://testpage.com/external-article/',
                target: urlUtils.getSiteUrl() + 'integrations/',
                withExtension: true // test payload recorded
            })
            .expectStatus(202);

        // todo: remove sleep in future
        await sleep(2000);

        const mention = await models.Mention.findOne({source: 'http://testpage.com/external-article/'});
        assert(mention);
        assert.equal(mention.get('target'), urlUtils.getSiteUrl() + 'integrations/');
        assert.ok(mention.get('resource_id'));
        assert.equal(mention.get('resource_type'), 'post');
        assert.equal(mention.get('source_title'), 'Test Page');
        assert.equal(mention.get('source_excerpt'), 'Test description');
        assert.equal(mention.get('source_author'), 'John Doe');
        assert.equal(mention.get('payload'), JSON.stringify({
            withExtension: true
        }));
    });

    it('can send an email notification for a new webmention', async function () {
        const url = new URL('http://testpage.com/external-article-123-email-test/');
        const html = `
                <html><head><title>Test Page</title><meta name="description" content="Test description"><meta name="author" content="John Doe"></head><body></body></html>
            `;
        nock(url.href)
            .get('/')
            .reply(200, html, {'content-type': 'text/html'});

        await agent.post('/receive/')
            .body({
                source: 'http://testpage.com/external-article-123-email-test/',
                target: urlUtils.getSiteUrl() + 'integrations/',
                withExtension: true // test payload recorded
            })
            .expectStatus(202);
        
        await sleep(2000);

        const users = await models.User.findAll();
        users.forEach(async (user) => {
            await mockManager.assert.sentEmail({
                subject: 'You\'ve been mentioned!',
                to: user.toJSON().email
            }); 
        });
        emailMockReceiver.sentEmailCount(users.length);
    });

    it('does not send notification with flag disabled', async function () {
        mockManager.mockLabsDisabled('webmentionEmail');
        const url = new URL('http://testpage.com/external-article-123-email-test/');
        const html = `
                <html><head><title>Test Page</title><meta name="description" content="Test description"><meta name="author" content="John Doe"></head><body></body></html>
            `;
        nock(url.href)
            .get('/')
            .reply(200, html, {'content-type': 'text/html'});

        await agent.post('/receive/')
            .body({
                source: 'http://testpage.com/external-article-123-email-test/',
                target: urlUtils.getSiteUrl() + 'integrations/',
                withExtension: true // test payload recorded
            })
            .expectStatus(202);
        
        await sleep(2000);
        emailMockReceiver.sentEmailCount(0);
    });
=======
>>>>>>> 977c9515
});<|MERGE_RESOLUTION|>--- conflicted
+++ resolved
@@ -18,8 +18,7 @@
         nock.cleanAll();
         nock.enableNetConnect();
     });
-<<<<<<< HEAD
- 
+    
     beforeEach(function () {
         emailMockReceiver = mockManager.mockMail();
     });
@@ -111,6 +110,4 @@
         await sleep(2000);
         emailMockReceiver.sentEmailCount(0);
     });
-=======
->>>>>>> 977c9515
 });