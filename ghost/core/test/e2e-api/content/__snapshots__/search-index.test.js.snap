--- conflicted
+++ resolved
@@ -24,11 +24,7 @@
 exports[`Search Index Content API fetchAuthors should return a list of authors 2: [headers] 1`] = `
 Object {
   "access-control-allow-origin": "*",
-<<<<<<< HEAD
-  "cache-control": "public, max-age=0",
-=======
   "cache-control": "public, max-age=600",
->>>>>>> 93965ca9
   "content-length": "370",
   "content-type": "application/json; charset=utf-8",
   "content-version": StringMatching /v\\\\d\\+\\\\\\.\\\\d\\+/,
