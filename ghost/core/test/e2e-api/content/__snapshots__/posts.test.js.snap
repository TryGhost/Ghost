// Jest Snapshot v1, https://goo.gl/fbAQLP

exports[`Posts Content API Can browse filtering by collection 1: [body] 1`] = `
Object {
  "meta": Object {
    "pagination": Object {
      "limit": 15,
      "next": null,
      "page": 1,
      "pages": 1,
      "prev": null,
      "total": 11,
    },
  },
  "posts": Array [
    Object {
      "access": true,
      "canonical_url": null,
      "codeinjection_foot": null,
      "codeinjection_head": null,
      "comment_id": "6194d3ce51e2700162531a77",
      "comments": false,
      "created_at": StringMatching /\\\\d\\{4\\}-\\\\d\\{2\\}-\\\\d\\{2\\}T\\\\d\\{2\\}:\\\\d\\{2\\}:\\\\d\\{2\\}\\\\\\.000\\\\\\+\\\\d\\{2\\}:\\\\d\\{2\\}/,
      "custom_excerpt": "We've crammed the most important information to help you get started with Ghost into this one post. It's your cheat-sheet to get started, and your shortcut to advanced features.",
      "custom_template": null,
      "email_subject": null,
      "excerpt": "We've crammed the most important information to help you get started with Ghost into this one post. It's your cheat-sheet to get started, and your shortcut to advanced features.",
      "feature_image": "https://static.ghost.org/v4.0.0/images/welcome-to-ghost.png",
      "feature_image_alt": null,
      "feature_image_caption": null,
      "featured": false,
      "frontmatter": null,
      "html": "<p><strong>Hey there</strong>, welcome to your new home on the web! </p><p>Unlike social networks, this one is all yours. Publish your work on a custom domain, invite your audience to subscribe, send them new content by email newsletter, and offer premium subscriptions to generate sustainable recurring revenue to fund your work. </p><p>Ghost is an independent, open source app, which means you can customize absolutely everything. Inside the admin area, you'll find straightforward controls for changing themes, colors, navigation, logos and settings — so you can set your site up just how you like it. No technical knowledge required.</p><p>If you're feeling a little more adventurous, there's really no limit to what's possible. With just a little bit of HTML and CSS you can modify or build your very own theme from scratch, or connect to Zapier to explore advanced integrations. Advanced developers can go even further and build entirely custom workflows using the Ghost API.</p><p>This level of customization means that Ghost grows with you. It's easy to get started, but there's always another level of what's possible. So, you won't find yourself outgrowing the app in a few months time and wishing you'd chosen something more powerful!</p><hr><p>For now, you're probably just wondering what to do first. To help get you going as quickly as possible, we've populated your site with starter content (like this post!) covering all the key concepts and features of the product.</p><p>You'll find an outline of all the different topics below, with links to each section so you can explore the parts that interest you most.</p><p>Once you're ready to begin publishing and want to clear out these starter posts, you can delete the \\"Ghost\\" staff user. Deleting an author will automatically remove all of their posts, leaving you with a clean blank canvas.</p><h2 id=\\"your-guide-to-ghost\\">Your guide to Ghost</h2><ul><li><a href=\\"http://127.0.0.1:2369/design/\\">Customizing your brand and site settings</a></li><li><a href=\\"http://127.0.0.1:2369/write/\\">Writing &amp; managing content, an advanced guide for creators</a></li><li><a href=\\"http://127.0.0.1:2369/portal/\\">Building your audience with subscriber signups</a></li><li><a href=\\"http://127.0.0.1:2369/sell/\\">Selling premium memberships with recurring revenue</a></li><li><a href=\\"http://127.0.0.1:2369/grow/\\">How to grow your business around an audience</a></li><li><a href=\\"http://127.0.0.1:2369/integrations/\\">Setting up custom integrations and apps</a></li></ul><p>If you get through all those and you're hungry for more, you can find an extensive library of content for creators over on <a href=\\"https://ghost.org/blog/?ref=127.0.0.1\\">the Ghost blog</a>.</p><hr><h2 id=\\"getting-help\\">Getting help</h2><p>If you need help, <a href=\\"https://ghost.org/pricing/?ref=127.0.0.1\\">Ghost(Pro)</a> customers can always reach our full-time support team by clicking on the <em>Ghost(Pro)</em> link inside their admin panel.</p><p>If you're a developer working with the codebase in a self-managed install, check out our <a href=\\"https://forum.ghost.org/?ref=127.0.0.1\\">developer community forum</a> to chat with other users.</p><p>Have fun!</p>",
      "id": "6194d3ce51e2700162531a77",
      "meta_description": null,
      "meta_title": null,
      "og_description": null,
      "og_image": null,
      "og_title": null,
      "published_at": StringMatching /\\\\d\\{4\\}-\\\\d\\{2\\}-\\\\d\\{2\\}T\\\\d\\{2\\}:\\\\d\\{2\\}:\\\\d\\{2\\}\\\\\\.000\\\\\\+\\\\d\\{2\\}:\\\\d\\{2\\}/,
      "reading_time": 2,
      "slug": "welcome",
      "title": "Start here for a quick overview of everything you need to know",
      "twitter_description": null,
      "twitter_image": null,
      "twitter_title": null,
      "updated_at": StringMatching /\\\\d\\{4\\}-\\\\d\\{2\\}-\\\\d\\{2\\}T\\\\d\\{2\\}:\\\\d\\{2\\}:\\\\d\\{2\\}\\\\\\.000\\\\\\+\\\\d\\{2\\}:\\\\d\\{2\\}/,
      "url": "http://127.0.0.1:2369/welcome/",
      "uuid": StringMatching /\\[a-f0-9\\]\\{8\\}-\\[a-f0-9\\]\\{4\\}-\\[a-f0-9\\]\\{4\\}-\\[a-f0-9\\]\\{4\\}-\\[a-f0-9\\]\\{12\\}/,
      "visibility": "public",
    },
    Object {
      "access": true,
      "canonical_url": null,
      "codeinjection_foot": null,
      "codeinjection_head": null,
      "comment_id": "6194d3ce51e2700162531a76",
      "comments": false,
      "created_at": StringMatching /\\\\d\\{4\\}-\\\\d\\{2\\}-\\\\d\\{2\\}T\\\\d\\{2\\}:\\\\d\\{2\\}:\\\\d\\{2\\}\\\\\\.000\\\\\\+\\\\d\\{2\\}:\\\\d\\{2\\}/,
      "custom_excerpt": "How to tweak a few settings in Ghost to transform your site from a generic template to a custom brand with style and personality.",
      "custom_template": null,
      "email_subject": null,
      "excerpt": "How to tweak a few settings in Ghost to transform your site from a generic template to a custom brand with style and personality.",
      "feature_image": "https://static.ghost.org/v4.0.0/images/publishing-options.png",
      "feature_image_alt": null,
      "feature_image_caption": null,
      "featured": false,
      "frontmatter": null,
      "html": "<p>As discussed in the <a href=\\"http://127.0.0.1:2369/welcome/\\">introduction</a> post, one of the best things about Ghost is just how much you can customize to turn your site into something unique. Everything about your layout and design can be changed, so you're not stuck with yet another clone of a social network profile.</p><p>How far you want to go with customization is completely up to you, there's no right or wrong approach! The majority of people use one of Ghost's built-in themes to get started, and then progress to something more bespoke later on as their site grows. </p><p>The best way to get started is with Ghost's branding settings, where you can set up colors, images and logos to fit with your brand.</p><figure class=\\"kg-card kg-image-card kg-width-wide kg-card-hascaption\\"><img src=\\"https://static.ghost.org/v4.0.0/images/brandsettings.png\\" class=\\"kg-image\\" alt loading=\\"lazy\\" width=\\"3456\\" height=\\"2338\\"><figcaption>Ghost Admin → Settings → Branding</figcaption></figure><p>Any Ghost theme that's up to date and compatible with Ghost 4.0 and higher will reflect your branding settings in the preview window, so you can see what your site will look like as you experiment with different options.</p><p>When selecting an accent color, try to choose something which will contrast well with white text. Many themes will use your accent color as the background for buttons, headers and navigational elements. Vibrant colors with a darker hue tend to work best, as a general rule.</p><h2 id=\\"installing-ghost-themes\\">Installing Ghost themes</h2><p>By default, new sites are created with Ghost's friendly publication theme, called Casper. Everything in Casper is optimized to work for the most common types of blog, newsletter and publication that people create with Ghost — so it's a perfect place to start.</p><p>However, there are hundreds of different themes available to install, so you can pick out a look and feel that suits you best.</p><figure class=\\"kg-card kg-image-card kg-width-wide kg-card-hascaption\\"><img src=\\"https://static.ghost.org/v4.0.0/images/themesettings.png\\" class=\\"kg-image\\" alt loading=\\"lazy\\" width=\\"3208\\" height=\\"1618\\"><figcaption>Ghost Admin → Settings → Theme</figcaption></figure><p>Inside Ghost's theme settings you'll find 4 more official themes that can be directly installed and activated. Each theme is suited to slightly different use-cases.</p><ul><li><strong>Casper</strong> <em>(default)</em> — Made for all sorts of blogs and newsletters</li><li><strong>Edition</strong> — A beautiful minimal template for newsletter authors</li><li><strong>Alto</strong> — A slick news/magazine style design for creators</li><li><strong>London</strong> — A light photography theme with a bold grid</li><li><strong>Ease</strong> — A library theme for organizing large content archives</li></ul><p>And if none of those feel quite right, head on over to the <a href=\\"https://ghost.org/themes/?ref=127.0.0.1\\">Ghost Marketplace</a>, where you'll find a huge variety of both free and premium themes.</p><h2 id=\\"building-something-custom\\">Building something custom</h2><p>Finally, if you want something completely bespoke for your site, you can always build a custom theme from scratch and upload it to your site.</p><p>Ghost's theming template files are very easy to work with, and can be picked up in the space of a few hours by anyone who has just a little bit of knowledge of HTML and CSS. Templates from other platforms can also be ported to Ghost with relatively little effort.</p><p>If you want to take a quick look at the theme syntax to see what it's like, you can <a href=\\"https://github.com/tryghost/casper/?ref=127.0.0.1\\">browse through the files of the default Casper theme</a>. We've added tons of inline code comments to make it easy to learn, and the structure is very readable.</p><figure class=\\"kg-card kg-code-card\\"><pre><code class=\\"language-handlebars\\">{{#post}}
&lt;article class=\\"article {{post_class}}\\"&gt;

    &lt;h1&gt;{{title}}&lt;/h1&gt;
    
    {{#if feature_image}}
    	&lt;img src=\\"{{feature_image}}\\" alt=\\"Feature image\\" /&gt;
    {{/if}}
    
    {{content}}

&lt;/article&gt;
{{/post}}</code></pre><figcaption>A snippet from a post template</figcaption></figure><p>See? Not that scary! But still completely optional. </p><p>If you're interested in creating your own Ghost theme, check out our extensive <a href=\\"https://ghost.org/docs/themes/?ref=127.0.0.1\\">theme documentation</a> for a full guide to all the different template variables and helpers which are available.</p>",
      "id": "6194d3ce51e2700162531a76",
      "meta_description": null,
      "meta_title": null,
      "og_description": null,
      "og_image": null,
      "og_title": null,
      "published_at": StringMatching /\\\\d\\{4\\}-\\\\d\\{2\\}-\\\\d\\{2\\}T\\\\d\\{2\\}:\\\\d\\{2\\}:\\\\d\\{2\\}\\\\\\.000\\\\\\+\\\\d\\{2\\}:\\\\d\\{2\\}/,
      "reading_time": 3,
      "slug": "design",
      "title": "Customizing your brand and design settings",
      "twitter_description": null,
      "twitter_image": null,
      "twitter_title": null,
      "updated_at": StringMatching /\\\\d\\{4\\}-\\\\d\\{2\\}-\\\\d\\{2\\}T\\\\d\\{2\\}:\\\\d\\{2\\}:\\\\d\\{2\\}\\\\\\.000\\\\\\+\\\\d\\{2\\}:\\\\d\\{2\\}/,
      "url": "http://127.0.0.1:2369/design/",
      "uuid": StringMatching /\\[a-f0-9\\]\\{8\\}-\\[a-f0-9\\]\\{4\\}-\\[a-f0-9\\]\\{4\\}-\\[a-f0-9\\]\\{4\\}-\\[a-f0-9\\]\\{12\\}/,
      "visibility": "public",
    },
    Object {
      "access": true,
      "canonical_url": null,
      "codeinjection_foot": null,
      "codeinjection_head": null,
      "comment_id": "6194d3ce51e2700162531a75",
      "comments": false,
      "created_at": StringMatching /\\\\d\\{4\\}-\\\\d\\{2\\}-\\\\d\\{2\\}T\\\\d\\{2\\}:\\\\d\\{2\\}:\\\\d\\{2\\}\\\\\\.000\\\\\\+\\\\d\\{2\\}:\\\\d\\{2\\}/,
      "custom_excerpt": "A full overview of all the features built into the Ghost editor, including powerful workflow automations to speed up your creative process.",
      "custom_template": null,
      "email_subject": null,
      "excerpt": "A full overview of all the features built into the Ghost editor, including powerful workflow automations to speed up your creative process.",
      "feature_image": "https://static.ghost.org/v4.0.0/images/writing-posts-with-ghost.png",
      "feature_image_alt": null,
      "feature_image_caption": null,
      "featured": false,
      "frontmatter": null,
      "html": "<p>Ghost comes with a best-in-class editor which does its very best to get out of the way, and let you focus on your content. Don't let its minimal looks fool you, though, beneath the surface lies a powerful editing toolset designed to accommodate the extensive needs of modern creators.</p><p>For many, the base canvas of the Ghost editor will feel familiar. You can start writing as you would expect, highlight content to access the toolbar you would expect, and generally use all of the keyboard shortcuts you would expect.</p><p>Our main focus in building the Ghost editor is to try and make as many things that you hope/expect might work: actually work. </p><ul><li>You can copy and paste raw content from web pages, and Ghost will do its best to correctly preserve the formatting. </li><li>Pasting an image from your clipboard will upload inline.</li><li>Pasting a social media URL will automatically create an embed.</li><li>Highlight a word in the editor and paste a URL from your clipboard on top: Ghost will turn it into a link.</li><li>You can also paste (or write!) Markdown and Ghost will usually be able to auto-convert it into fully editable, formatted content.</li></ul><figure class=\\"kg-card kg-image-card kg-width-wide kg-card-hascaption\\"><img src=\\"https://static.ghost.org/v4.0.0/images/editor.png\\" class=\\"kg-image\\" alt loading=\\"lazy\\" width=\\"3182\\" height=\\"1500\\"><figcaption>The Ghost editor. Also available in dark-mode, for late night writing sessions.</figcaption></figure><p>The goal, as much as possible, is for things to work so that you don't have to <em>think</em> so much about the editor. You won't find any disastrous \\"block builders\\" here, where you have to open 6 submenus and choose from 18 different but identical alignment options. That's not what Ghost is about.</p><p>What you will find though, is dynamic cards which allow you to embed rich media into your posts and create beautifully laid out stories.</p><h2 id=\\"using-cards\\">Using cards</h2><p>You can insert dynamic cards inside post content using the <code>+</code> button, which appears on new lines, or by typing <code>/</code> on a new line to trigger the card menu. Many of the choices are simple and intuitive, like bookmark cards, which allow you to create rich links with embedded structured data:</p><figure class=\\"kg-card kg-bookmark-card\\"><a class=\\"kg-bookmark-container\\" href=\\"https://opensubscriptionplatforms.com/?ref=127.0.0.1\\"><div class=\\"kg-bookmark-content\\"><div class=\\"kg-bookmark-title\\">Open Subscription Platforms</div><div class=\\"kg-bookmark-description\\">A shared movement for independent subscription data.</div><div class=\\"kg-bookmark-metadata\\"><img class=\\"kg-bookmark-icon\\" src=\\"https://opensubscriptionplatforms.com/images/favicon.png\\" alt=\\"\\"><span class=\\"kg-bookmark-author\\">Open Subscription Platforms</span></div></div><div class=\\"kg-bookmark-thumbnail\\"><img src=\\"https://opensubscriptionplatforms.com/images/osp-card.png\\" alt=\\"\\"></div></a></figure><p>or embed cards which make it easy to insert content you want to share with your audience, from external services:</p><figure class=\\"kg-card kg-embed-card\\"><iframe width=\\"200\\" height=\\"113\\" src=\\"https://www.youtube.com/embed/hmH3XMlms8E?feature=oembed\\" frameborder=\\"0\\" allow=\\"accelerometer; autoplay; clipboard-write; encrypted-media; gyroscope; picture-in-picture\\" allowfullscreen></iframe></figure><p>But, dig a little deeper, and you'll also find more advanced cards, like one that only shows up in email newsletters (great for personalized introductions) and a comprehensive set of specialized cards for different types of images and galleries.</p><blockquote>Once you  start mixing text and image cards creatively, the whole narrative of the story changes. Suddenly, you're working in a new format.</blockquote><figure class=\\"kg-card kg-image-card kg-width-full\\"><img src=\\"https://static.ghost.org/v4.0.0/images/andreas-selter-xSMqGH7gi6o-unsplash.jpg\\" class=\\"kg-image\\" alt loading=\\"lazy\\" width=\\"6000\\" height=\\"4000\\"></figure><p>As it turns out, sometimes pictures and a thousand words go together really well. Telling people a great story often has much more impact if they can feel, even for a moment, as though they were right there with you.</p><figure class=\\"kg-card kg-gallery-card kg-width-wide\\"><div class=\\"kg-gallery-container\\"><div class=\\"kg-gallery-row\\"><div class=\\"kg-gallery-image\\"><img src=\\"https://static.ghost.org/v4.0.0/images/andreas-selter-e4yK8QQlZa0-unsplash.jpg\\" width=\\"4572\\" height=\\"3048\\" loading=\\"lazy\\" alt></div><div class=\\"kg-gallery-image\\"><img src=\\"https://static.ghost.org/v4.0.0/images/steve-carter-Ixp4YhCKZkI-unsplash.jpg\\" width=\\"4032\\" height=\\"2268\\" loading=\\"lazy\\" alt></div></div></div></figure><figure class=\\"kg-card kg-image-card kg-width-wide\\"><img src=\\"https://static.ghost.org/v4.0.0/images/lukasz-szmigiel-jFCViYFYcus-unsplash.jpg\\" class=\\"kg-image\\" alt loading=\\"lazy\\" width=\\"2560\\" height=\\"1705\\"></figure><figure class=\\"kg-card kg-gallery-card kg-width-wide kg-card-hascaption\\"><div class=\\"kg-gallery-container\\"><div class=\\"kg-gallery-row\\"><div class=\\"kg-gallery-image\\"><img src=\\"https://static.ghost.org/v4.0.0/images/jd-mason-hPiEFq6-Eto-unsplash.jpg\\" width=\\"5184\\" height=\\"3888\\" loading=\\"lazy\\" alt></div><div class=\\"kg-gallery-image\\"><img src=\\"https://static.ghost.org/v4.0.0/images/jp-valery-OBpOP9GVH9U-unsplash.jpg\\" width=\\"5472\\" height=\\"3648\\" loading=\\"lazy\\" alt></div></div></div><figcaption>Peaceful places</figcaption></figure><p>Galleries and image cards can be combined in so many different ways — the only limit is your imagination.</p><h2 id=\\"build-workflows-with-snippets\\">Build workflows with snippets</h2><p>One of the most powerful features of the Ghost editor is the ability to create and re-use content snippets. If you've ever used an email client with a concept of <em>saved replies</em> then this will be immediately intuitive.</p><p>To create a snippet, select a piece of content in the editor that you'd like to re-use in future, then click on the snippet icon in the toolbar. Give your snippet a name, and you're all done. Now your snippet will be available from within the card menu, or you can search for it directly using the <code>/</code> command.</p><p>This works really well for saving images you might want to use often, like a company logo or team photo, links to resources you find yourself often linking to, or introductions and passages that you want to remember.</p><figure class=\\"kg-card kg-image-card kg-width-wide\\"><img src=\\"https://static.ghost.org/v4.0.0/images/createsnippet.png\\" class=\\"kg-image\\" alt loading=\\"lazy\\" width=\\"2282\\" height=\\"1272\\"></figure><p>You can even build entire post templates or outlines to create a quick, re-usable workflow for publishing over time. Or build custom design elements for your post with an HTML card, and use a snippet to insert it.</p><p>Once you get a few useful snippets set up, it's difficult to go back to the old way of diving through media libraries and trawling for that one thing you know you used somewhere that one time.</p><hr><h2 id=\\"publishing-and-newsletters-the-easy-way\\">Publishing and newsletters the easy way</h2><p>When you're ready to publish, Ghost makes it as simple as possible to deliver your new post to all your existing members. Just hit the <em>Preview</em> link and you'll get a chance to see what your content looks like on Web, Mobile, Email and Social.</p><figure class=\\"kg-card kg-image-card kg-width-wide\\"><img src=\\"https://static.ghost.org/v4.0.0/images/preview.png\\" class=\\"kg-image\\" alt loading=\\"lazy\\" width=\\"3166\\" height=\\"2224\\"></figure><p>You can send yourself a test newsletter to make sure everything looks good in your email client, and then hit the <em>Publish</em> button to decide who to deliver it to.</p><p>Ghost comes with a streamlined, optimized email newsletter template that has settings built-in for you to customize the colors and typography. We've spent countless hours refining the template to make sure it works great across all email clients, and performs well for email deliverability.</p><p>So, you don't need to fight the awful process of building a custom email template from scratch. It's all done already!</p><hr><p>The Ghost editor is powerful enough to do whatever you want it to do. With a little exploration, you'll be up and running in no time.</p>",
      "id": "6194d3ce51e2700162531a75",
      "meta_description": null,
      "meta_title": null,
      "og_description": null,
      "og_image": null,
      "og_title": null,
      "published_at": StringMatching /\\\\d\\{4\\}-\\\\d\\{2\\}-\\\\d\\{2\\}T\\\\d\\{2\\}:\\\\d\\{2\\}:\\\\d\\{2\\}\\\\\\.000\\\\\\+\\\\d\\{2\\}:\\\\d\\{2\\}/,
      "reading_time": 5,
      "slug": "write",
      "title": "Writing and managing content in Ghost, an advanced guide",
      "twitter_description": null,
      "twitter_image": null,
      "twitter_title": null,
      "updated_at": StringMatching /\\\\d\\{4\\}-\\\\d\\{2\\}-\\\\d\\{2\\}T\\\\d\\{2\\}:\\\\d\\{2\\}:\\\\d\\{2\\}\\\\\\.000\\\\\\+\\\\d\\{2\\}:\\\\d\\{2\\}/,
      "url": "http://127.0.0.1:2369/write/",
      "uuid": StringMatching /\\[a-f0-9\\]\\{8\\}-\\[a-f0-9\\]\\{4\\}-\\[a-f0-9\\]\\{4\\}-\\[a-f0-9\\]\\{4\\}-\\[a-f0-9\\]\\{12\\}/,
      "visibility": "public",
    },
    Object {
      "access": true,
      "canonical_url": null,
      "codeinjection_foot": null,
      "codeinjection_head": null,
      "comment_id": "6194d3ce51e2700162531a74",
      "comments": false,
      "created_at": StringMatching /\\\\d\\{4\\}-\\\\d\\{2\\}-\\\\d\\{2\\}T\\\\d\\{2\\}:\\\\d\\{2\\}:\\\\d\\{2\\}\\\\\\.000\\\\\\+\\\\d\\{2\\}:\\\\d\\{2\\}/,
      "custom_excerpt": "How Ghost allows you to turn anonymous readers into an audience of active subscribers, so you know what's working and what isn't.",
      "custom_template": null,
      "email_subject": null,
      "excerpt": "How Ghost allows you to turn anonymous readers into an audience of active subscribers, so you know what's working and what isn't.",
      "feature_image": "https://static.ghost.org/v4.0.0/images/creating-a-custom-theme.png",
      "feature_image_alt": null,
      "feature_image_caption": null,
      "featured": false,
      "frontmatter": null,
      "html": "<p>What sets Ghost apart from other products is that you can publish content and grow your audience using the same platform. Rather than just endlessly posting and hoping someone is listening, you can track real signups against your work and have them subscribe to be notified of future posts. The feature that makes all this possible is called <em>Portal</em>.</p><p>Portal is an embedded interface for your audience to sign up to your site. It works on every Ghost site, with every theme, and for any type of publisher. </p><p>You can customize the design, content and settings of Portal to suit your site, whether you just want people to sign up to your newsletter — or you're running a full premium publication with user sign-ins and private content.</p><figure class=\\"kg-card kg-image-card kg-width-wide\\"><img src=\\"https://static.ghost.org/v4.0.0/images/portalsettings.png\\" class=\\"kg-image\\" alt loading=\\"lazy\\" width=\\"2924\\" height=\\"1810\\"></figure><p>Once people sign up to your site, they'll receive an email confirmation with a link to click. The link acts as an automatic sign-in, so subscribers will be automatically signed-in to your site when they click on it. There are a couple of interesting angles to this:</p><p>Because subscribers are automatically able to sign in and out of your site as registered members: You can (optionally) restrict access to posts and pages depending on whether people are signed-in or not. So if you want to publish some posts for free, but keep some really great stuff for members-only, this can be a great draw to encourage people to sign up!</p><p>Ghost members sign in using email authentication links, so there are no passwords for people to set or forget. You can turn any list of email subscribers into a database of registered members who can sign in to your site. Like magic.</p><p>Portal makes all of this possible, and it appears by default as a floating button in the bottom-right corner of your site. When people are logged out, clicking it will open a sign-up/sign-in window. When members are logged in, clicking the Portal button will open the account menu where they can edit their name, email, and subscription settings.</p><p>The floating Portal button is completely optional. If you prefer, you can add manual links to your content, navigation, or theme to trigger it instead.</p><p>Like this! <a href=\\"#/portal\\">Sign up here</a></p><hr><p>As you start to grow your registered audience, you'll be able to get a sense of who you're publishing <em>for</em> and where those people are coming <em>from</em>. Best of all: You'll have a straightforward, reliable way to connect with people who enjoy your work.</p><p>Social networks go in and out of fashion all the time. Email addresses are timeless.</p><p>Growing your audience is valuable no matter what type of site you run, but if your content <em>is</em> your business, then you might also be interested in <a href=\\"http://127.0.0.1:2369/sell/\\">setting up premium subscriptions</a>.</p>",
      "id": "6194d3ce51e2700162531a74",
      "meta_description": null,
      "meta_title": null,
      "og_description": null,
      "og_image": null,
      "og_title": null,
      "published_at": StringMatching /\\\\d\\{4\\}-\\\\d\\{2\\}-\\\\d\\{2\\}T\\\\d\\{2\\}:\\\\d\\{2\\}:\\\\d\\{2\\}\\\\\\.000\\\\\\+\\\\d\\{2\\}:\\\\d\\{2\\}/,
      "reading_time": 2,
      "slug": "portal",
      "title": "Building your audience with subscriber signups",
      "twitter_description": null,
      "twitter_image": null,
      "twitter_title": null,
      "updated_at": StringMatching /\\\\d\\{4\\}-\\\\d\\{2\\}-\\\\d\\{2\\}T\\\\d\\{2\\}:\\\\d\\{2\\}:\\\\d\\{2\\}\\\\\\.000\\\\\\+\\\\d\\{2\\}:\\\\d\\{2\\}/,
      "url": "http://127.0.0.1:2369/portal/",
      "uuid": StringMatching /\\[a-f0-9\\]\\{8\\}-\\[a-f0-9\\]\\{4\\}-\\[a-f0-9\\]\\{4\\}-\\[a-f0-9\\]\\{4\\}-\\[a-f0-9\\]\\{12\\}/,
      "visibility": "public",
    },
    Object {
      "access": false,
      "canonical_url": null,
      "codeinjection_foot": null,
      "codeinjection_head": null,
      "comment_id": "6194d3ce51e2700162531a73",
      "comments": false,
      "created_at": StringMatching /\\\\d\\{4\\}-\\\\d\\{2\\}-\\\\d\\{2\\}T\\\\d\\{2\\}:\\\\d\\{2\\}:\\\\d\\{2\\}\\\\\\.000\\\\\\+\\\\d\\{2\\}:\\\\d\\{2\\}/,
      "custom_excerpt": null,
      "custom_template": null,
      "email_subject": null,
      "excerpt": "For creators and aspiring entrepreneurs looking to generate a sustainable recurring revenue stream from their creative work, Ghost has built-in payments allowing you to create a subscription commerce business.

Connect your Stripe account to Ghost, and you'll be able to quickly and easily create monthly and yearly premium plans for members to subscribe to, as well as complimentary plans for friends and family.

Ghost takes 0% payment fees, so everything you make is yours to keep!

Using subscrip",
      "feature_image": "https://static.ghost.org/v4.0.0/images/organizing-your-content.png",
      "feature_image_alt": null,
      "feature_image_caption": null,
      "featured": false,
      "frontmatter": null,
      "html": "<p>For creators and aspiring entrepreneurs looking to generate a sustainable recurring revenue stream from their creative work, Ghost has built-in payments allowing you to create a subscription commerce business.</p><p>Connect your <a href=\\"https://stripe.com/?ref=127.0.0.1\\">Stripe</a> account to Ghost, and you'll be able to quickly and easily create monthly and yearly premium plans for members to subscribe to, as well as complimentary plans for friends and family.</p><p>Ghost takes <strong>0% payment fees</strong>, so everything you make is yours to keep!</p><p>Using subscriptions, you can build an independent media business like <a href=\\"https://stratechery.com/?ref=127.0.0.1\\">Stratechery</a>, <a href=\\"https://www.theinformation.com/?ref=127.0.0.1\\">The Information</a>, or <a href=\\"https://thebrowser.com/?ref=127.0.0.1\\">The Browser</a>.</p><p>The creator economy is just getting started, and Ghost allows you to build something based on technology that you own and control.</p><figure class=\\"kg-card kg-image-card kg-card-hascaption\\"><a href=\\"https://thebrowser.com/?ref=127.0.0.1\\"><img src=\\"https://static.ghost.org/v4.0.0/images/thebrowser.jpg\\" class=\\"kg-image\\" alt loading=\\"lazy\\" width=\\"1600\\" height=\\"2000\\"></a><figcaption>The Browser has over 10,000 paying subscribers</figcaption></figure><p>Most successful subscription businesses publish a mix of free and paid posts to attract a new audience, and upsell the most loyal members to a premium offering. You can also mix different access levels within the same post, showing a free preview to logged out members and then, right when you're ready for a cliffhanger, that's a good time to...</p>",
      "id": "6194d3ce51e2700162531a73",
      "meta_description": null,
      "meta_title": null,
      "og_description": null,
      "og_image": null,
      "og_title": null,
      "plaintext": "For creators and aspiring entrepreneurs looking to generate a sustainable recurring revenue stream from their creative work, Ghost has built-in payments allowing you to create a subscription commerce business.

Connect your Stripe account to Ghost, and you'll be able to quickly and easily create monthly and yearly premium plans for members to subscribe to, as well as complimentary plans for friends and family.

Ghost takes 0% payment fees, so everything you make is yours to keep!

Using subscriptions, you can build an independent media business like Stratechery, The Information, or The Browser.

The creator economy is just getting started, and Ghost allows you to build something based on technology that you own and control.

Most successful subscription businesses publish a mix of free and paid posts to attract a new audience, and upsell the most loyal members to a premium offering. You can also mix different access levels within the same post, showing a free preview to logged out members and then, right when you're ready for a cliffhanger, that's a good time to...",
      "published_at": StringMatching /\\\\d\\{4\\}-\\\\d\\{2\\}-\\\\d\\{2\\}T\\\\d\\{2\\}:\\\\d\\{2\\}:\\\\d\\{2\\}\\\\\\.000\\\\\\+\\\\d\\{2\\}:\\\\d\\{2\\}/,
      "reading_time": 1,
      "slug": "sell",
      "title": "Selling premium memberships with recurring revenue",
      "twitter_description": null,
      "twitter_image": null,
      "twitter_title": null,
      "updated_at": StringMatching /\\\\d\\{4\\}-\\\\d\\{2\\}-\\\\d\\{2\\}T\\\\d\\{2\\}:\\\\d\\{2\\}:\\\\d\\{2\\}\\\\\\.000\\\\\\+\\\\d\\{2\\}:\\\\d\\{2\\}/,
      "url": "http://127.0.0.1:2369/sell/",
      "uuid": StringMatching /\\[a-f0-9\\]\\{8\\}-\\[a-f0-9\\]\\{4\\}-\\[a-f0-9\\]\\{4\\}-\\[a-f0-9\\]\\{4\\}-\\[a-f0-9\\]\\{12\\}/,
      "visibility": "paid",
    },
    Object {
      "access": true,
      "canonical_url": null,
      "codeinjection_foot": null,
      "codeinjection_head": null,
      "comment_id": "6194d3ce51e2700162531a72",
      "comments": false,
      "created_at": StringMatching /\\\\d\\{4\\}-\\\\d\\{2\\}-\\\\d\\{2\\}T\\\\d\\{2\\}:\\\\d\\{2\\}:\\\\d\\{2\\}\\\\\\.000\\\\\\+\\\\d\\{2\\}:\\\\d\\{2\\}/,
      "custom_excerpt": "A guide to collaborating with other staff users to publish, and some resources to help you with the next steps of growing your business",
      "custom_template": null,
      "email_subject": null,
      "excerpt": "A guide to collaborating with other staff users to publish, and some resources to help you with the next steps of growing your business",
      "feature_image": "https://static.ghost.org/v4.0.0/images/admin-settings.png",
      "feature_image_alt": null,
      "feature_image_caption": null,
      "featured": false,
      "frontmatter": null,
      "html": "<p>As you grow, you'll probably want to start inviting team members and collaborators to your site. Ghost has a number of different user roles for your team:</p><p><strong>Contributors</strong><br>This is the base user level in Ghost. Contributors can create and edit their own draft posts, but they are unable to edit drafts of others or publish posts. Contributors are <strong>untrusted</strong> users with the most basic access to your publication.</p><p><strong>Authors</strong><br>Authors are the 2nd user level in Ghost. Authors can write, edit and publish their own posts. Authors are <strong>trusted</strong> users. If you don't trust users to be allowed to publish their own posts, they should be set as Contributors.</p><p><strong>Editors</strong><br>Editors are the 3rd user level in Ghost. Editors can do everything that an Author can do, but they can also edit and publish the posts of others - as well as their own. Editors can also invite new Contributors &amp; Authors to the site.</p><p><strong>Administrators</strong><br>The top user level in Ghost is Administrator. Again, administrators can do everything that Authors and Editors can do, but they can also edit all site settings and data, not just content. Additionally, administrators have full access to invite, manage or remove any other user of the site.<br><br><strong>The Owner</strong><br>There is only ever one owner of a Ghost site. The owner is a special user which has all the same permissions as an Administrator, but with two exceptions: The Owner can never be deleted. And in some circumstances the owner will have access to additional special settings if applicable. For example: billing details, if using <a href=\\"https://ghost.org/pricing/?ref=127.0.0.1\\"><strong>Ghost(Pro)</strong></a>.</p><blockquote><em>Ask all of your users to fill out their user profiles, including bio and social links. These will populate rich structured data for posts and generally create more opportunities for themes to fully populate their design.</em></blockquote><hr><p>If you're looking for insights, tips and reference materials to expand your content business, here's 5 top resources to get you started:</p><ul><li><a href=\\"https://ghost.org/blog/how-to-create-a-newsletter/?ref=127.0.0.1\\"><strong>How to create a premium newsletter (+ some case studies)</strong></a><strong> </strong> <br>Learn how others run successful paid email newsletter products</li><li><strong><a href=\\"https://ghost.org/blog/membership-sites/?ref=127.0.0.1\\">The ultimate guide to membership websites for creators</a></strong><br>Tips to help you build, launch and grow your new membership business</li><li><strong><a href=\\"https://newsletterguide.org/?ref=127.0.0.1\\">The Newsletter Guide</a></strong><br>A 201 guide for taking your newsletters to the next level</li><li><a href=\\"https://ghost.org/blog/find-your-niche-creator-economy/?ref=127.0.0.1\\"><strong>The proven way to find your niche, explained</strong></a><br>Find the overlap and find a monetizable niche that gets noticed</li><li><strong><a href=\\"https://ghost.org/blog/newsletter-referral-programs/?ref=127.0.0.1\\">Should you launch a referral program? </a></strong><br>Strategies for building a sustainable referral growth machine</li></ul>",
      "id": "6194d3ce51e2700162531a72",
      "meta_description": null,
      "meta_title": null,
      "og_description": null,
      "og_image": null,
      "og_title": null,
      "published_at": StringMatching /\\\\d\\{4\\}-\\\\d\\{2\\}-\\\\d\\{2\\}T\\\\d\\{2\\}:\\\\d\\{2\\}:\\\\d\\{2\\}\\\\\\.000\\\\\\+\\\\d\\{2\\}:\\\\d\\{2\\}/,
      "reading_time": 2,
      "slug": "grow",
      "title": "How to grow your business around an audience",
      "twitter_description": null,
      "twitter_image": null,
      "twitter_title": null,
      "updated_at": StringMatching /\\\\d\\{4\\}-\\\\d\\{2\\}-\\\\d\\{2\\}T\\\\d\\{2\\}:\\\\d\\{2\\}:\\\\d\\{2\\}\\\\\\.000\\\\\\+\\\\d\\{2\\}:\\\\d\\{2\\}/,
      "url": "http://127.0.0.1:2369/grow/",
      "uuid": StringMatching /\\[a-f0-9\\]\\{8\\}-\\[a-f0-9\\]\\{4\\}-\\[a-f0-9\\]\\{4\\}-\\[a-f0-9\\]\\{4\\}-\\[a-f0-9\\]\\{12\\}/,
      "visibility": "public",
    },
    Object {
      "access": true,
      "canonical_url": null,
      "codeinjection_foot": null,
      "codeinjection_head": null,
      "comment_id": "6194d3ce51e2700162531a71",
      "comments": false,
      "created_at": StringMatching /\\\\d\\{4\\}-\\\\d\\{2\\}-\\\\d\\{2\\}T\\\\d\\{2\\}:\\\\d\\{2\\}:\\\\d\\{2\\}\\\\\\.000\\\\\\+\\\\d\\{2\\}:\\\\d\\{2\\}/,
      "custom_excerpt": "Work with all your favorite apps and tools or create your own custom integrations using the Ghost API.",
      "custom_template": null,
      "email_subject": null,
      "excerpt": "Work with all your favorite apps and tools or create your own custom integrations using the Ghost API.",
      "feature_image": "https://static.ghost.org/v4.0.0/images/app-integrations.png",
      "feature_image_alt": null,
      "feature_image_caption": null,
      "featured": false,
      "frontmatter": null,
      "html": "<p>It's possible to extend your Ghost site and connect it with hundreds of the most popular apps and tools using integrations. </p><p>Whether you need to automatically publish new posts on social media, connect your favorite analytics tool, sync your community or embed forms into your content — our <a href=\\"https://ghost.org/integrations/?ref=127.0.0.1\\">integrations library</a> has got it all covered with hundreds of integration tutorials.</p><p>Many integrations are as simple as inserting an embed by pasting a link, or copying a snippet of code directly from an app and pasting it into Ghost. Our integration tutorials are used by creators of all kinds to get apps and integrations up and running in no time — no technical knowledge required.</p><figure class=\\"kg-card kg-image-card kg-width-full\\"><img src=\\"https://static.ghost.org/v4.0.0/images/integrations-icons.png\\" class=\\"kg-image\\" alt loading=\\"lazy\\"></figure><h2 id=\\"zapier\\">Zapier</h2><p>Zapier is a no-code tool that allows you to build powerful automations, and our official integration allows you to connect your Ghost site to more than 1,000 external services.</p><blockquote><strong>Example</strong>: When someone new subscribes to a newsletter on a Ghost site (Trigger) then the contact information is automatically pushed into MailChimp (Action).</blockquote><p><strong>Here's a few of the most popular automation templates:</strong> </p><!--kg-card-begin: markdown--><script src=\\"https://zapier.com/apps/embed/widget.js?services=Ghost,-shortcm,-hubspot,-sendpulse,-noticeable,-aweber,-icontact,-facebook-pages,-github,-medium,-slack,-mailchimp,-activecampaign,-twitter,-discourse&container,-convertkit,-drip,-airtable=true&limit=5\\"></script>
<!--kg-card-end: markdown--><h2 id=\\"custom-integrations\\">Custom integrations</h2><p>For more advanced automation, it's possible to create custom Ghost integrations with dedicated API keys from the Integrations page within Ghost Admin. </p><figure class=\\"kg-card kg-image-card\\"><img src=\\"https://static.ghost.org/v4.0.0/images/iawriter-integration.png\\" class=\\"kg-image\\" alt loading=\\"lazy\\" width=\\"2244\\" height=\\"936\\"></figure><p>These custom integrations allow you to use the Ghost API without needing to write code, and create powerful workflows such as sending content from your favorite desktop editor into Ghost as a new draft.</p>",
      "id": "6194d3ce51e2700162531a71",
      "meta_description": null,
      "meta_title": null,
      "og_description": null,
      "og_image": null,
      "og_title": null,
      "published_at": StringMatching /\\\\d\\{4\\}-\\\\d\\{2\\}-\\\\d\\{2\\}T\\\\d\\{2\\}:\\\\d\\{2\\}:\\\\d\\{2\\}\\\\\\.000\\\\\\+\\\\d\\{2\\}:\\\\d\\{2\\}/,
      "reading_time": 1,
      "slug": "integrations",
      "title": "Setting up apps and custom integrations",
      "twitter_description": null,
      "twitter_image": null,
      "twitter_title": null,
      "updated_at": StringMatching /\\\\d\\{4\\}-\\\\d\\{2\\}-\\\\d\\{2\\}T\\\\d\\{2\\}:\\\\d\\{2\\}:\\\\d\\{2\\}\\\\\\.000\\\\\\+\\\\d\\{2\\}:\\\\d\\{2\\}/,
      "url": "http://127.0.0.1:2369/integrations/",
      "uuid": StringMatching /\\[a-f0-9\\]\\{8\\}-\\[a-f0-9\\]\\{4\\}-\\[a-f0-9\\]\\{4\\}-\\[a-f0-9\\]\\{4\\}-\\[a-f0-9\\]\\{12\\}/,
      "visibility": "public",
    },
    Object {
      "access": true,
      "canonical_url": null,
      "codeinjection_foot": null,
      "codeinjection_head": null,
      "comment_id": "618ba1ffbe2896088840a6e7",
      "comments": false,
      "created_at": StringMatching /\\\\d\\{4\\}-\\\\d\\{2\\}-\\\\d\\{2\\}T\\\\d\\{2\\}:\\\\d\\{2\\}:\\\\d\\{2\\}\\\\\\.000\\\\\\+\\\\d\\{2\\}:\\\\d\\{2\\}/,
      "custom_excerpt": null,
      "custom_template": null,
      "email_subject": null,
      "excerpt": " * Lorem
 * Aliquam
 * Tortor
 * Morbi
 * Praesent
 * Pellentesque

Pellentesque habitant morbi tristique senectus et netus et malesuada fames ac turpis egestas. Vestibulum tortor quam, feugiat vitae, ultricies eget, tempor sit amet, ante. Donec eu libero sit amet quam egestas semper. Aenean ultricies mi vitae est. Mauris placerat eleifend leo.

1234abcdefghijkl

Definition listConsectetur adipisicing elit, sed do eiusmod tempor incididunt ut labore et dolore magna aliqua. Ut enim ad minim venia",
      "feature_image": null,
      "feature_image_alt": null,
      "feature_image_caption": null,
      "featured": true,
      "frontmatter": null,
      "html": "<!--kg-card-begin: markdown--><p><nav><ul><li><a href=\\"#nowhere\\" title=\\"Anchor URL\\">Lorem</a></li><li><a href=\\"http://127.0.0.1:2369/about#nowhere\\" title=\\"Relative URL\\">Aliquam</a></li><li><a href=\\"//somewhere.com/link#nowhere\\" title=\\"Protocol Relative URL\\">Tortor</a></li><li><a href=\\"http://somewhere.com/link?ref=127.0.0.1#nowhere\\" title=\\"Absolute URL\\">Morbi</a></li><li><a href=\\"#nowhere\\" title=\\"Praesent dapibus, neque id cursus faucibus\\">Praesent</a></li><li><a href=\\"#nowhere\\" title=\\"Pellentesque fermentum dolor\\">Pellentesque</a></li></ul></nav><p>Pellentesque habitant morbi tristique senectus et netus et malesuada fames ac turpis egestas. Vestibulum tortor quam, feugiat vitae, ultricies eget, tempor sit amet, ante. Donec eu libero sit amet quam egestas semper. Aenean ultricies mi vitae est. Mauris placerat eleifend leo.</p><table><thead><tr><th>1</th><th>2</th><th>3</th><th>4</th></tr></thead><tbody><tr><td>a</td><td>b</td><td>c</td><td>d</td></tr><tr><td>e</td><td>f</td><td>g</td><td>h</td></tr><tr><td>i</td><td>j</td><td>k</td><td>l</td></tr></tbody></table><dl><dt>Definition list</dt><dd>Consectetur adipisicing elit, sed do eiusmod tempor incididunt ut labore et dolore magna aliqua. Ut enim ad minim veniam, quis nostrud exercitation ullamco laboris nisi ut aliquip ex ea commodo consequat.</dd><dt>Lorem ipsum dolor sit amet</dt><dd>Consectetur adipisicing elit, sed do eiusmod tempor incididunt ut labore et dolore magna aliqua. Ut enim ad minim veniam, quis nostrud exercitation ullamco laboris nisi ut aliquip ex ea commodo consequat.</dd></dl><ul><li>Morbi in sem quis dui placerat ornare. Pellentesque odio nisi, euismod in, pharetra a, ultricies in, diam. Sed arcu. Cras consequat.</li><li>Praesent dapibus, neque id cursus faucibus, tortor neque egestas augue, eu vulputate magna eros eu erat. Aliquam erat volutpat. Nam dui mi, tincidunt quis, accumsan porttitor, facilisis luctus, metus.</li><li>Phasellus ultrices nulla quis nibh. Quisque a lectus. Donec consectetuer ligula vulputate sem tristique cursus. Nam nulla quam, gravida non, commodo a, sodales sit amet, nisi.</li><li>Pellentesque fermentum dolor. Aliquam quam lectus, facilisis auctor, ultrices ut, elementum vulputate, nunc.</li></ul></p><!--kg-card-end: markdown-->",
      "id": "618ba1ffbe2896088840a6e7",
      "meta_description": null,
      "meta_title": null,
      "og_description": null,
      "og_image": null,
      "og_title": null,
      "published_at": StringMatching /\\\\d\\{4\\}-\\\\d\\{2\\}-\\\\d\\{2\\}T\\\\d\\{2\\}:\\\\d\\{2\\}:\\\\d\\{2\\}\\\\\\.000\\\\\\+\\\\d\\{2\\}:\\\\d\\{2\\}/,
      "reading_time": 1,
      "slug": "not-so-short-bit-complex",
      "title": "Not so short, bit complex",
      "twitter_description": null,
      "twitter_image": null,
      "twitter_title": null,
      "updated_at": StringMatching /\\\\d\\{4\\}-\\\\d\\{2\\}-\\\\d\\{2\\}T\\\\d\\{2\\}:\\\\d\\{2\\}:\\\\d\\{2\\}\\\\\\.000\\\\\\+\\\\d\\{2\\}:\\\\d\\{2\\}/,
      "url": "http://127.0.0.1:2369/not-so-short-bit-complex/",
      "uuid": StringMatching /\\[a-f0-9\\]\\{8\\}-\\[a-f0-9\\]\\{4\\}-\\[a-f0-9\\]\\{4\\}-\\[a-f0-9\\]\\{4\\}-\\[a-f0-9\\]\\{12\\}/,
      "visibility": "public",
    },
    Object {
      "access": true,
      "canonical_url": null,
      "codeinjection_foot": null,
      "codeinjection_head": null,
      "comment_id": "618ba1ffbe2896088840a6e3",
      "comments": false,
      "created_at": StringMatching /\\\\d\\{4\\}-\\\\d\\{2\\}-\\\\d\\{2\\}T\\\\d\\{2\\}:\\\\d\\{2\\}:\\\\d\\{2\\}\\\\\\.000\\\\\\+\\\\d\\{2\\}:\\\\d\\{2\\}/,
      "custom_excerpt": null,
      "custom_template": null,
      "email_subject": null,
      "excerpt": "testing


mctesters


 * test
 * line
 * items
",
      "feature_image": "http://placekitten.com/500/200",
      "feature_image_alt": null,
      "feature_image_caption": null,
      "featured": true,
      "frontmatter": null,
      "html": "<!--kg-card-begin: markdown--><h2 id=\\"testing\\">testing</h2>
<p>mctesters</p>
<ul>
<li>test</li>
<li>line</li>
<li>items</li>
</ul>
<!--kg-card-end: markdown-->",
      "id": "618ba1ffbe2896088840a6e3",
      "meta_description": "meta description for short and sweet",
      "meta_title": null,
      "og_description": null,
      "og_image": null,
      "og_title": null,
      "published_at": StringMatching /\\\\d\\{4\\}-\\\\d\\{2\\}-\\\\d\\{2\\}T\\\\d\\{2\\}:\\\\d\\{2\\}:\\\\d\\{2\\}\\\\\\.000\\\\\\+\\\\d\\{2\\}:\\\\d\\{2\\}/,
      "reading_time": 0,
      "slug": "short-and-sweet",
      "title": "Short and Sweet",
      "twitter_description": null,
      "twitter_image": null,
      "twitter_title": null,
      "updated_at": StringMatching /\\\\d\\{4\\}-\\\\d\\{2\\}-\\\\d\\{2\\}T\\\\d\\{2\\}:\\\\d\\{2\\}:\\\\d\\{2\\}\\\\\\.000\\\\\\+\\\\d\\{2\\}:\\\\d\\{2\\}/,
      "url": "http://127.0.0.1:2369/short-and-sweet/",
      "uuid": StringMatching /\\[a-f0-9\\]\\{8\\}-\\[a-f0-9\\]\\{4\\}-\\[a-f0-9\\]\\{4\\}-\\[a-f0-9\\]\\{4\\}-\\[a-f0-9\\]\\{12\\}/,
      "visibility": "public",
    },
    Object {
      "access": true,
      "canonical_url": null,
      "codeinjection_foot": null,
      "codeinjection_head": null,
      "comment_id": "618ba1ffbe2896088840a6e1",
      "comments": false,
      "created_at": StringMatching /\\\\d\\{4\\}-\\\\d\\{2\\}-\\\\d\\{2\\}T\\\\d\\{2\\}:\\\\d\\{2\\}:\\\\d\\{2\\}\\\\\\.000\\\\\\+\\\\d\\{2\\}:\\\\d\\{2\\}/,
      "custom_excerpt": null,
      "custom_template": null,
      "email_subject": null,
      "excerpt": "HTML Ipsum Presents

Pellentesque habitant morbi tristique senectus et netus et malesuada fames ac turpis egestas. Vestibulum tortor quam, feugiat vitae, ultricies eget, tempor sit amet, ante. Donec eu libero sit amet quam egestas semper. Aenean ultricies mi vitae est. Mauris placerat eleifend leo. Quisque sit amet est et sapien ullamcorper pharetra. Vestibulum erat wisi, condimentum sed, commodo vitae, ornare sit amet, wisi. Aenean fermentum, elit eget tincidunt condimentum, eros ipsum rutrum o",
      "feature_image": "http://127.0.0.1:2369/content/images/2018/hey.jpg",
      "feature_image_alt": null,
      "feature_image_caption": null,
      "featured": false,
      "frontmatter": null,
      "html": "<!--kg-card-begin: markdown--><h1>HTML Ipsum Presents</h1><img src=\\"http://127.0.0.1:2369/content/images/lol.jpg\\"><p><strong>Pellentesque habitant morbi tristique</strong> senectus et netus et malesuada fames ac turpis egestas. Vestibulum tortor quam, feugiat vitae, ultricies eget, tempor sit amet, ante. Donec eu libero sit amet quam egestas semper. <em>Aenean ultricies mi vitae est.</em> Mauris placerat eleifend leo. Quisque sit amet est et sapien ullamcorper pharetra. Vestibulum erat wisi, condimentum sed, <code>commodo vitae</code>, ornare sit amet, wisi. Aenean fermentum, elit eget tincidunt condimentum, eros ipsum rutrum orci, sagittis tempus lacus enim ac dui. <a href=\\"#\\">Donec non enim</a> in turpis pulvinar facilisis. Ut felis.</p><h2>Header Level 2</h2><ol><li>Lorem ipsum dolor sit amet, consectetuer adipiscing elit.</li><li>Aliquam tincidunt mauris eu risus.</li></ol><blockquote><p>Lorem ipsum dolor sit amet, consectetur adipiscing elit. Vivamus magna. Cras in mi at felis aliquet congue. Ut a est eget ligula molestie gravida. Curabitur massa. Donec eleifend, libero at sagittis mollis, tellus est malesuada tellus, at luctus turpis elit sit amet quam. Vivamus pretium ornare est.</p></blockquote><h3>Header Level 3</h3><ul><li>Lorem ipsum dolor sit amet, consectetuer adipiscing elit.</li><li>Aliquam tincidunt mauris eu risus.</li></ul><pre><code>#header h1 a{display: block;width: 300px;height: 80px;}</code></pre><!--kg-card-end: markdown-->",
      "id": "618ba1ffbe2896088840a6e1",
      "meta_description": null,
      "meta_title": null,
      "og_description": null,
      "og_image": null,
      "og_title": null,
      "published_at": StringMatching /\\\\d\\{4\\}-\\\\d\\{2\\}-\\\\d\\{2\\}T\\\\d\\{2\\}:\\\\d\\{2\\}:\\\\d\\{2\\}\\\\\\.000\\\\\\+\\\\d\\{2\\}:\\\\d\\{2\\}/,
      "reading_time": 1,
      "slug": "ghostly-kitchen-sink",
      "title": "Ghostly Kitchen Sink",
      "twitter_description": null,
      "twitter_image": null,
      "twitter_title": null,
      "updated_at": StringMatching /\\\\d\\{4\\}-\\\\d\\{2\\}-\\\\d\\{2\\}T\\\\d\\{2\\}:\\\\d\\{2\\}:\\\\d\\{2\\}\\\\\\.000\\\\\\+\\\\d\\{2\\}:\\\\d\\{2\\}/,
      "url": "http://127.0.0.1:2369/ghostly-kitchen-sink/",
      "uuid": StringMatching /\\[a-f0-9\\]\\{8\\}-\\[a-f0-9\\]\\{4\\}-\\[a-f0-9\\]\\{4\\}-\\[a-f0-9\\]\\{4\\}-\\[a-f0-9\\]\\{12\\}/,
      "visibility": "public",
    },
    Object {
      "access": true,
      "canonical_url": null,
      "codeinjection_foot": null,
      "codeinjection_head": null,
      "comment_id": "618ba1ffbe2896088840a6df",
      "comments": false,
      "created_at": StringMatching /\\\\d\\{4\\}-\\\\d\\{2\\}-\\\\d\\{2\\}T\\\\d\\{2\\}:\\\\d\\{2\\}:\\\\d\\{2\\}\\\\\\.000\\\\\\+\\\\d\\{2\\}:\\\\d\\{2\\}/,
      "custom_excerpt": "This is my custom excerpt!",
      "custom_template": null,
      "email_subject": null,
      "excerpt": "This is my custom excerpt!",
      "feature_image": "https://example.com/super_photo.jpg",
      "feature_image_alt": null,
      "feature_image_caption": null,
      "featured": false,
      "frontmatter": null,
      "html": "<!--kg-card-begin: markdown--><h1>HTML Ipsum Presents</h1><p><strong>Pellentesque habitant morbi tristique</strong> senectus et netus et malesuada fames ac turpis egestas. Vestibulum tortor quam, feugiat vitae, ultricies eget, tempor sit amet, ante. Donec eu libero sit amet quam egestas semper. <em>Aenean ultricies mi vitae est.</em> Mauris placerat eleifend leo. Quisque sit amet est et sapien ullamcorper pharetra. Vestibulum erat wisi, condimentum sed, <code>commodo vitae</code>, ornare sit amet, wisi. Aenean fermentum, elit eget tincidunt condimentum, eros ipsum rutrum orci, sagittis tempus lacus enim ac dui. <a href=\\"#\\">Donec non enim</a> in turpis pulvinar facilisis. Ut felis.</p><h2>Header Level 2</h2><ol><li>Lorem ipsum dolor sit amet, consectetuer adipiscing elit.</li><li>Aliquam tincidunt mauris eu risus.</li></ol><blockquote><p>Lorem ipsum dolor sit amet, consectetur adipiscing elit. Vivamus magna. Cras in mi at felis aliquet congue. Ut a est eget ligula molestie gravida. Curabitur massa. Donec eleifend, libero at sagittis mollis, tellus est malesuada tellus, at luctus turpis elit sit amet quam. Vivamus pretium ornare est.</p></blockquote><h3>Header Level 3</h3><ul><li>Lorem ipsum dolor sit amet, consectetuer adipiscing elit.</li><li>Aliquam tincidunt mauris eu risus.</li></ul><pre><code>#header h1 a{display: block;width: 300px;height: 80px;}</code></pre><!--kg-card-end: markdown-->",
      "id": "618ba1ffbe2896088840a6df",
      "meta_description": null,
      "meta_title": null,
      "og_description": null,
      "og_image": null,
      "og_title": null,
      "published_at": StringMatching /\\\\d\\{4\\}-\\\\d\\{2\\}-\\\\d\\{2\\}T\\\\d\\{2\\}:\\\\d\\{2\\}:\\\\d\\{2\\}\\\\\\.000\\\\\\+\\\\d\\{2\\}:\\\\d\\{2\\}/,
      "reading_time": 1,
      "slug": "html-ipsum",
      "title": "HTML Ipsum",
      "twitter_description": null,
      "twitter_image": null,
      "twitter_title": null,
      "updated_at": StringMatching /\\\\d\\{4\\}-\\\\d\\{2\\}-\\\\d\\{2\\}T\\\\d\\{2\\}:\\\\d\\{2\\}:\\\\d\\{2\\}\\\\\\.000\\\\\\+\\\\d\\{2\\}:\\\\d\\{2\\}/,
      "url": "http://127.0.0.1:2369/html-ipsum/",
      "uuid": StringMatching /\\[a-f0-9\\]\\{8\\}-\\[a-f0-9\\]\\{4\\}-\\[a-f0-9\\]\\{4\\}-\\[a-f0-9\\]\\{4\\}-\\[a-f0-9\\]\\{12\\}/,
      "visibility": "public",
    },
  ],
}
`;

exports[`Posts Content API Can browse filtering by collection 2: [headers] 1`] = `
Object {
  "access-control-allow-origin": "*",
  "cache-control": "public, max-age=0",
  "content-length": "46632",
  "content-type": "application/json; charset=utf-8",
  "content-version": StringMatching /v\\\\d\\+\\\\\\.\\\\d\\+/,
  "etag": StringMatching /\\(\\?:W\\\\/\\)\\?"\\(\\?:\\[ !#-\\\\x7E\\\\x80-\\\\xFF\\]\\*\\|\\\\r\\\\n\\[\\\\t \\]\\|\\\\\\\\\\.\\)\\*"/,
  "vary": "Accept-Version, Accept-Encoding",
  "x-powered-by": "Express",
}
`;

exports[`Posts Content API Can browse filtering by collection and using paging parameters 1: [body] 1`] = `
Object {
  "meta": Object {
    "pagination": Object {
      "limit": 1,
      "next": 3,
      "page": 2,
      "pages": 11,
      "prev": 1,
      "total": 11,
    },
  },
  "posts": Array [
    Object {
      "access": true,
      "canonical_url": null,
      "codeinjection_foot": null,
      "codeinjection_head": null,
      "comment_id": "6194d3ce51e2700162531a76",
      "comments": false,
      "created_at": StringMatching /\\\\d\\{4\\}-\\\\d\\{2\\}-\\\\d\\{2\\}T\\\\d\\{2\\}:\\\\d\\{2\\}:\\\\d\\{2\\}\\\\\\.000\\\\\\+\\\\d\\{2\\}:\\\\d\\{2\\}/,
      "custom_excerpt": "How to tweak a few settings in Ghost to transform your site from a generic template to a custom brand with style and personality.",
      "custom_template": null,
      "email_subject": null,
      "excerpt": "How to tweak a few settings in Ghost to transform your site from a generic template to a custom brand with style and personality.",
      "feature_image": "https://static.ghost.org/v4.0.0/images/publishing-options.png",
      "feature_image_alt": null,
      "feature_image_caption": null,
      "featured": false,
      "frontmatter": null,
      "html": "<p>As discussed in the <a href=\\"http://127.0.0.1:2369/welcome/\\">introduction</a> post, one of the best things about Ghost is just how much you can customize to turn your site into something unique. Everything about your layout and design can be changed, so you're not stuck with yet another clone of a social network profile.</p><p>How far you want to go with customization is completely up to you, there's no right or wrong approach! The majority of people use one of Ghost's built-in themes to get started, and then progress to something more bespoke later on as their site grows. </p><p>The best way to get started is with Ghost's branding settings, where you can set up colors, images and logos to fit with your brand.</p><figure class=\\"kg-card kg-image-card kg-width-wide kg-card-hascaption\\"><img src=\\"https://static.ghost.org/v4.0.0/images/brandsettings.png\\" class=\\"kg-image\\" alt loading=\\"lazy\\" width=\\"3456\\" height=\\"2338\\"><figcaption>Ghost Admin → Settings → Branding</figcaption></figure><p>Any Ghost theme that's up to date and compatible with Ghost 4.0 and higher will reflect your branding settings in the preview window, so you can see what your site will look like as you experiment with different options.</p><p>When selecting an accent color, try to choose something which will contrast well with white text. Many themes will use your accent color as the background for buttons, headers and navigational elements. Vibrant colors with a darker hue tend to work best, as a general rule.</p><h2 id=\\"installing-ghost-themes\\">Installing Ghost themes</h2><p>By default, new sites are created with Ghost's friendly publication theme, called Casper. Everything in Casper is optimized to work for the most common types of blog, newsletter and publication that people create with Ghost — so it's a perfect place to start.</p><p>However, there are hundreds of different themes available to install, so you can pick out a look and feel that suits you best.</p><figure class=\\"kg-card kg-image-card kg-width-wide kg-card-hascaption\\"><img src=\\"https://static.ghost.org/v4.0.0/images/themesettings.png\\" class=\\"kg-image\\" alt loading=\\"lazy\\" width=\\"3208\\" height=\\"1618\\"><figcaption>Ghost Admin → Settings → Theme</figcaption></figure><p>Inside Ghost's theme settings you'll find 4 more official themes that can be directly installed and activated. Each theme is suited to slightly different use-cases.</p><ul><li><strong>Casper</strong> <em>(default)</em> — Made for all sorts of blogs and newsletters</li><li><strong>Edition</strong> — A beautiful minimal template for newsletter authors</li><li><strong>Alto</strong> — A slick news/magazine style design for creators</li><li><strong>London</strong> — A light photography theme with a bold grid</li><li><strong>Ease</strong> — A library theme for organizing large content archives</li></ul><p>And if none of those feel quite right, head on over to the <a href=\\"https://ghost.org/themes/?ref=127.0.0.1\\">Ghost Marketplace</a>, where you'll find a huge variety of both free and premium themes.</p><h2 id=\\"building-something-custom\\">Building something custom</h2><p>Finally, if you want something completely bespoke for your site, you can always build a custom theme from scratch and upload it to your site.</p><p>Ghost's theming template files are very easy to work with, and can be picked up in the space of a few hours by anyone who has just a little bit of knowledge of HTML and CSS. Templates from other platforms can also be ported to Ghost with relatively little effort.</p><p>If you want to take a quick look at the theme syntax to see what it's like, you can <a href=\\"https://github.com/tryghost/casper/?ref=127.0.0.1\\">browse through the files of the default Casper theme</a>. We've added tons of inline code comments to make it easy to learn, and the structure is very readable.</p><figure class=\\"kg-card kg-code-card\\"><pre><code class=\\"language-handlebars\\">{{#post}}
&lt;article class=\\"article {{post_class}}\\"&gt;

    &lt;h1&gt;{{title}}&lt;/h1&gt;
    
    {{#if feature_image}}
    	&lt;img src=\\"{{feature_image}}\\" alt=\\"Feature image\\" /&gt;
    {{/if}}
    
    {{content}}

&lt;/article&gt;
{{/post}}</code></pre><figcaption>A snippet from a post template</figcaption></figure><p>See? Not that scary! But still completely optional. </p><p>If you're interested in creating your own Ghost theme, check out our extensive <a href=\\"https://ghost.org/docs/themes/?ref=127.0.0.1\\">theme documentation</a> for a full guide to all the different template variables and helpers which are available.</p>",
      "id": "6194d3ce51e2700162531a76",
      "meta_description": null,
      "meta_title": null,
      "og_description": null,
      "og_image": null,
      "og_title": null,
      "published_at": StringMatching /\\\\d\\{4\\}-\\\\d\\{2\\}-\\\\d\\{2\\}T\\\\d\\{2\\}:\\\\d\\{2\\}:\\\\d\\{2\\}\\\\\\.000\\\\\\+\\\\d\\{2\\}:\\\\d\\{2\\}/,
      "reading_time": 3,
      "slug": "design",
      "title": "Customizing your brand and design settings",
      "twitter_description": null,
      "twitter_image": null,
      "twitter_title": null,
      "updated_at": StringMatching /\\\\d\\{4\\}-\\\\d\\{2\\}-\\\\d\\{2\\}T\\\\d\\{2\\}:\\\\d\\{2\\}:\\\\d\\{2\\}\\\\\\.000\\\\\\+\\\\d\\{2\\}:\\\\d\\{2\\}/,
      "url": "http://127.0.0.1:2369/design/",
      "uuid": StringMatching /\\[a-f0-9\\]\\{8\\}-\\[a-f0-9\\]\\{4\\}-\\[a-f0-9\\]\\{4\\}-\\[a-f0-9\\]\\{4\\}-\\[a-f0-9\\]\\{12\\}/,
      "visibility": "public",
    },
  ],
}
`;

exports[`Posts Content API Can browse filtering by collection and using paging parameters 2: [headers] 1`] = `
Object {
  "access-control-allow-origin": "*",
  "cache-control": "public, max-age=0",
  "content-length": "5906",
  "content-type": "application/json; charset=utf-8",
  "content-version": StringMatching /v\\\\d\\+\\\\\\.\\\\d\\+/,
  "etag": StringMatching /\\(\\?:W\\\\/\\)\\?"\\(\\?:\\[ !#-\\\\x7E\\\\x80-\\\\xFF\\]\\*\\|\\\\r\\\\n\\[\\\\t \\]\\|\\\\\\\\\\.\\)\\*"/,
  "vary": "Accept-Version, Accept-Encoding",
  "x-powered-by": "Express",
}
`;

exports[`Posts Content API Can filter by published date 1: [body] 1`] = `
Object {
  "meta": Object {
    "pagination": Object {
      "limit": 1,
      "next": 2,
      "page": 1,
      "pages": 11,
      "prev": null,
      "total": 11,
    },
  },
  "posts": Array [
    Object {
      "access": true,
      "canonical_url": null,
      "codeinjection_foot": null,
      "codeinjection_head": null,
      "comment_id": "6194d3ce51e2700162531a77",
      "comments": false,
      "created_at": StringMatching /\\\\d\\{4\\}-\\\\d\\{2\\}-\\\\d\\{2\\}T\\\\d\\{2\\}:\\\\d\\{2\\}:\\\\d\\{2\\}\\\\\\.000\\\\\\+\\\\d\\{2\\}:\\\\d\\{2\\}/,
      "custom_excerpt": "We've crammed the most important information to help you get started with Ghost into this one post. It's your cheat-sheet to get started, and your shortcut to advanced features.",
      "custom_template": null,
      "email_subject": null,
      "excerpt": "We've crammed the most important information to help you get started with Ghost into this one post. It's your cheat-sheet to get started, and your shortcut to advanced features.",
      "feature_image": "https://static.ghost.org/v4.0.0/images/welcome-to-ghost.png",
      "feature_image_alt": null,
      "feature_image_caption": null,
      "featured": false,
      "frontmatter": null,
      "html": "<p><strong>Hey there</strong>, welcome to your new home on the web! </p><p>Unlike social networks, this one is all yours. Publish your work on a custom domain, invite your audience to subscribe, send them new content by email newsletter, and offer premium subscriptions to generate sustainable recurring revenue to fund your work. </p><p>Ghost is an independent, open source app, which means you can customize absolutely everything. Inside the admin area, you'll find straightforward controls for changing themes, colors, navigation, logos and settings — so you can set your site up just how you like it. No technical knowledge required.</p><p>If you're feeling a little more adventurous, there's really no limit to what's possible. With just a little bit of HTML and CSS you can modify or build your very own theme from scratch, or connect to Zapier to explore advanced integrations. Advanced developers can go even further and build entirely custom workflows using the Ghost API.</p><p>This level of customization means that Ghost grows with you. It's easy to get started, but there's always another level of what's possible. So, you won't find yourself outgrowing the app in a few months time and wishing you'd chosen something more powerful!</p><hr><p>For now, you're probably just wondering what to do first. To help get you going as quickly as possible, we've populated your site with starter content (like this post!) covering all the key concepts and features of the product.</p><p>You'll find an outline of all the different topics below, with links to each section so you can explore the parts that interest you most.</p><p>Once you're ready to begin publishing and want to clear out these starter posts, you can delete the \\"Ghost\\" staff user. Deleting an author will automatically remove all of their posts, leaving you with a clean blank canvas.</p><h2 id=\\"your-guide-to-ghost\\">Your guide to Ghost</h2><ul><li><a href=\\"http://127.0.0.1:2369/design/\\">Customizing your brand and site settings</a></li><li><a href=\\"http://127.0.0.1:2369/write/\\">Writing &amp; managing content, an advanced guide for creators</a></li><li><a href=\\"http://127.0.0.1:2369/portal/\\">Building your audience with subscriber signups</a></li><li><a href=\\"http://127.0.0.1:2369/sell/\\">Selling premium memberships with recurring revenue</a></li><li><a href=\\"http://127.0.0.1:2369/grow/\\">How to grow your business around an audience</a></li><li><a href=\\"http://127.0.0.1:2369/integrations/\\">Setting up custom integrations and apps</a></li></ul><p>If you get through all those and you're hungry for more, you can find an extensive library of content for creators over on <a href=\\"https://ghost.org/blog/?ref=127.0.0.1\\">the Ghost blog</a>.</p><hr><h2 id=\\"getting-help\\">Getting help</h2><p>If you need help, <a href=\\"https://ghost.org/pricing/?ref=127.0.0.1\\">Ghost(Pro)</a> customers can always reach our full-time support team by clicking on the <em>Ghost(Pro)</em> link inside their admin panel.</p><p>If you're a developer working with the codebase in a self-managed install, check out our <a href=\\"https://forum.ghost.org/?ref=127.0.0.1\\">developer community forum</a> to chat with other users.</p><p>Have fun!</p>",
      "id": "6194d3ce51e2700162531a77",
      "meta_description": null,
      "meta_title": null,
      "og_description": null,
      "og_image": null,
      "og_title": null,
      "published_at": StringMatching /\\\\d\\{4\\}-\\\\d\\{2\\}-\\\\d\\{2\\}T\\\\d\\{2\\}:\\\\d\\{2\\}:\\\\d\\{2\\}\\\\\\.000\\\\\\+\\\\d\\{2\\}:\\\\d\\{2\\}/,
      "reading_time": 2,
      "slug": "welcome",
      "title": "Start here for a quick overview of everything you need to know",
      "twitter_description": null,
      "twitter_image": null,
      "twitter_title": null,
      "updated_at": StringMatching /\\\\d\\{4\\}-\\\\d\\{2\\}-\\\\d\\{2\\}T\\\\d\\{2\\}:\\\\d\\{2\\}:\\\\d\\{2\\}\\\\\\.000\\\\\\+\\\\d\\{2\\}:\\\\d\\{2\\}/,
      "url": "http://127.0.0.1:2369/welcome/",
      "uuid": StringMatching /\\[a-f0-9\\]\\{8\\}-\\[a-f0-9\\]\\{4\\}-\\[a-f0-9\\]\\{4\\}-\\[a-f0-9\\]\\{4\\}-\\[a-f0-9\\]\\{12\\}/,
      "visibility": "public",
    },
  ],
}
`;

exports[`Posts Content API Can filter by published date 2: [headers] 1`] = `
Object {
  "access-control-allow-origin": "*",
  "cache-control": "public, max-age=600",
  "content-length": "4619",
  "content-type": "application/json; charset=utf-8",
  "content-version": StringMatching /v\\\\d\\+\\\\\\.\\\\d\\+/,
  "etag": StringMatching /\\(\\?:W\\\\/\\)\\?"\\(\\?:\\[ !#-\\\\x7E\\\\x80-\\\\xFF\\]\\*\\|\\\\r\\\\n\\[\\\\t \\]\\|\\\\\\\\\\.\\)\\*"/,
  "vary": "Accept-Version, Accept-Encoding",
  "x-powered-by": "Express",
}
`;

exports[`Posts Content API Can filter by published date 3: [body] 1`] = `
Object {
  "meta": Object {
    "pagination": Object {
      "limit": 1,
      "next": 2,
      "page": 1,
      "pages": 10,
      "prev": null,
      "total": 10,
    },
  },
  "posts": Array [
    Object {
      "access": true,
      "canonical_url": null,
      "codeinjection_foot": null,
      "codeinjection_head": null,
      "comment_id": "6194d3ce51e2700162531a76",
      "comments": false,
      "created_at": StringMatching /\\\\d\\{4\\}-\\\\d\\{2\\}-\\\\d\\{2\\}T\\\\d\\{2\\}:\\\\d\\{2\\}:\\\\d\\{2\\}\\\\\\.000\\\\\\+\\\\d\\{2\\}:\\\\d\\{2\\}/,
      "custom_excerpt": "How to tweak a few settings in Ghost to transform your site from a generic template to a custom brand with style and personality.",
      "custom_template": null,
      "email_subject": null,
      "excerpt": "How to tweak a few settings in Ghost to transform your site from a generic template to a custom brand with style and personality.",
      "feature_image": "https://static.ghost.org/v4.0.0/images/publishing-options.png",
      "feature_image_alt": null,
      "feature_image_caption": null,
      "featured": false,
      "frontmatter": null,
      "html": "<p>As discussed in the <a href=\\"http://127.0.0.1:2369/welcome/\\">introduction</a> post, one of the best things about Ghost is just how much you can customize to turn your site into something unique. Everything about your layout and design can be changed, so you're not stuck with yet another clone of a social network profile.</p><p>How far you want to go with customization is completely up to you, there's no right or wrong approach! The majority of people use one of Ghost's built-in themes to get started, and then progress to something more bespoke later on as their site grows. </p><p>The best way to get started is with Ghost's branding settings, where you can set up colors, images and logos to fit with your brand.</p><figure class=\\"kg-card kg-image-card kg-width-wide kg-card-hascaption\\"><img src=\\"https://static.ghost.org/v4.0.0/images/brandsettings.png\\" class=\\"kg-image\\" alt loading=\\"lazy\\" width=\\"3456\\" height=\\"2338\\"><figcaption>Ghost Admin → Settings → Branding</figcaption></figure><p>Any Ghost theme that's up to date and compatible with Ghost 4.0 and higher will reflect your branding settings in the preview window, so you can see what your site will look like as you experiment with different options.</p><p>When selecting an accent color, try to choose something which will contrast well with white text. Many themes will use your accent color as the background for buttons, headers and navigational elements. Vibrant colors with a darker hue tend to work best, as a general rule.</p><h2 id=\\"installing-ghost-themes\\">Installing Ghost themes</h2><p>By default, new sites are created with Ghost's friendly publication theme, called Casper. Everything in Casper is optimized to work for the most common types of blog, newsletter and publication that people create with Ghost — so it's a perfect place to start.</p><p>However, there are hundreds of different themes available to install, so you can pick out a look and feel that suits you best.</p><figure class=\\"kg-card kg-image-card kg-width-wide kg-card-hascaption\\"><img src=\\"https://static.ghost.org/v4.0.0/images/themesettings.png\\" class=\\"kg-image\\" alt loading=\\"lazy\\" width=\\"3208\\" height=\\"1618\\"><figcaption>Ghost Admin → Settings → Theme</figcaption></figure><p>Inside Ghost's theme settings you'll find 4 more official themes that can be directly installed and activated. Each theme is suited to slightly different use-cases.</p><ul><li><strong>Casper</strong> <em>(default)</em> — Made for all sorts of blogs and newsletters</li><li><strong>Edition</strong> — A beautiful minimal template for newsletter authors</li><li><strong>Alto</strong> — A slick news/magazine style design for creators</li><li><strong>London</strong> — A light photography theme with a bold grid</li><li><strong>Ease</strong> — A library theme for organizing large content archives</li></ul><p>And if none of those feel quite right, head on over to the <a href=\\"https://ghost.org/themes/?ref=127.0.0.1\\">Ghost Marketplace</a>, where you'll find a huge variety of both free and premium themes.</p><h2 id=\\"building-something-custom\\">Building something custom</h2><p>Finally, if you want something completely bespoke for your site, you can always build a custom theme from scratch and upload it to your site.</p><p>Ghost's theming template files are very easy to work with, and can be picked up in the space of a few hours by anyone who has just a little bit of knowledge of HTML and CSS. Templates from other platforms can also be ported to Ghost with relatively little effort.</p><p>If you want to take a quick look at the theme syntax to see what it's like, you can <a href=\\"https://github.com/tryghost/casper/?ref=127.0.0.1\\">browse through the files of the default Casper theme</a>. We've added tons of inline code comments to make it easy to learn, and the structure is very readable.</p><figure class=\\"kg-card kg-code-card\\"><pre><code class=\\"language-handlebars\\">{{#post}}
&lt;article class=\\"article {{post_class}}\\"&gt;

    &lt;h1&gt;{{title}}&lt;/h1&gt;
    
    {{#if feature_image}}
    	&lt;img src=\\"{{feature_image}}\\" alt=\\"Feature image\\" /&gt;
    {{/if}}
    
    {{content}}

&lt;/article&gt;
{{/post}}</code></pre><figcaption>A snippet from a post template</figcaption></figure><p>See? Not that scary! But still completely optional. </p><p>If you're interested in creating your own Ghost theme, check out our extensive <a href=\\"https://ghost.org/docs/themes/?ref=127.0.0.1\\">theme documentation</a> for a full guide to all the different template variables and helpers which are available.</p>",
      "id": "6194d3ce51e2700162531a76",
      "meta_description": null,
      "meta_title": null,
      "og_description": null,
      "og_image": null,
      "og_title": null,
      "published_at": StringMatching /\\\\d\\{4\\}-\\\\d\\{2\\}-\\\\d\\{2\\}T\\\\d\\{2\\}:\\\\d\\{2\\}:\\\\d\\{2\\}\\\\\\.000\\\\\\+\\\\d\\{2\\}:\\\\d\\{2\\}/,
      "reading_time": 3,
      "slug": "design",
      "title": "Customizing your brand and design settings",
      "twitter_description": null,
      "twitter_image": null,
      "twitter_title": null,
      "updated_at": StringMatching /\\\\d\\{4\\}-\\\\d\\{2\\}-\\\\d\\{2\\}T\\\\d\\{2\\}:\\\\d\\{2\\}:\\\\d\\{2\\}\\\\\\.000\\\\\\+\\\\d\\{2\\}:\\\\d\\{2\\}/,
      "url": "http://127.0.0.1:2369/design/",
      "uuid": StringMatching /\\[a-f0-9\\]\\{8\\}-\\[a-f0-9\\]\\{4\\}-\\[a-f0-9\\]\\{4\\}-\\[a-f0-9\\]\\{4\\}-\\[a-f0-9\\]\\{12\\}/,
      "visibility": "public",
    },
  ],
}
`;

exports[`Posts Content API Can filter by published date 4: [headers] 1`] = `
Object {
  "access-control-allow-origin": "*",
  "cache-control": "public, max-age=600",
  "content-length": "5909",
  "content-type": "application/json; charset=utf-8",
  "content-version": StringMatching /v\\\\d\\+\\\\\\.\\\\d\\+/,
  "etag": StringMatching /\\(\\?:W\\\\/\\)\\?"\\(\\?:\\[ !#-\\\\x7E\\\\x80-\\\\xFF\\]\\*\\|\\\\r\\\\n\\[\\\\t \\]\\|\\\\\\\\\\.\\)\\*"/,
  "vary": "Accept-Version, Accept-Encoding",
  "x-powered-by": "Express",
}
`;

exports[`Posts Content API Can filter by published date 5: [body] 1`] = `
Object {
  "meta": Object {
    "pagination": Object {
      "limit": 1,
      "next": null,
      "page": 1,
      "pages": 1,
      "prev": null,
      "total": 1,
    },
  },
  "posts": Array [
    Object {
      "access": true,
      "canonical_url": null,
      "codeinjection_foot": null,
      "codeinjection_head": null,
      "comment_id": "6194d3ce51e2700162531a77",
      "comments": false,
      "created_at": StringMatching /\\\\d\\{4\\}-\\\\d\\{2\\}-\\\\d\\{2\\}T\\\\d\\{2\\}:\\\\d\\{2\\}:\\\\d\\{2\\}\\\\\\.000\\\\\\+\\\\d\\{2\\}:\\\\d\\{2\\}/,
      "custom_excerpt": "We've crammed the most important information to help you get started with Ghost into this one post. It's your cheat-sheet to get started, and your shortcut to advanced features.",
      "custom_template": null,
      "email_subject": null,
      "excerpt": "We've crammed the most important information to help you get started with Ghost into this one post. It's your cheat-sheet to get started, and your shortcut to advanced features.",
      "feature_image": "https://static.ghost.org/v4.0.0/images/welcome-to-ghost.png",
      "feature_image_alt": null,
      "feature_image_caption": null,
      "featured": false,
      "frontmatter": null,
      "html": "<p><strong>Hey there</strong>, welcome to your new home on the web! </p><p>Unlike social networks, this one is all yours. Publish your work on a custom domain, invite your audience to subscribe, send them new content by email newsletter, and offer premium subscriptions to generate sustainable recurring revenue to fund your work. </p><p>Ghost is an independent, open source app, which means you can customize absolutely everything. Inside the admin area, you'll find straightforward controls for changing themes, colors, navigation, logos and settings — so you can set your site up just how you like it. No technical knowledge required.</p><p>If you're feeling a little more adventurous, there's really no limit to what's possible. With just a little bit of HTML and CSS you can modify or build your very own theme from scratch, or connect to Zapier to explore advanced integrations. Advanced developers can go even further and build entirely custom workflows using the Ghost API.</p><p>This level of customization means that Ghost grows with you. It's easy to get started, but there's always another level of what's possible. So, you won't find yourself outgrowing the app in a few months time and wishing you'd chosen something more powerful!</p><hr><p>For now, you're probably just wondering what to do first. To help get you going as quickly as possible, we've populated your site with starter content (like this post!) covering all the key concepts and features of the product.</p><p>You'll find an outline of all the different topics below, with links to each section so you can explore the parts that interest you most.</p><p>Once you're ready to begin publishing and want to clear out these starter posts, you can delete the \\"Ghost\\" staff user. Deleting an author will automatically remove all of their posts, leaving you with a clean blank canvas.</p><h2 id=\\"your-guide-to-ghost\\">Your guide to Ghost</h2><ul><li><a href=\\"http://127.0.0.1:2369/design/\\">Customizing your brand and site settings</a></li><li><a href=\\"http://127.0.0.1:2369/write/\\">Writing &amp; managing content, an advanced guide for creators</a></li><li><a href=\\"http://127.0.0.1:2369/portal/\\">Building your audience with subscriber signups</a></li><li><a href=\\"http://127.0.0.1:2369/sell/\\">Selling premium memberships with recurring revenue</a></li><li><a href=\\"http://127.0.0.1:2369/grow/\\">How to grow your business around an audience</a></li><li><a href=\\"http://127.0.0.1:2369/integrations/\\">Setting up custom integrations and apps</a></li></ul><p>If you get through all those and you're hungry for more, you can find an extensive library of content for creators over on <a href=\\"https://ghost.org/blog/?ref=127.0.0.1\\">the Ghost blog</a>.</p><hr><h2 id=\\"getting-help\\">Getting help</h2><p>If you need help, <a href=\\"https://ghost.org/pricing/?ref=127.0.0.1\\">Ghost(Pro)</a> customers can always reach our full-time support team by clicking on the <em>Ghost(Pro)</em> link inside their admin panel.</p><p>If you're a developer working with the codebase in a self-managed install, check out our <a href=\\"https://forum.ghost.org/?ref=127.0.0.1\\">developer community forum</a> to chat with other users.</p><p>Have fun!</p>",
      "id": "6194d3ce51e2700162531a77",
      "meta_description": null,
      "meta_title": null,
      "og_description": null,
      "og_image": null,
      "og_title": null,
      "published_at": StringMatching /\\\\d\\{4\\}-\\\\d\\{2\\}-\\\\d\\{2\\}T\\\\d\\{2\\}:\\\\d\\{2\\}:\\\\d\\{2\\}\\\\\\.000\\\\\\+\\\\d\\{2\\}:\\\\d\\{2\\}/,
      "reading_time": 2,
      "slug": "welcome",
      "title": "Start here for a quick overview of everything you need to know",
      "twitter_description": null,
      "twitter_image": null,
      "twitter_title": null,
      "updated_at": StringMatching /\\\\d\\{4\\}-\\\\d\\{2\\}-\\\\d\\{2\\}T\\\\d\\{2\\}:\\\\d\\{2\\}:\\\\d\\{2\\}\\\\\\.000\\\\\\+\\\\d\\{2\\}:\\\\d\\{2\\}/,
      "url": "http://127.0.0.1:2369/welcome/",
      "uuid": StringMatching /\\[a-f0-9\\]\\{8\\}-\\[a-f0-9\\]\\{4\\}-\\[a-f0-9\\]\\{4\\}-\\[a-f0-9\\]\\{4\\}-\\[a-f0-9\\]\\{12\\}/,
      "visibility": "public",
    },
  ],
}
`;

exports[`Posts Content API Can filter by published date 6: [headers] 1`] = `
Object {
  "access-control-allow-origin": "*",
  "cache-control": "public, max-age=600",
  "content-length": "4620",
  "content-type": "application/json; charset=utf-8",
  "content-version": StringMatching /v\\\\d\\+\\\\\\.\\\\d\\+/,
  "etag": StringMatching /\\(\\?:W\\\\/\\)\\?"\\(\\?:\\[ !#-\\\\x7E\\\\x80-\\\\xFF\\]\\*\\|\\\\r\\\\n\\[\\\\t \\]\\|\\\\\\\\\\.\\)\\*"/,
  "vary": "Accept-Version, Accept-Encoding",
  "x-powered-by": "Express",
}
`;

exports[`Posts Content API Can filter posts by authors 1: [body] 1`] = `
Object {
  "meta": Object {
    "pagination": Object {
      "limit": 15,
      "next": null,
      "page": 1,
      "pages": 1,
      "prev": null,
      "total": 11,
    },
  },
  "posts": Array [
    Object {
      "access": true,
      "authors": Array [
        Object {
          "bio": "You can delete this user to remove all the welcome posts",
          "bluesky": null,
          "cover_image": null,
          "facebook": "ghost",
          "id": "5951f5fca366002ebd5dbef7",
          "instagram": null,
          "linkedin": null,
          "location": "The Internet",
          "mastodon": null,
          "meta_description": null,
          "meta_title": null,
          "name": "Ghost",
          "profile_image": "https://static.ghost.org/v4.0.0/images/ghost-user.png",
          "slug": "ghost",
          "threads": null,
          "tiktok": null,
          "twitter": "ghost",
          "url": "http://127.0.0.1:2369/author/ghost/",
          "website": "https://ghost.org",
          "youtube": null,
        },
      ],
      "canonical_url": null,
      "codeinjection_foot": null,
      "codeinjection_head": null,
      "comment_id": "6194d3ce51e2700162531a77",
      "comments": false,
      "created_at": StringMatching /\\\\d\\{4\\}-\\\\d\\{2\\}-\\\\d\\{2\\}T\\\\d\\{2\\}:\\\\d\\{2\\}:\\\\d\\{2\\}\\\\\\.000\\\\\\+\\\\d\\{2\\}:\\\\d\\{2\\}/,
      "custom_excerpt": "We've crammed the most important information to help you get started with Ghost into this one post. It's your cheat-sheet to get started, and your shortcut to advanced features.",
      "custom_template": null,
      "email_subject": null,
      "excerpt": "We've crammed the most important information to help you get started with Ghost into this one post. It's your cheat-sheet to get started, and your shortcut to advanced features.",
      "feature_image": "https://static.ghost.org/v4.0.0/images/welcome-to-ghost.png",
      "feature_image_alt": null,
      "feature_image_caption": null,
      "featured": false,
      "frontmatter": null,
      "html": "<p><strong>Hey there</strong>, welcome to your new home on the web! </p><p>Unlike social networks, this one is all yours. Publish your work on a custom domain, invite your audience to subscribe, send them new content by email newsletter, and offer premium subscriptions to generate sustainable recurring revenue to fund your work. </p><p>Ghost is an independent, open source app, which means you can customize absolutely everything. Inside the admin area, you'll find straightforward controls for changing themes, colors, navigation, logos and settings — so you can set your site up just how you like it. No technical knowledge required.</p><p>If you're feeling a little more adventurous, there's really no limit to what's possible. With just a little bit of HTML and CSS you can modify or build your very own theme from scratch, or connect to Zapier to explore advanced integrations. Advanced developers can go even further and build entirely custom workflows using the Ghost API.</p><p>This level of customization means that Ghost grows with you. It's easy to get started, but there's always another level of what's possible. So, you won't find yourself outgrowing the app in a few months time and wishing you'd chosen something more powerful!</p><hr><p>For now, you're probably just wondering what to do first. To help get you going as quickly as possible, we've populated your site with starter content (like this post!) covering all the key concepts and features of the product.</p><p>You'll find an outline of all the different topics below, with links to each section so you can explore the parts that interest you most.</p><p>Once you're ready to begin publishing and want to clear out these starter posts, you can delete the \\"Ghost\\" staff user. Deleting an author will automatically remove all of their posts, leaving you with a clean blank canvas.</p><h2 id=\\"your-guide-to-ghost\\">Your guide to Ghost</h2><ul><li><a href=\\"http://127.0.0.1:2369/design/\\">Customizing your brand and site settings</a></li><li><a href=\\"http://127.0.0.1:2369/write/\\">Writing &amp; managing content, an advanced guide for creators</a></li><li><a href=\\"http://127.0.0.1:2369/portal/\\">Building your audience with subscriber signups</a></li><li><a href=\\"http://127.0.0.1:2369/sell/\\">Selling premium memberships with recurring revenue</a></li><li><a href=\\"http://127.0.0.1:2369/grow/\\">How to grow your business around an audience</a></li><li><a href=\\"http://127.0.0.1:2369/integrations/\\">Setting up custom integrations and apps</a></li></ul><p>If you get through all those and you're hungry for more, you can find an extensive library of content for creators over on <a href=\\"https://ghost.org/blog/?ref=127.0.0.1\\">the Ghost blog</a>.</p><hr><h2 id=\\"getting-help\\">Getting help</h2><p>If you need help, <a href=\\"https://ghost.org/pricing/?ref=127.0.0.1\\">Ghost(Pro)</a> customers can always reach our full-time support team by clicking on the <em>Ghost(Pro)</em> link inside their admin panel.</p><p>If you're a developer working with the codebase in a self-managed install, check out our <a href=\\"https://forum.ghost.org/?ref=127.0.0.1\\">developer community forum</a> to chat with other users.</p><p>Have fun!</p>",
      "id": "6194d3ce51e2700162531a77",
      "meta_description": null,
      "meta_title": null,
      "og_description": null,
      "og_image": null,
      "og_title": null,
      "primary_author": Object {
        "bio": "You can delete this user to remove all the welcome posts",
        "bluesky": null,
        "cover_image": null,
        "facebook": "ghost",
        "id": "5951f5fca366002ebd5dbef7",
        "instagram": null,
        "linkedin": null,
        "location": "The Internet",
        "mastodon": null,
        "meta_description": null,
        "meta_title": null,
        "name": "Ghost",
        "profile_image": "https://static.ghost.org/v4.0.0/images/ghost-user.png",
        "slug": "ghost",
        "threads": null,
        "tiktok": null,
        "twitter": "ghost",
        "url": "http://127.0.0.1:2369/author/ghost/",
        "website": "https://ghost.org",
        "youtube": null,
      },
      "published_at": StringMatching /\\\\d\\{4\\}-\\\\d\\{2\\}-\\\\d\\{2\\}T\\\\d\\{2\\}:\\\\d\\{2\\}:\\\\d\\{2\\}\\\\\\.000\\\\\\+\\\\d\\{2\\}:\\\\d\\{2\\}/,
      "reading_time": 2,
      "slug": "welcome",
      "title": "Start here for a quick overview of everything you need to know",
      "twitter_description": null,
      "twitter_image": null,
      "twitter_title": null,
      "updated_at": StringMatching /\\\\d\\{4\\}-\\\\d\\{2\\}-\\\\d\\{2\\}T\\\\d\\{2\\}:\\\\d\\{2\\}:\\\\d\\{2\\}\\\\\\.000\\\\\\+\\\\d\\{2\\}:\\\\d\\{2\\}/,
      "url": "http://127.0.0.1:2369/welcome/",
      "uuid": StringMatching /\\[a-f0-9\\]\\{8\\}-\\[a-f0-9\\]\\{4\\}-\\[a-f0-9\\]\\{4\\}-\\[a-f0-9\\]\\{4\\}-\\[a-f0-9\\]\\{12\\}/,
      "visibility": "public",
    },
    Object {
      "access": true,
      "authors": Array [
        Object {
          "bio": "You can delete this user to remove all the welcome posts",
          "bluesky": null,
          "cover_image": null,
          "facebook": "ghost",
          "id": "5951f5fca366002ebd5dbef7",
          "instagram": null,
          "linkedin": null,
          "location": "The Internet",
          "mastodon": null,
          "meta_description": null,
          "meta_title": null,
          "name": "Ghost",
          "profile_image": "https://static.ghost.org/v4.0.0/images/ghost-user.png",
          "slug": "ghost",
          "threads": null,
          "tiktok": null,
          "twitter": "ghost",
          "url": "http://127.0.0.1:2369/author/ghost/",
          "website": "https://ghost.org",
          "youtube": null,
        },
      ],
      "canonical_url": null,
      "codeinjection_foot": null,
      "codeinjection_head": null,
      "comment_id": "6194d3ce51e2700162531a76",
      "comments": false,
      "created_at": StringMatching /\\\\d\\{4\\}-\\\\d\\{2\\}-\\\\d\\{2\\}T\\\\d\\{2\\}:\\\\d\\{2\\}:\\\\d\\{2\\}\\\\\\.000\\\\\\+\\\\d\\{2\\}:\\\\d\\{2\\}/,
      "custom_excerpt": "How to tweak a few settings in Ghost to transform your site from a generic template to a custom brand with style and personality.",
      "custom_template": null,
      "email_subject": null,
      "excerpt": "How to tweak a few settings in Ghost to transform your site from a generic template to a custom brand with style and personality.",
      "feature_image": "https://static.ghost.org/v4.0.0/images/publishing-options.png",
      "feature_image_alt": null,
      "feature_image_caption": null,
      "featured": false,
      "frontmatter": null,
      "html": "<p>As discussed in the <a href=\\"http://127.0.0.1:2369/welcome/\\">introduction</a> post, one of the best things about Ghost is just how much you can customize to turn your site into something unique. Everything about your layout and design can be changed, so you're not stuck with yet another clone of a social network profile.</p><p>How far you want to go with customization is completely up to you, there's no right or wrong approach! The majority of people use one of Ghost's built-in themes to get started, and then progress to something more bespoke later on as their site grows. </p><p>The best way to get started is with Ghost's branding settings, where you can set up colors, images and logos to fit with your brand.</p><figure class=\\"kg-card kg-image-card kg-width-wide kg-card-hascaption\\"><img src=\\"https://static.ghost.org/v4.0.0/images/brandsettings.png\\" class=\\"kg-image\\" alt loading=\\"lazy\\" width=\\"3456\\" height=\\"2338\\"><figcaption>Ghost Admin → Settings → Branding</figcaption></figure><p>Any Ghost theme that's up to date and compatible with Ghost 4.0 and higher will reflect your branding settings in the preview window, so you can see what your site will look like as you experiment with different options.</p><p>When selecting an accent color, try to choose something which will contrast well with white text. Many themes will use your accent color as the background for buttons, headers and navigational elements. Vibrant colors with a darker hue tend to work best, as a general rule.</p><h2 id=\\"installing-ghost-themes\\">Installing Ghost themes</h2><p>By default, new sites are created with Ghost's friendly publication theme, called Casper. Everything in Casper is optimized to work for the most common types of blog, newsletter and publication that people create with Ghost — so it's a perfect place to start.</p><p>However, there are hundreds of different themes available to install, so you can pick out a look and feel that suits you best.</p><figure class=\\"kg-card kg-image-card kg-width-wide kg-card-hascaption\\"><img src=\\"https://static.ghost.org/v4.0.0/images/themesettings.png\\" class=\\"kg-image\\" alt loading=\\"lazy\\" width=\\"3208\\" height=\\"1618\\"><figcaption>Ghost Admin → Settings → Theme</figcaption></figure><p>Inside Ghost's theme settings you'll find 4 more official themes that can be directly installed and activated. Each theme is suited to slightly different use-cases.</p><ul><li><strong>Casper</strong> <em>(default)</em> — Made for all sorts of blogs and newsletters</li><li><strong>Edition</strong> — A beautiful minimal template for newsletter authors</li><li><strong>Alto</strong> — A slick news/magazine style design for creators</li><li><strong>London</strong> — A light photography theme with a bold grid</li><li><strong>Ease</strong> — A library theme for organizing large content archives</li></ul><p>And if none of those feel quite right, head on over to the <a href=\\"https://ghost.org/themes/?ref=127.0.0.1\\">Ghost Marketplace</a>, where you'll find a huge variety of both free and premium themes.</p><h2 id=\\"building-something-custom\\">Building something custom</h2><p>Finally, if you want something completely bespoke for your site, you can always build a custom theme from scratch and upload it to your site.</p><p>Ghost's theming template files are very easy to work with, and can be picked up in the space of a few hours by anyone who has just a little bit of knowledge of HTML and CSS. Templates from other platforms can also be ported to Ghost with relatively little effort.</p><p>If you want to take a quick look at the theme syntax to see what it's like, you can <a href=\\"https://github.com/tryghost/casper/?ref=127.0.0.1\\">browse through the files of the default Casper theme</a>. We've added tons of inline code comments to make it easy to learn, and the structure is very readable.</p><figure class=\\"kg-card kg-code-card\\"><pre><code class=\\"language-handlebars\\">{{#post}}
&lt;article class=\\"article {{post_class}}\\"&gt;

    &lt;h1&gt;{{title}}&lt;/h1&gt;
    
    {{#if feature_image}}
    	&lt;img src=\\"{{feature_image}}\\" alt=\\"Feature image\\" /&gt;
    {{/if}}
    
    {{content}}

&lt;/article&gt;
{{/post}}</code></pre><figcaption>A snippet from a post template</figcaption></figure><p>See? Not that scary! But still completely optional. </p><p>If you're interested in creating your own Ghost theme, check out our extensive <a href=\\"https://ghost.org/docs/themes/?ref=127.0.0.1\\">theme documentation</a> for a full guide to all the different template variables and helpers which are available.</p>",
      "id": "6194d3ce51e2700162531a76",
      "meta_description": null,
      "meta_title": null,
      "og_description": null,
      "og_image": null,
      "og_title": null,
      "primary_author": Object {
        "bio": "You can delete this user to remove all the welcome posts",
        "bluesky": null,
        "cover_image": null,
        "facebook": "ghost",
        "id": "5951f5fca366002ebd5dbef7",
        "instagram": null,
        "linkedin": null,
        "location": "The Internet",
        "mastodon": null,
        "meta_description": null,
        "meta_title": null,
        "name": "Ghost",
        "profile_image": "https://static.ghost.org/v4.0.0/images/ghost-user.png",
        "slug": "ghost",
        "threads": null,
        "tiktok": null,
        "twitter": "ghost",
        "url": "http://127.0.0.1:2369/author/ghost/",
        "website": "https://ghost.org",
        "youtube": null,
      },
      "published_at": StringMatching /\\\\d\\{4\\}-\\\\d\\{2\\}-\\\\d\\{2\\}T\\\\d\\{2\\}:\\\\d\\{2\\}:\\\\d\\{2\\}\\\\\\.000\\\\\\+\\\\d\\{2\\}:\\\\d\\{2\\}/,
      "reading_time": 3,
      "slug": "design",
      "title": "Customizing your brand and design settings",
      "twitter_description": null,
      "twitter_image": null,
      "twitter_title": null,
      "updated_at": StringMatching /\\\\d\\{4\\}-\\\\d\\{2\\}-\\\\d\\{2\\}T\\\\d\\{2\\}:\\\\d\\{2\\}:\\\\d\\{2\\}\\\\\\.000\\\\\\+\\\\d\\{2\\}:\\\\d\\{2\\}/,
      "url": "http://127.0.0.1:2369/design/",
      "uuid": StringMatching /\\[a-f0-9\\]\\{8\\}-\\[a-f0-9\\]\\{4\\}-\\[a-f0-9\\]\\{4\\}-\\[a-f0-9\\]\\{4\\}-\\[a-f0-9\\]\\{12\\}/,
      "visibility": "public",
    },
    Object {
      "access": true,
      "authors": Array [
        Object {
          "bio": "You can delete this user to remove all the welcome posts",
          "bluesky": null,
          "cover_image": null,
          "facebook": "ghost",
          "id": "5951f5fca366002ebd5dbef7",
          "instagram": null,
          "linkedin": null,
          "location": "The Internet",
          "mastodon": null,
          "meta_description": null,
          "meta_title": null,
          "name": "Ghost",
          "profile_image": "https://static.ghost.org/v4.0.0/images/ghost-user.png",
          "slug": "ghost",
          "threads": null,
          "tiktok": null,
          "twitter": "ghost",
          "url": "http://127.0.0.1:2369/author/ghost/",
          "website": "https://ghost.org",
          "youtube": null,
        },
      ],
      "canonical_url": null,
      "codeinjection_foot": null,
      "codeinjection_head": null,
      "comment_id": "6194d3ce51e2700162531a75",
      "comments": false,
      "created_at": StringMatching /\\\\d\\{4\\}-\\\\d\\{2\\}-\\\\d\\{2\\}T\\\\d\\{2\\}:\\\\d\\{2\\}:\\\\d\\{2\\}\\\\\\.000\\\\\\+\\\\d\\{2\\}:\\\\d\\{2\\}/,
      "custom_excerpt": "A full overview of all the features built into the Ghost editor, including powerful workflow automations to speed up your creative process.",
      "custom_template": null,
      "email_subject": null,
      "excerpt": "A full overview of all the features built into the Ghost editor, including powerful workflow automations to speed up your creative process.",
      "feature_image": "https://static.ghost.org/v4.0.0/images/writing-posts-with-ghost.png",
      "feature_image_alt": null,
      "feature_image_caption": null,
      "featured": false,
      "frontmatter": null,
      "html": "<p>Ghost comes with a best-in-class editor which does its very best to get out of the way, and let you focus on your content. Don't let its minimal looks fool you, though, beneath the surface lies a powerful editing toolset designed to accommodate the extensive needs of modern creators.</p><p>For many, the base canvas of the Ghost editor will feel familiar. You can start writing as you would expect, highlight content to access the toolbar you would expect, and generally use all of the keyboard shortcuts you would expect.</p><p>Our main focus in building the Ghost editor is to try and make as many things that you hope/expect might work: actually work. </p><ul><li>You can copy and paste raw content from web pages, and Ghost will do its best to correctly preserve the formatting. </li><li>Pasting an image from your clipboard will upload inline.</li><li>Pasting a social media URL will automatically create an embed.</li><li>Highlight a word in the editor and paste a URL from your clipboard on top: Ghost will turn it into a link.</li><li>You can also paste (or write!) Markdown and Ghost will usually be able to auto-convert it into fully editable, formatted content.</li></ul><figure class=\\"kg-card kg-image-card kg-width-wide kg-card-hascaption\\"><img src=\\"https://static.ghost.org/v4.0.0/images/editor.png\\" class=\\"kg-image\\" alt loading=\\"lazy\\" width=\\"3182\\" height=\\"1500\\"><figcaption>The Ghost editor. Also available in dark-mode, for late night writing sessions.</figcaption></figure><p>The goal, as much as possible, is for things to work so that you don't have to <em>think</em> so much about the editor. You won't find any disastrous \\"block builders\\" here, where you have to open 6 submenus and choose from 18 different but identical alignment options. That's not what Ghost is about.</p><p>What you will find though, is dynamic cards which allow you to embed rich media into your posts and create beautifully laid out stories.</p><h2 id=\\"using-cards\\">Using cards</h2><p>You can insert dynamic cards inside post content using the <code>+</code> button, which appears on new lines, or by typing <code>/</code> on a new line to trigger the card menu. Many of the choices are simple and intuitive, like bookmark cards, which allow you to create rich links with embedded structured data:</p><figure class=\\"kg-card kg-bookmark-card\\"><a class=\\"kg-bookmark-container\\" href=\\"https://opensubscriptionplatforms.com/?ref=127.0.0.1\\"><div class=\\"kg-bookmark-content\\"><div class=\\"kg-bookmark-title\\">Open Subscription Platforms</div><div class=\\"kg-bookmark-description\\">A shared movement for independent subscription data.</div><div class=\\"kg-bookmark-metadata\\"><img class=\\"kg-bookmark-icon\\" src=\\"https://opensubscriptionplatforms.com/images/favicon.png\\" alt=\\"\\"><span class=\\"kg-bookmark-author\\">Open Subscription Platforms</span></div></div><div class=\\"kg-bookmark-thumbnail\\"><img src=\\"https://opensubscriptionplatforms.com/images/osp-card.png\\" alt=\\"\\"></div></a></figure><p>or embed cards which make it easy to insert content you want to share with your audience, from external services:</p><figure class=\\"kg-card kg-embed-card\\"><iframe width=\\"200\\" height=\\"113\\" src=\\"https://www.youtube.com/embed/hmH3XMlms8E?feature=oembed\\" frameborder=\\"0\\" allow=\\"accelerometer; autoplay; clipboard-write; encrypted-media; gyroscope; picture-in-picture\\" allowfullscreen></iframe></figure><p>But, dig a little deeper, and you'll also find more advanced cards, like one that only shows up in email newsletters (great for personalized introductions) and a comprehensive set of specialized cards for different types of images and galleries.</p><blockquote>Once you  start mixing text and image cards creatively, the whole narrative of the story changes. Suddenly, you're working in a new format.</blockquote><figure class=\\"kg-card kg-image-card kg-width-full\\"><img src=\\"https://static.ghost.org/v4.0.0/images/andreas-selter-xSMqGH7gi6o-unsplash.jpg\\" class=\\"kg-image\\" alt loading=\\"lazy\\" width=\\"6000\\" height=\\"4000\\"></figure><p>As it turns out, sometimes pictures and a thousand words go together really well. Telling people a great story often has much more impact if they can feel, even for a moment, as though they were right there with you.</p><figure class=\\"kg-card kg-gallery-card kg-width-wide\\"><div class=\\"kg-gallery-container\\"><div class=\\"kg-gallery-row\\"><div class=\\"kg-gallery-image\\"><img src=\\"https://static.ghost.org/v4.0.0/images/andreas-selter-e4yK8QQlZa0-unsplash.jpg\\" width=\\"4572\\" height=\\"3048\\" loading=\\"lazy\\" alt></div><div class=\\"kg-gallery-image\\"><img src=\\"https://static.ghost.org/v4.0.0/images/steve-carter-Ixp4YhCKZkI-unsplash.jpg\\" width=\\"4032\\" height=\\"2268\\" loading=\\"lazy\\" alt></div></div></div></figure><figure class=\\"kg-card kg-image-card kg-width-wide\\"><img src=\\"https://static.ghost.org/v4.0.0/images/lukasz-szmigiel-jFCViYFYcus-unsplash.jpg\\" class=\\"kg-image\\" alt loading=\\"lazy\\" width=\\"2560\\" height=\\"1705\\"></figure><figure class=\\"kg-card kg-gallery-card kg-width-wide kg-card-hascaption\\"><div class=\\"kg-gallery-container\\"><div class=\\"kg-gallery-row\\"><div class=\\"kg-gallery-image\\"><img src=\\"https://static.ghost.org/v4.0.0/images/jd-mason-hPiEFq6-Eto-unsplash.jpg\\" width=\\"5184\\" height=\\"3888\\" loading=\\"lazy\\" alt></div><div class=\\"kg-gallery-image\\"><img src=\\"https://static.ghost.org/v4.0.0/images/jp-valery-OBpOP9GVH9U-unsplash.jpg\\" width=\\"5472\\" height=\\"3648\\" loading=\\"lazy\\" alt></div></div></div><figcaption>Peaceful places</figcaption></figure><p>Galleries and image cards can be combined in so many different ways — the only limit is your imagination.</p><h2 id=\\"build-workflows-with-snippets\\">Build workflows with snippets</h2><p>One of the most powerful features of the Ghost editor is the ability to create and re-use content snippets. If you've ever used an email client with a concept of <em>saved replies</em> then this will be immediately intuitive.</p><p>To create a snippet, select a piece of content in the editor that you'd like to re-use in future, then click on the snippet icon in the toolbar. Give your snippet a name, and you're all done. Now your snippet will be available from within the card menu, or you can search for it directly using the <code>/</code> command.</p><p>This works really well for saving images you might want to use often, like a company logo or team photo, links to resources you find yourself often linking to, or introductions and passages that you want to remember.</p><figure class=\\"kg-card kg-image-card kg-width-wide\\"><img src=\\"https://static.ghost.org/v4.0.0/images/createsnippet.png\\" class=\\"kg-image\\" alt loading=\\"lazy\\" width=\\"2282\\" height=\\"1272\\"></figure><p>You can even build entire post templates or outlines to create a quick, re-usable workflow for publishing over time. Or build custom design elements for your post with an HTML card, and use a snippet to insert it.</p><p>Once you get a few useful snippets set up, it's difficult to go back to the old way of diving through media libraries and trawling for that one thing you know you used somewhere that one time.</p><hr><h2 id=\\"publishing-and-newsletters-the-easy-way\\">Publishing and newsletters the easy way</h2><p>When you're ready to publish, Ghost makes it as simple as possible to deliver your new post to all your existing members. Just hit the <em>Preview</em> link and you'll get a chance to see what your content looks like on Web, Mobile, Email and Social.</p><figure class=\\"kg-card kg-image-card kg-width-wide\\"><img src=\\"https://static.ghost.org/v4.0.0/images/preview.png\\" class=\\"kg-image\\" alt loading=\\"lazy\\" width=\\"3166\\" height=\\"2224\\"></figure><p>You can send yourself a test newsletter to make sure everything looks good in your email client, and then hit the <em>Publish</em> button to decide who to deliver it to.</p><p>Ghost comes with a streamlined, optimized email newsletter template that has settings built-in for you to customize the colors and typography. We've spent countless hours refining the template to make sure it works great across all email clients, and performs well for email deliverability.</p><p>So, you don't need to fight the awful process of building a custom email template from scratch. It's all done already!</p><hr><p>The Ghost editor is powerful enough to do whatever you want it to do. With a little exploration, you'll be up and running in no time.</p>",
      "id": "6194d3ce51e2700162531a75",
      "meta_description": null,
      "meta_title": null,
      "og_description": null,
      "og_image": null,
      "og_title": null,
      "primary_author": Object {
        "bio": "You can delete this user to remove all the welcome posts",
        "bluesky": null,
        "cover_image": null,
        "facebook": "ghost",
        "id": "5951f5fca366002ebd5dbef7",
        "instagram": null,
        "linkedin": null,
        "location": "The Internet",
        "mastodon": null,
        "meta_description": null,
        "meta_title": null,
        "name": "Ghost",
        "profile_image": "https://static.ghost.org/v4.0.0/images/ghost-user.png",
        "slug": "ghost",
        "threads": null,
        "tiktok": null,
        "twitter": "ghost",
        "url": "http://127.0.0.1:2369/author/ghost/",
        "website": "https://ghost.org",
        "youtube": null,
      },
      "published_at": StringMatching /\\\\d\\{4\\}-\\\\d\\{2\\}-\\\\d\\{2\\}T\\\\d\\{2\\}:\\\\d\\{2\\}:\\\\d\\{2\\}\\\\\\.000\\\\\\+\\\\d\\{2\\}:\\\\d\\{2\\}/,
      "reading_time": 5,
      "slug": "write",
      "title": "Writing and managing content in Ghost, an advanced guide",
      "twitter_description": null,
      "twitter_image": null,
      "twitter_title": null,
      "updated_at": StringMatching /\\\\d\\{4\\}-\\\\d\\{2\\}-\\\\d\\{2\\}T\\\\d\\{2\\}:\\\\d\\{2\\}:\\\\d\\{2\\}\\\\\\.000\\\\\\+\\\\d\\{2\\}:\\\\d\\{2\\}/,
      "url": "http://127.0.0.1:2369/write/",
      "uuid": StringMatching /\\[a-f0-9\\]\\{8\\}-\\[a-f0-9\\]\\{4\\}-\\[a-f0-9\\]\\{4\\}-\\[a-f0-9\\]\\{4\\}-\\[a-f0-9\\]\\{12\\}/,
      "visibility": "public",
    },
    Object {
      "access": true,
      "authors": Array [
        Object {
          "bio": "You can delete this user to remove all the welcome posts",
          "bluesky": null,
          "cover_image": null,
          "facebook": "ghost",
          "id": "5951f5fca366002ebd5dbef7",
          "instagram": null,
          "linkedin": null,
          "location": "The Internet",
          "mastodon": null,
          "meta_description": null,
          "meta_title": null,
          "name": "Ghost",
          "profile_image": "https://static.ghost.org/v4.0.0/images/ghost-user.png",
          "slug": "ghost",
          "threads": null,
          "tiktok": null,
          "twitter": "ghost",
          "url": "http://127.0.0.1:2369/author/ghost/",
          "website": "https://ghost.org",
          "youtube": null,
        },
      ],
      "canonical_url": null,
      "codeinjection_foot": null,
      "codeinjection_head": null,
      "comment_id": "6194d3ce51e2700162531a74",
      "comments": false,
      "created_at": StringMatching /\\\\d\\{4\\}-\\\\d\\{2\\}-\\\\d\\{2\\}T\\\\d\\{2\\}:\\\\d\\{2\\}:\\\\d\\{2\\}\\\\\\.000\\\\\\+\\\\d\\{2\\}:\\\\d\\{2\\}/,
      "custom_excerpt": "How Ghost allows you to turn anonymous readers into an audience of active subscribers, so you know what's working and what isn't.",
      "custom_template": null,
      "email_subject": null,
      "excerpt": "How Ghost allows you to turn anonymous readers into an audience of active subscribers, so you know what's working and what isn't.",
      "feature_image": "https://static.ghost.org/v4.0.0/images/creating-a-custom-theme.png",
      "feature_image_alt": null,
      "feature_image_caption": null,
      "featured": false,
      "frontmatter": null,
      "html": "<p>What sets Ghost apart from other products is that you can publish content and grow your audience using the same platform. Rather than just endlessly posting and hoping someone is listening, you can track real signups against your work and have them subscribe to be notified of future posts. The feature that makes all this possible is called <em>Portal</em>.</p><p>Portal is an embedded interface for your audience to sign up to your site. It works on every Ghost site, with every theme, and for any type of publisher. </p><p>You can customize the design, content and settings of Portal to suit your site, whether you just want people to sign up to your newsletter — or you're running a full premium publication with user sign-ins and private content.</p><figure class=\\"kg-card kg-image-card kg-width-wide\\"><img src=\\"https://static.ghost.org/v4.0.0/images/portalsettings.png\\" class=\\"kg-image\\" alt loading=\\"lazy\\" width=\\"2924\\" height=\\"1810\\"></figure><p>Once people sign up to your site, they'll receive an email confirmation with a link to click. The link acts as an automatic sign-in, so subscribers will be automatically signed-in to your site when they click on it. There are a couple of interesting angles to this:</p><p>Because subscribers are automatically able to sign in and out of your site as registered members: You can (optionally) restrict access to posts and pages depending on whether people are signed-in or not. So if you want to publish some posts for free, but keep some really great stuff for members-only, this can be a great draw to encourage people to sign up!</p><p>Ghost members sign in using email authentication links, so there are no passwords for people to set or forget. You can turn any list of email subscribers into a database of registered members who can sign in to your site. Like magic.</p><p>Portal makes all of this possible, and it appears by default as a floating button in the bottom-right corner of your site. When people are logged out, clicking it will open a sign-up/sign-in window. When members are logged in, clicking the Portal button will open the account menu where they can edit their name, email, and subscription settings.</p><p>The floating Portal button is completely optional. If you prefer, you can add manual links to your content, navigation, or theme to trigger it instead.</p><p>Like this! <a href=\\"#/portal\\">Sign up here</a></p><hr><p>As you start to grow your registered audience, you'll be able to get a sense of who you're publishing <em>for</em> and where those people are coming <em>from</em>. Best of all: You'll have a straightforward, reliable way to connect with people who enjoy your work.</p><p>Social networks go in and out of fashion all the time. Email addresses are timeless.</p><p>Growing your audience is valuable no matter what type of site you run, but if your content <em>is</em> your business, then you might also be interested in <a href=\\"http://127.0.0.1:2369/sell/\\">setting up premium subscriptions</a>.</p>",
      "id": "6194d3ce51e2700162531a74",
      "meta_description": null,
      "meta_title": null,
      "og_description": null,
      "og_image": null,
      "og_title": null,
      "primary_author": Object {
        "bio": "You can delete this user to remove all the welcome posts",
        "bluesky": null,
        "cover_image": null,
        "facebook": "ghost",
        "id": "5951f5fca366002ebd5dbef7",
        "instagram": null,
        "linkedin": null,
        "location": "The Internet",
        "mastodon": null,
        "meta_description": null,
        "meta_title": null,
        "name": "Ghost",
        "profile_image": "https://static.ghost.org/v4.0.0/images/ghost-user.png",
        "slug": "ghost",
        "threads": null,
        "tiktok": null,
        "twitter": "ghost",
        "url": "http://127.0.0.1:2369/author/ghost/",
        "website": "https://ghost.org",
        "youtube": null,
      },
      "published_at": StringMatching /\\\\d\\{4\\}-\\\\d\\{2\\}-\\\\d\\{2\\}T\\\\d\\{2\\}:\\\\d\\{2\\}:\\\\d\\{2\\}\\\\\\.000\\\\\\+\\\\d\\{2\\}:\\\\d\\{2\\}/,
      "reading_time": 2,
      "slug": "portal",
      "title": "Building your audience with subscriber signups",
      "twitter_description": null,
      "twitter_image": null,
      "twitter_title": null,
      "updated_at": StringMatching /\\\\d\\{4\\}-\\\\d\\{2\\}-\\\\d\\{2\\}T\\\\d\\{2\\}:\\\\d\\{2\\}:\\\\d\\{2\\}\\\\\\.000\\\\\\+\\\\d\\{2\\}:\\\\d\\{2\\}/,
      "url": "http://127.0.0.1:2369/portal/",
      "uuid": StringMatching /\\[a-f0-9\\]\\{8\\}-\\[a-f0-9\\]\\{4\\}-\\[a-f0-9\\]\\{4\\}-\\[a-f0-9\\]\\{4\\}-\\[a-f0-9\\]\\{12\\}/,
      "visibility": "public",
    },
    Object {
      "access": false,
      "authors": Array [
        Object {
          "bio": "You can delete this user to remove all the welcome posts",
          "bluesky": null,
          "cover_image": null,
          "facebook": "ghost",
          "id": "5951f5fca366002ebd5dbef7",
          "instagram": null,
          "linkedin": null,
          "location": "The Internet",
          "mastodon": null,
          "meta_description": null,
          "meta_title": null,
          "name": "Ghost",
          "profile_image": "https://static.ghost.org/v4.0.0/images/ghost-user.png",
          "slug": "ghost",
          "threads": null,
          "tiktok": null,
          "twitter": "ghost",
          "url": "http://127.0.0.1:2369/author/ghost/",
          "website": "https://ghost.org",
          "youtube": null,
        },
      ],
      "canonical_url": null,
      "codeinjection_foot": null,
      "codeinjection_head": null,
      "comment_id": "6194d3ce51e2700162531a73",
      "comments": false,
      "created_at": StringMatching /\\\\d\\{4\\}-\\\\d\\{2\\}-\\\\d\\{2\\}T\\\\d\\{2\\}:\\\\d\\{2\\}:\\\\d\\{2\\}\\\\\\.000\\\\\\+\\\\d\\{2\\}:\\\\d\\{2\\}/,
      "custom_excerpt": null,
      "custom_template": null,
      "email_subject": null,
      "excerpt": "For creators and aspiring entrepreneurs looking to generate a sustainable recurring revenue stream from their creative work, Ghost has built-in payments allowing you to create a subscription commerce business.

Connect your Stripe account to Ghost, and you'll be able to quickly and easily create monthly and yearly premium plans for members to subscribe to, as well as complimentary plans for friends and family.

Ghost takes 0% payment fees, so everything you make is yours to keep!

Using subscrip",
      "feature_image": "https://static.ghost.org/v4.0.0/images/organizing-your-content.png",
      "feature_image_alt": null,
      "feature_image_caption": null,
      "featured": false,
      "frontmatter": null,
      "html": "<p>For creators and aspiring entrepreneurs looking to generate a sustainable recurring revenue stream from their creative work, Ghost has built-in payments allowing you to create a subscription commerce business.</p><p>Connect your <a href=\\"https://stripe.com/?ref=127.0.0.1\\">Stripe</a> account to Ghost, and you'll be able to quickly and easily create monthly and yearly premium plans for members to subscribe to, as well as complimentary plans for friends and family.</p><p>Ghost takes <strong>0% payment fees</strong>, so everything you make is yours to keep!</p><p>Using subscriptions, you can build an independent media business like <a href=\\"https://stratechery.com/?ref=127.0.0.1\\">Stratechery</a>, <a href=\\"https://www.theinformation.com/?ref=127.0.0.1\\">The Information</a>, or <a href=\\"https://thebrowser.com/?ref=127.0.0.1\\">The Browser</a>.</p><p>The creator economy is just getting started, and Ghost allows you to build something based on technology that you own and control.</p><figure class=\\"kg-card kg-image-card kg-card-hascaption\\"><a href=\\"https://thebrowser.com/?ref=127.0.0.1\\"><img src=\\"https://static.ghost.org/v4.0.0/images/thebrowser.jpg\\" class=\\"kg-image\\" alt loading=\\"lazy\\" width=\\"1600\\" height=\\"2000\\"></a><figcaption>The Browser has over 10,000 paying subscribers</figcaption></figure><p>Most successful subscription businesses publish a mix of free and paid posts to attract a new audience, and upsell the most loyal members to a premium offering. You can also mix different access levels within the same post, showing a free preview to logged out members and then, right when you're ready for a cliffhanger, that's a good time to...</p>",
      "id": "6194d3ce51e2700162531a73",
      "meta_description": null,
      "meta_title": null,
      "og_description": null,
      "og_image": null,
      "og_title": null,
      "plaintext": "For creators and aspiring entrepreneurs looking to generate a sustainable recurring revenue stream from their creative work, Ghost has built-in payments allowing you to create a subscription commerce business.

Connect your Stripe account to Ghost, and you'll be able to quickly and easily create monthly and yearly premium plans for members to subscribe to, as well as complimentary plans for friends and family.

Ghost takes 0% payment fees, so everything you make is yours to keep!

Using subscriptions, you can build an independent media business like Stratechery, The Information, or The Browser.

The creator economy is just getting started, and Ghost allows you to build something based on technology that you own and control.

Most successful subscription businesses publish a mix of free and paid posts to attract a new audience, and upsell the most loyal members to a premium offering. You can also mix different access levels within the same post, showing a free preview to logged out members and then, right when you're ready for a cliffhanger, that's a good time to...",
      "primary_author": Object {
        "bio": "You can delete this user to remove all the welcome posts",
        "bluesky": null,
        "cover_image": null,
        "facebook": "ghost",
        "id": "5951f5fca366002ebd5dbef7",
        "instagram": null,
        "linkedin": null,
        "location": "The Internet",
        "mastodon": null,
        "meta_description": null,
        "meta_title": null,
        "name": "Ghost",
        "profile_image": "https://static.ghost.org/v4.0.0/images/ghost-user.png",
        "slug": "ghost",
        "threads": null,
        "tiktok": null,
        "twitter": "ghost",
        "url": "http://127.0.0.1:2369/author/ghost/",
        "website": "https://ghost.org",
        "youtube": null,
      },
      "published_at": StringMatching /\\\\d\\{4\\}-\\\\d\\{2\\}-\\\\d\\{2\\}T\\\\d\\{2\\}:\\\\d\\{2\\}:\\\\d\\{2\\}\\\\\\.000\\\\\\+\\\\d\\{2\\}:\\\\d\\{2\\}/,
      "reading_time": 1,
      "slug": "sell",
      "title": "Selling premium memberships with recurring revenue",
      "twitter_description": null,
      "twitter_image": null,
      "twitter_title": null,
      "updated_at": StringMatching /\\\\d\\{4\\}-\\\\d\\{2\\}-\\\\d\\{2\\}T\\\\d\\{2\\}:\\\\d\\{2\\}:\\\\d\\{2\\}\\\\\\.000\\\\\\+\\\\d\\{2\\}:\\\\d\\{2\\}/,
      "url": "http://127.0.0.1:2369/sell/",
      "uuid": StringMatching /\\[a-f0-9\\]\\{8\\}-\\[a-f0-9\\]\\{4\\}-\\[a-f0-9\\]\\{4\\}-\\[a-f0-9\\]\\{4\\}-\\[a-f0-9\\]\\{12\\}/,
      "visibility": "paid",
    },
    Object {
      "access": true,
      "authors": Array [
        Object {
          "bio": "You can delete this user to remove all the welcome posts",
          "bluesky": null,
          "cover_image": null,
          "facebook": "ghost",
          "id": "5951f5fca366002ebd5dbef7",
          "instagram": null,
          "linkedin": null,
          "location": "The Internet",
          "mastodon": null,
          "meta_description": null,
          "meta_title": null,
          "name": "Ghost",
          "profile_image": "https://static.ghost.org/v4.0.0/images/ghost-user.png",
          "slug": "ghost",
          "threads": null,
          "tiktok": null,
          "twitter": "ghost",
          "url": "http://127.0.0.1:2369/author/ghost/",
          "website": "https://ghost.org",
          "youtube": null,
        },
      ],
      "canonical_url": null,
      "codeinjection_foot": null,
      "codeinjection_head": null,
      "comment_id": "6194d3ce51e2700162531a72",
      "comments": false,
      "created_at": StringMatching /\\\\d\\{4\\}-\\\\d\\{2\\}-\\\\d\\{2\\}T\\\\d\\{2\\}:\\\\d\\{2\\}:\\\\d\\{2\\}\\\\\\.000\\\\\\+\\\\d\\{2\\}:\\\\d\\{2\\}/,
      "custom_excerpt": "A guide to collaborating with other staff users to publish, and some resources to help you with the next steps of growing your business",
      "custom_template": null,
      "email_subject": null,
      "excerpt": "A guide to collaborating with other staff users to publish, and some resources to help you with the next steps of growing your business",
      "feature_image": "https://static.ghost.org/v4.0.0/images/admin-settings.png",
      "feature_image_alt": null,
      "feature_image_caption": null,
      "featured": false,
      "frontmatter": null,
      "html": "<p>As you grow, you'll probably want to start inviting team members and collaborators to your site. Ghost has a number of different user roles for your team:</p><p><strong>Contributors</strong><br>This is the base user level in Ghost. Contributors can create and edit their own draft posts, but they are unable to edit drafts of others or publish posts. Contributors are <strong>untrusted</strong> users with the most basic access to your publication.</p><p><strong>Authors</strong><br>Authors are the 2nd user level in Ghost. Authors can write, edit and publish their own posts. Authors are <strong>trusted</strong> users. If you don't trust users to be allowed to publish their own posts, they should be set as Contributors.</p><p><strong>Editors</strong><br>Editors are the 3rd user level in Ghost. Editors can do everything that an Author can do, but they can also edit and publish the posts of others - as well as their own. Editors can also invite new Contributors &amp; Authors to the site.</p><p><strong>Administrators</strong><br>The top user level in Ghost is Administrator. Again, administrators can do everything that Authors and Editors can do, but they can also edit all site settings and data, not just content. Additionally, administrators have full access to invite, manage or remove any other user of the site.<br><br><strong>The Owner</strong><br>There is only ever one owner of a Ghost site. The owner is a special user which has all the same permissions as an Administrator, but with two exceptions: The Owner can never be deleted. And in some circumstances the owner will have access to additional special settings if applicable. For example: billing details, if using <a href=\\"https://ghost.org/pricing/?ref=127.0.0.1\\"><strong>Ghost(Pro)</strong></a>.</p><blockquote><em>Ask all of your users to fill out their user profiles, including bio and social links. These will populate rich structured data for posts and generally create more opportunities for themes to fully populate their design.</em></blockquote><hr><p>If you're looking for insights, tips and reference materials to expand your content business, here's 5 top resources to get you started:</p><ul><li><a href=\\"https://ghost.org/blog/how-to-create-a-newsletter/?ref=127.0.0.1\\"><strong>How to create a premium newsletter (+ some case studies)</strong></a><strong> </strong> <br>Learn how others run successful paid email newsletter products</li><li><strong><a href=\\"https://ghost.org/blog/membership-sites/?ref=127.0.0.1\\">The ultimate guide to membership websites for creators</a></strong><br>Tips to help you build, launch and grow your new membership business</li><li><strong><a href=\\"https://newsletterguide.org/?ref=127.0.0.1\\">The Newsletter Guide</a></strong><br>A 201 guide for taking your newsletters to the next level</li><li><a href=\\"https://ghost.org/blog/find-your-niche-creator-economy/?ref=127.0.0.1\\"><strong>The proven way to find your niche, explained</strong></a><br>Find the overlap and find a monetizable niche that gets noticed</li><li><strong><a href=\\"https://ghost.org/blog/newsletter-referral-programs/?ref=127.0.0.1\\">Should you launch a referral program? </a></strong><br>Strategies for building a sustainable referral growth machine</li></ul>",
      "id": "6194d3ce51e2700162531a72",
      "meta_description": null,
      "meta_title": null,
      "og_description": null,
      "og_image": null,
      "og_title": null,
      "primary_author": Object {
        "bio": "You can delete this user to remove all the welcome posts",
        "bluesky": null,
        "cover_image": null,
        "facebook": "ghost",
        "id": "5951f5fca366002ebd5dbef7",
        "instagram": null,
        "linkedin": null,
        "location": "The Internet",
        "mastodon": null,
        "meta_description": null,
        "meta_title": null,
        "name": "Ghost",
        "profile_image": "https://static.ghost.org/v4.0.0/images/ghost-user.png",
        "slug": "ghost",
        "threads": null,
        "tiktok": null,
        "twitter": "ghost",
        "url": "http://127.0.0.1:2369/author/ghost/",
        "website": "https://ghost.org",
        "youtube": null,
      },
      "published_at": StringMatching /\\\\d\\{4\\}-\\\\d\\{2\\}-\\\\d\\{2\\}T\\\\d\\{2\\}:\\\\d\\{2\\}:\\\\d\\{2\\}\\\\\\.000\\\\\\+\\\\d\\{2\\}:\\\\d\\{2\\}/,
      "reading_time": 2,
      "slug": "grow",
      "title": "How to grow your business around an audience",
      "twitter_description": null,
      "twitter_image": null,
      "twitter_title": null,
      "updated_at": StringMatching /\\\\d\\{4\\}-\\\\d\\{2\\}-\\\\d\\{2\\}T\\\\d\\{2\\}:\\\\d\\{2\\}:\\\\d\\{2\\}\\\\\\.000\\\\\\+\\\\d\\{2\\}:\\\\d\\{2\\}/,
      "url": "http://127.0.0.1:2369/grow/",
      "uuid": StringMatching /\\[a-f0-9\\]\\{8\\}-\\[a-f0-9\\]\\{4\\}-\\[a-f0-9\\]\\{4\\}-\\[a-f0-9\\]\\{4\\}-\\[a-f0-9\\]\\{12\\}/,
      "visibility": "public",
    },
    Object {
      "access": true,
      "authors": Array [
        Object {
          "bio": "You can delete this user to remove all the welcome posts",
          "bluesky": null,
          "cover_image": null,
          "facebook": "ghost",
          "id": "5951f5fca366002ebd5dbef7",
          "instagram": null,
          "linkedin": null,
          "location": "The Internet",
          "mastodon": null,
          "meta_description": null,
          "meta_title": null,
          "name": "Ghost",
          "profile_image": "https://static.ghost.org/v4.0.0/images/ghost-user.png",
          "slug": "ghost",
          "threads": null,
          "tiktok": null,
          "twitter": "ghost",
          "url": "http://127.0.0.1:2369/author/ghost/",
          "website": "https://ghost.org",
          "youtube": null,
        },
      ],
      "canonical_url": null,
      "codeinjection_foot": null,
      "codeinjection_head": null,
      "comment_id": "6194d3ce51e2700162531a71",
      "comments": false,
      "created_at": StringMatching /\\\\d\\{4\\}-\\\\d\\{2\\}-\\\\d\\{2\\}T\\\\d\\{2\\}:\\\\d\\{2\\}:\\\\d\\{2\\}\\\\\\.000\\\\\\+\\\\d\\{2\\}:\\\\d\\{2\\}/,
      "custom_excerpt": "Work with all your favorite apps and tools or create your own custom integrations using the Ghost API.",
      "custom_template": null,
      "email_subject": null,
      "excerpt": "Work with all your favorite apps and tools or create your own custom integrations using the Ghost API.",
      "feature_image": "https://static.ghost.org/v4.0.0/images/app-integrations.png",
      "feature_image_alt": null,
      "feature_image_caption": null,
      "featured": false,
      "frontmatter": null,
      "html": "<p>It's possible to extend your Ghost site and connect it with hundreds of the most popular apps and tools using integrations. </p><p>Whether you need to automatically publish new posts on social media, connect your favorite analytics tool, sync your community or embed forms into your content — our <a href=\\"https://ghost.org/integrations/?ref=127.0.0.1\\">integrations library</a> has got it all covered with hundreds of integration tutorials.</p><p>Many integrations are as simple as inserting an embed by pasting a link, or copying a snippet of code directly from an app and pasting it into Ghost. Our integration tutorials are used by creators of all kinds to get apps and integrations up and running in no time — no technical knowledge required.</p><figure class=\\"kg-card kg-image-card kg-width-full\\"><img src=\\"https://static.ghost.org/v4.0.0/images/integrations-icons.png\\" class=\\"kg-image\\" alt loading=\\"lazy\\"></figure><h2 id=\\"zapier\\">Zapier</h2><p>Zapier is a no-code tool that allows you to build powerful automations, and our official integration allows you to connect your Ghost site to more than 1,000 external services.</p><blockquote><strong>Example</strong>: When someone new subscribes to a newsletter on a Ghost site (Trigger) then the contact information is automatically pushed into MailChimp (Action).</blockquote><p><strong>Here's a few of the most popular automation templates:</strong> </p><!--kg-card-begin: markdown--><script src=\\"https://zapier.com/apps/embed/widget.js?services=Ghost,-shortcm,-hubspot,-sendpulse,-noticeable,-aweber,-icontact,-facebook-pages,-github,-medium,-slack,-mailchimp,-activecampaign,-twitter,-discourse&container,-convertkit,-drip,-airtable=true&limit=5\\"></script>
<!--kg-card-end: markdown--><h2 id=\\"custom-integrations\\">Custom integrations</h2><p>For more advanced automation, it's possible to create custom Ghost integrations with dedicated API keys from the Integrations page within Ghost Admin. </p><figure class=\\"kg-card kg-image-card\\"><img src=\\"https://static.ghost.org/v4.0.0/images/iawriter-integration.png\\" class=\\"kg-image\\" alt loading=\\"lazy\\" width=\\"2244\\" height=\\"936\\"></figure><p>These custom integrations allow you to use the Ghost API without needing to write code, and create powerful workflows such as sending content from your favorite desktop editor into Ghost as a new draft.</p>",
      "id": "6194d3ce51e2700162531a71",
      "meta_description": null,
      "meta_title": null,
      "og_description": null,
      "og_image": null,
      "og_title": null,
      "primary_author": Object {
        "bio": "You can delete this user to remove all the welcome posts",
        "bluesky": null,
        "cover_image": null,
        "facebook": "ghost",
        "id": "5951f5fca366002ebd5dbef7",
        "instagram": null,
        "linkedin": null,
        "location": "The Internet",
        "mastodon": null,
        "meta_description": null,
        "meta_title": null,
        "name": "Ghost",
        "profile_image": "https://static.ghost.org/v4.0.0/images/ghost-user.png",
        "slug": "ghost",
        "threads": null,
        "tiktok": null,
        "twitter": "ghost",
        "url": "http://127.0.0.1:2369/author/ghost/",
        "website": "https://ghost.org",
        "youtube": null,
      },
      "published_at": StringMatching /\\\\d\\{4\\}-\\\\d\\{2\\}-\\\\d\\{2\\}T\\\\d\\{2\\}:\\\\d\\{2\\}:\\\\d\\{2\\}\\\\\\.000\\\\\\+\\\\d\\{2\\}:\\\\d\\{2\\}/,
      "reading_time": 1,
      "slug": "integrations",
      "title": "Setting up apps and custom integrations",
      "twitter_description": null,
      "twitter_image": null,
      "twitter_title": null,
      "updated_at": StringMatching /\\\\d\\{4\\}-\\\\d\\{2\\}-\\\\d\\{2\\}T\\\\d\\{2\\}:\\\\d\\{2\\}:\\\\d\\{2\\}\\\\\\.000\\\\\\+\\\\d\\{2\\}:\\\\d\\{2\\}/,
      "url": "http://127.0.0.1:2369/integrations/",
      "uuid": StringMatching /\\[a-f0-9\\]\\{8\\}-\\[a-f0-9\\]\\{4\\}-\\[a-f0-9\\]\\{4\\}-\\[a-f0-9\\]\\{4\\}-\\[a-f0-9\\]\\{12\\}/,
      "visibility": "public",
    },
    Object {
      "access": true,
      "authors": Array [
        Object {
          "bio": "bio",
          "bluesky": null,
          "cover_image": null,
          "facebook": null,
          "id": "5951f5fc0000000000000000",
          "instagram": null,
          "linkedin": null,
          "location": "location",
          "mastodon": null,
          "meta_description": null,
          "meta_title": null,
          "name": "Joe Bloggs",
          "profile_image": "https://example.com/super_photo.jpg",
          "slug": "joe-bloggs",
          "threads": null,
          "tiktok": null,
          "twitter": null,
          "url": "http://127.0.0.1:2369/author/joe-bloggs/",
          "website": null,
          "youtube": null,
        },
        Object {
          "bio": "bio",
          "bluesky": null,
          "cover_image": null,
          "facebook": null,
          "id": "6193c685e792de832cd08141",
          "instagram": null,
          "linkedin": null,
          "location": "location",
          "mastodon": null,
          "meta_description": null,
          "meta_title": null,
          "name": "Slimer McEctoplasm",
          "profile_image": null,
          "slug": "slimer-mcectoplasm",
          "threads": null,
          "tiktok": null,
          "twitter": null,
          "url": "http://127.0.0.1:2369/404/",
          "website": null,
          "youtube": null,
        },
      ],
      "canonical_url": null,
      "codeinjection_foot": null,
      "codeinjection_head": null,
      "comment_id": "618ba1ffbe2896088840a6e7",
      "comments": false,
      "created_at": StringMatching /\\\\d\\{4\\}-\\\\d\\{2\\}-\\\\d\\{2\\}T\\\\d\\{2\\}:\\\\d\\{2\\}:\\\\d\\{2\\}\\\\\\.000\\\\\\+\\\\d\\{2\\}:\\\\d\\{2\\}/,
      "custom_excerpt": null,
      "custom_template": null,
      "email_subject": null,
      "excerpt": " * Lorem
 * Aliquam
 * Tortor
 * Morbi
 * Praesent
 * Pellentesque

Pellentesque habitant morbi tristique senectus et netus et malesuada fames ac turpis egestas. Vestibulum tortor quam, feugiat vitae, ultricies eget, tempor sit amet, ante. Donec eu libero sit amet quam egestas semper. Aenean ultricies mi vitae est. Mauris placerat eleifend leo.

1234abcdefghijkl

Definition listConsectetur adipisicing elit, sed do eiusmod tempor incididunt ut labore et dolore magna aliqua. Ut enim ad minim venia",
      "feature_image": null,
      "feature_image_alt": null,
      "feature_image_caption": null,
      "featured": true,
      "frontmatter": null,
      "html": "<!--kg-card-begin: markdown--><p><nav><ul><li><a href=\\"#nowhere\\" title=\\"Anchor URL\\">Lorem</a></li><li><a href=\\"http://127.0.0.1:2369/about#nowhere\\" title=\\"Relative URL\\">Aliquam</a></li><li><a href=\\"//somewhere.com/link#nowhere\\" title=\\"Protocol Relative URL\\">Tortor</a></li><li><a href=\\"http://somewhere.com/link?ref=127.0.0.1#nowhere\\" title=\\"Absolute URL\\">Morbi</a></li><li><a href=\\"#nowhere\\" title=\\"Praesent dapibus, neque id cursus faucibus\\">Praesent</a></li><li><a href=\\"#nowhere\\" title=\\"Pellentesque fermentum dolor\\">Pellentesque</a></li></ul></nav><p>Pellentesque habitant morbi tristique senectus et netus et malesuada fames ac turpis egestas. Vestibulum tortor quam, feugiat vitae, ultricies eget, tempor sit amet, ante. Donec eu libero sit amet quam egestas semper. Aenean ultricies mi vitae est. Mauris placerat eleifend leo.</p><table><thead><tr><th>1</th><th>2</th><th>3</th><th>4</th></tr></thead><tbody><tr><td>a</td><td>b</td><td>c</td><td>d</td></tr><tr><td>e</td><td>f</td><td>g</td><td>h</td></tr><tr><td>i</td><td>j</td><td>k</td><td>l</td></tr></tbody></table><dl><dt>Definition list</dt><dd>Consectetur adipisicing elit, sed do eiusmod tempor incididunt ut labore et dolore magna aliqua. Ut enim ad minim veniam, quis nostrud exercitation ullamco laboris nisi ut aliquip ex ea commodo consequat.</dd><dt>Lorem ipsum dolor sit amet</dt><dd>Consectetur adipisicing elit, sed do eiusmod tempor incididunt ut labore et dolore magna aliqua. Ut enim ad minim veniam, quis nostrud exercitation ullamco laboris nisi ut aliquip ex ea commodo consequat.</dd></dl><ul><li>Morbi in sem quis dui placerat ornare. Pellentesque odio nisi, euismod in, pharetra a, ultricies in, diam. Sed arcu. Cras consequat.</li><li>Praesent dapibus, neque id cursus faucibus, tortor neque egestas augue, eu vulputate magna eros eu erat. Aliquam erat volutpat. Nam dui mi, tincidunt quis, accumsan porttitor, facilisis luctus, metus.</li><li>Phasellus ultrices nulla quis nibh. Quisque a lectus. Donec consectetuer ligula vulputate sem tristique cursus. Nam nulla quam, gravida non, commodo a, sodales sit amet, nisi.</li><li>Pellentesque fermentum dolor. Aliquam quam lectus, facilisis auctor, ultrices ut, elementum vulputate, nunc.</li></ul></p><!--kg-card-end: markdown-->",
      "id": "618ba1ffbe2896088840a6e7",
      "meta_description": null,
      "meta_title": null,
      "og_description": null,
      "og_image": null,
      "og_title": null,
      "primary_author": Object {
        "bio": "bio",
        "bluesky": null,
        "cover_image": null,
        "facebook": null,
        "id": "5951f5fc0000000000000000",
        "instagram": null,
        "linkedin": null,
        "location": "location",
        "mastodon": null,
        "meta_description": null,
        "meta_title": null,
        "name": "Joe Bloggs",
        "profile_image": "https://example.com/super_photo.jpg",
        "slug": "joe-bloggs",
        "threads": null,
        "tiktok": null,
        "twitter": null,
        "url": "http://127.0.0.1:2369/author/joe-bloggs/",
        "website": null,
        "youtube": null,
      },
      "published_at": StringMatching /\\\\d\\{4\\}-\\\\d\\{2\\}-\\\\d\\{2\\}T\\\\d\\{2\\}:\\\\d\\{2\\}:\\\\d\\{2\\}\\\\\\.000\\\\\\+\\\\d\\{2\\}:\\\\d\\{2\\}/,
      "reading_time": 1,
      "slug": "not-so-short-bit-complex",
      "title": "Not so short, bit complex",
      "twitter_description": null,
      "twitter_image": null,
      "twitter_title": null,
      "updated_at": StringMatching /\\\\d\\{4\\}-\\\\d\\{2\\}-\\\\d\\{2\\}T\\\\d\\{2\\}:\\\\d\\{2\\}:\\\\d\\{2\\}\\\\\\.000\\\\\\+\\\\d\\{2\\}:\\\\d\\{2\\}/,
      "url": "http://127.0.0.1:2369/not-so-short-bit-complex/",
      "uuid": StringMatching /\\[a-f0-9\\]\\{8\\}-\\[a-f0-9\\]\\{4\\}-\\[a-f0-9\\]\\{4\\}-\\[a-f0-9\\]\\{4\\}-\\[a-f0-9\\]\\{12\\}/,
      "visibility": "public",
    },
    Object {
      "access": true,
      "authors": Array [
        Object {
          "bio": "bio",
          "bluesky": null,
          "cover_image": null,
          "facebook": null,
          "id": "5951f5fc0000000000000000",
          "instagram": null,
          "linkedin": null,
          "location": "location",
          "mastodon": null,
          "meta_description": null,
          "meta_title": null,
          "name": "Joe Bloggs",
          "profile_image": "https://example.com/super_photo.jpg",
          "slug": "joe-bloggs",
          "threads": null,
          "tiktok": null,
          "twitter": null,
          "url": "http://127.0.0.1:2369/author/joe-bloggs/",
          "website": null,
          "youtube": null,
        },
      ],
      "canonical_url": null,
      "codeinjection_foot": null,
      "codeinjection_head": null,
      "comment_id": "618ba1ffbe2896088840a6e3",
      "comments": false,
      "created_at": StringMatching /\\\\d\\{4\\}-\\\\d\\{2\\}-\\\\d\\{2\\}T\\\\d\\{2\\}:\\\\d\\{2\\}:\\\\d\\{2\\}\\\\\\.000\\\\\\+\\\\d\\{2\\}:\\\\d\\{2\\}/,
      "custom_excerpt": null,
      "custom_template": null,
      "email_subject": null,
      "excerpt": "testing


mctesters


 * test
 * line
 * items
",
      "feature_image": "http://placekitten.com/500/200",
      "feature_image_alt": null,
      "feature_image_caption": null,
      "featured": true,
      "frontmatter": null,
      "html": "<!--kg-card-begin: markdown--><h2 id=\\"testing\\">testing</h2>
<p>mctesters</p>
<ul>
<li>test</li>
<li>line</li>
<li>items</li>
</ul>
<!--kg-card-end: markdown-->",
      "id": "618ba1ffbe2896088840a6e3",
      "meta_description": "meta description for short and sweet",
      "meta_title": null,
      "og_description": null,
      "og_image": null,
      "og_title": null,
      "primary_author": Object {
        "bio": "bio",
        "bluesky": null,
        "cover_image": null,
        "facebook": null,
        "id": "5951f5fc0000000000000000",
        "instagram": null,
        "linkedin": null,
        "location": "location",
        "mastodon": null,
        "meta_description": null,
        "meta_title": null,
        "name": "Joe Bloggs",
        "profile_image": "https://example.com/super_photo.jpg",
        "slug": "joe-bloggs",
        "threads": null,
        "tiktok": null,
        "twitter": null,
        "url": "http://127.0.0.1:2369/author/joe-bloggs/",
        "website": null,
        "youtube": null,
      },
      "published_at": StringMatching /\\\\d\\{4\\}-\\\\d\\{2\\}-\\\\d\\{2\\}T\\\\d\\{2\\}:\\\\d\\{2\\}:\\\\d\\{2\\}\\\\\\.000\\\\\\+\\\\d\\{2\\}:\\\\d\\{2\\}/,
      "reading_time": 0,
      "slug": "short-and-sweet",
      "title": "Short and Sweet",
      "twitter_description": null,
      "twitter_image": null,
      "twitter_title": null,
      "updated_at": StringMatching /\\\\d\\{4\\}-\\\\d\\{2\\}-\\\\d\\{2\\}T\\\\d\\{2\\}:\\\\d\\{2\\}:\\\\d\\{2\\}\\\\\\.000\\\\\\+\\\\d\\{2\\}:\\\\d\\{2\\}/,
      "url": "http://127.0.0.1:2369/short-and-sweet/",
      "uuid": StringMatching /\\[a-f0-9\\]\\{8\\}-\\[a-f0-9\\]\\{4\\}-\\[a-f0-9\\]\\{4\\}-\\[a-f0-9\\]\\{4\\}-\\[a-f0-9\\]\\{12\\}/,
      "visibility": "public",
    },
    Object {
      "access": true,
      "authors": Array [
        Object {
          "bio": "bio",
          "bluesky": null,
          "cover_image": null,
          "facebook": null,
          "id": "5951f5fc0000000000000000",
          "instagram": null,
          "linkedin": null,
          "location": "location",
          "mastodon": null,
          "meta_description": null,
          "meta_title": null,
          "name": "Joe Bloggs",
          "profile_image": "https://example.com/super_photo.jpg",
          "slug": "joe-bloggs",
          "threads": null,
          "tiktok": null,
          "twitter": null,
          "url": "http://127.0.0.1:2369/author/joe-bloggs/",
          "website": null,
          "youtube": null,
        },
      ],
      "canonical_url": null,
      "codeinjection_foot": null,
      "codeinjection_head": null,
      "comment_id": "618ba1ffbe2896088840a6e1",
      "comments": false,
      "created_at": StringMatching /\\\\d\\{4\\}-\\\\d\\{2\\}-\\\\d\\{2\\}T\\\\d\\{2\\}:\\\\d\\{2\\}:\\\\d\\{2\\}\\\\\\.000\\\\\\+\\\\d\\{2\\}:\\\\d\\{2\\}/,
      "custom_excerpt": null,
      "custom_template": null,
      "email_subject": null,
      "excerpt": "HTML Ipsum Presents

Pellentesque habitant morbi tristique senectus et netus et malesuada fames ac turpis egestas. Vestibulum tortor quam, feugiat vitae, ultricies eget, tempor sit amet, ante. Donec eu libero sit amet quam egestas semper. Aenean ultricies mi vitae est. Mauris placerat eleifend leo. Quisque sit amet est et sapien ullamcorper pharetra. Vestibulum erat wisi, condimentum sed, commodo vitae, ornare sit amet, wisi. Aenean fermentum, elit eget tincidunt condimentum, eros ipsum rutrum o",
      "feature_image": "http://127.0.0.1:2369/content/images/2018/hey.jpg",
      "feature_image_alt": null,
      "feature_image_caption": null,
      "featured": false,
      "frontmatter": null,
      "html": "<!--kg-card-begin: markdown--><h1>HTML Ipsum Presents</h1><img src=\\"http://127.0.0.1:2369/content/images/lol.jpg\\"><p><strong>Pellentesque habitant morbi tristique</strong> senectus et netus et malesuada fames ac turpis egestas. Vestibulum tortor quam, feugiat vitae, ultricies eget, tempor sit amet, ante. Donec eu libero sit amet quam egestas semper. <em>Aenean ultricies mi vitae est.</em> Mauris placerat eleifend leo. Quisque sit amet est et sapien ullamcorper pharetra. Vestibulum erat wisi, condimentum sed, <code>commodo vitae</code>, ornare sit amet, wisi. Aenean fermentum, elit eget tincidunt condimentum, eros ipsum rutrum orci, sagittis tempus lacus enim ac dui. <a href=\\"#\\">Donec non enim</a> in turpis pulvinar facilisis. Ut felis.</p><h2>Header Level 2</h2><ol><li>Lorem ipsum dolor sit amet, consectetuer adipiscing elit.</li><li>Aliquam tincidunt mauris eu risus.</li></ol><blockquote><p>Lorem ipsum dolor sit amet, consectetur adipiscing elit. Vivamus magna. Cras in mi at felis aliquet congue. Ut a est eget ligula molestie gravida. Curabitur massa. Donec eleifend, libero at sagittis mollis, tellus est malesuada tellus, at luctus turpis elit sit amet quam. Vivamus pretium ornare est.</p></blockquote><h3>Header Level 3</h3><ul><li>Lorem ipsum dolor sit amet, consectetuer adipiscing elit.</li><li>Aliquam tincidunt mauris eu risus.</li></ul><pre><code>#header h1 a{display: block;width: 300px;height: 80px;}</code></pre><!--kg-card-end: markdown-->",
      "id": "618ba1ffbe2896088840a6e1",
      "meta_description": null,
      "meta_title": null,
      "og_description": null,
      "og_image": null,
      "og_title": null,
      "primary_author": Object {
        "bio": "bio",
        "bluesky": null,
        "cover_image": null,
        "facebook": null,
        "id": "5951f5fc0000000000000000",
        "instagram": null,
        "linkedin": null,
        "location": "location",
        "mastodon": null,
        "meta_description": null,
        "meta_title": null,
        "name": "Joe Bloggs",
        "profile_image": "https://example.com/super_photo.jpg",
        "slug": "joe-bloggs",
        "threads": null,
        "tiktok": null,
        "twitter": null,
        "url": "http://127.0.0.1:2369/author/joe-bloggs/",
        "website": null,
        "youtube": null,
      },
      "published_at": StringMatching /\\\\d\\{4\\}-\\\\d\\{2\\}-\\\\d\\{2\\}T\\\\d\\{2\\}:\\\\d\\{2\\}:\\\\d\\{2\\}\\\\\\.000\\\\\\+\\\\d\\{2\\}:\\\\d\\{2\\}/,
      "reading_time": 1,
      "slug": "ghostly-kitchen-sink",
      "title": "Ghostly Kitchen Sink",
      "twitter_description": null,
      "twitter_image": null,
      "twitter_title": null,
      "updated_at": StringMatching /\\\\d\\{4\\}-\\\\d\\{2\\}-\\\\d\\{2\\}T\\\\d\\{2\\}:\\\\d\\{2\\}:\\\\d\\{2\\}\\\\\\.000\\\\\\+\\\\d\\{2\\}:\\\\d\\{2\\}/,
      "url": "http://127.0.0.1:2369/ghostly-kitchen-sink/",
      "uuid": StringMatching /\\[a-f0-9\\]\\{8\\}-\\[a-f0-9\\]\\{4\\}-\\[a-f0-9\\]\\{4\\}-\\[a-f0-9\\]\\{4\\}-\\[a-f0-9\\]\\{12\\}/,
      "visibility": "public",
    },
    Object {
      "access": true,
      "authors": Array [
        Object {
          "bio": "bio",
          "bluesky": null,
          "cover_image": null,
          "facebook": null,
          "id": "5951f5fc0000000000000000",
          "instagram": null,
          "linkedin": null,
          "location": "location",
          "mastodon": null,
          "meta_description": null,
          "meta_title": null,
          "name": "Joe Bloggs",
          "profile_image": "https://example.com/super_photo.jpg",
          "slug": "joe-bloggs",
          "threads": null,
          "tiktok": null,
          "twitter": null,
          "url": "http://127.0.0.1:2369/author/joe-bloggs/",
          "website": null,
          "youtube": null,
        },
      ],
      "canonical_url": null,
      "codeinjection_foot": null,
      "codeinjection_head": null,
      "comment_id": "618ba1ffbe2896088840a6df",
      "comments": false,
      "created_at": StringMatching /\\\\d\\{4\\}-\\\\d\\{2\\}-\\\\d\\{2\\}T\\\\d\\{2\\}:\\\\d\\{2\\}:\\\\d\\{2\\}\\\\\\.000\\\\\\+\\\\d\\{2\\}:\\\\d\\{2\\}/,
      "custom_excerpt": "This is my custom excerpt!",
      "custom_template": null,
      "email_subject": null,
      "excerpt": "This is my custom excerpt!",
      "feature_image": "https://example.com/super_photo.jpg",
      "feature_image_alt": null,
      "feature_image_caption": null,
      "featured": false,
      "frontmatter": null,
      "html": "<!--kg-card-begin: markdown--><h1>HTML Ipsum Presents</h1><p><strong>Pellentesque habitant morbi tristique</strong> senectus et netus et malesuada fames ac turpis egestas. Vestibulum tortor quam, feugiat vitae, ultricies eget, tempor sit amet, ante. Donec eu libero sit amet quam egestas semper. <em>Aenean ultricies mi vitae est.</em> Mauris placerat eleifend leo. Quisque sit amet est et sapien ullamcorper pharetra. Vestibulum erat wisi, condimentum sed, <code>commodo vitae</code>, ornare sit amet, wisi. Aenean fermentum, elit eget tincidunt condimentum, eros ipsum rutrum orci, sagittis tempus lacus enim ac dui. <a href=\\"#\\">Donec non enim</a> in turpis pulvinar facilisis. Ut felis.</p><h2>Header Level 2</h2><ol><li>Lorem ipsum dolor sit amet, consectetuer adipiscing elit.</li><li>Aliquam tincidunt mauris eu risus.</li></ol><blockquote><p>Lorem ipsum dolor sit amet, consectetur adipiscing elit. Vivamus magna. Cras in mi at felis aliquet congue. Ut a est eget ligula molestie gravida. Curabitur massa. Donec eleifend, libero at sagittis mollis, tellus est malesuada tellus, at luctus turpis elit sit amet quam. Vivamus pretium ornare est.</p></blockquote><h3>Header Level 3</h3><ul><li>Lorem ipsum dolor sit amet, consectetuer adipiscing elit.</li><li>Aliquam tincidunt mauris eu risus.</li></ul><pre><code>#header h1 a{display: block;width: 300px;height: 80px;}</code></pre><!--kg-card-end: markdown-->",
      "id": "618ba1ffbe2896088840a6df",
      "meta_description": null,
      "meta_title": null,
      "og_description": null,
      "og_image": null,
      "og_title": null,
      "primary_author": Object {
        "bio": "bio",
        "bluesky": null,
        "cover_image": null,
        "facebook": null,
        "id": "5951f5fc0000000000000000",
        "instagram": null,
        "linkedin": null,
        "location": "location",
        "mastodon": null,
        "meta_description": null,
        "meta_title": null,
        "name": "Joe Bloggs",
        "profile_image": "https://example.com/super_photo.jpg",
        "slug": "joe-bloggs",
        "threads": null,
        "tiktok": null,
        "twitter": null,
        "url": "http://127.0.0.1:2369/author/joe-bloggs/",
        "website": null,
        "youtube": null,
      },
      "published_at": StringMatching /\\\\d\\{4\\}-\\\\d\\{2\\}-\\\\d\\{2\\}T\\\\d\\{2\\}:\\\\d\\{2\\}:\\\\d\\{2\\}\\\\\\.000\\\\\\+\\\\d\\{2\\}:\\\\d\\{2\\}/,
      "reading_time": 1,
      "slug": "html-ipsum",
      "title": "HTML Ipsum",
      "twitter_description": null,
      "twitter_image": null,
      "twitter_title": null,
      "updated_at": StringMatching /\\\\d\\{4\\}-\\\\d\\{2\\}-\\\\d\\{2\\}T\\\\d\\{2\\}:\\\\d\\{2\\}:\\\\d\\{2\\}\\\\\\.000\\\\\\+\\\\d\\{2\\}:\\\\d\\{2\\}/,
      "url": "http://127.0.0.1:2369/html-ipsum/",
      "uuid": StringMatching /\\[a-f0-9\\]\\{8\\}-\\[a-f0-9\\]\\{4\\}-\\[a-f0-9\\]\\{4\\}-\\[a-f0-9\\]\\{4\\}-\\[a-f0-9\\]\\{12\\}/,
      "visibility": "public",
    },
  ],
}
`;

exports[`Posts Content API Can filter posts by authors 2: [headers] 1`] = `
Object {
  "access-control-allow-origin": "*",
<<<<<<< HEAD
  "cache-control": "public, max-age=0",
=======
  "cache-control": "public, max-age=600",
>>>>>>> 93965ca9
  "content-length": "57852",
  "content-type": "application/json; charset=utf-8",
  "content-version": StringMatching /v\\\\d\\+\\\\\\.\\\\d\\+/,
  "etag": StringMatching /\\(\\?:W\\\\/\\)\\?"\\(\\?:\\[ !#-\\\\x7E\\\\x80-\\\\xFF\\]\\*\\|\\\\r\\\\n\\[\\\\t \\]\\|\\\\\\\\\\.\\)\\*"/,
  "vary": "Accept-Version, Accept-Encoding",
  "x-powered-by": "Express",
}
`;

exports[`Posts Content API Can filter posts by tag 1: [body] 1`] = `
Object {
  "meta": Object {
    "pagination": Object {
      "limit": 15,
      "next": null,
      "page": 1,
      "pages": 1,
      "prev": null,
      "total": 4,
    },
  },
  "posts": Array [
    Object {
      "access": true,
      "canonical_url": null,
      "codeinjection_foot": null,
      "codeinjection_head": null,
      "comment_id": "618ba1ffbe2896088840a6e7",
      "comments": false,
      "created_at": StringMatching /\\\\d\\{4\\}-\\\\d\\{2\\}-\\\\d\\{2\\}T\\\\d\\{2\\}:\\\\d\\{2\\}:\\\\d\\{2\\}\\\\\\.000\\\\\\+\\\\d\\{2\\}:\\\\d\\{2\\}/,
      "custom_excerpt": null,
      "custom_template": null,
      "email_subject": null,
      "excerpt": " * Lorem
 * Aliquam
 * Tortor
 * Morbi
 * Praesent
 * Pellentesque

Pellentesque habitant morbi tristique senectus et netus et malesuada fames ac turpis egestas. Vestibulum tortor quam, feugiat vitae, ultricies eget, tempor sit amet, ante. Donec eu libero sit amet quam egestas semper. Aenean ultricies mi vitae est. Mauris placerat eleifend leo.

1234abcdefghijkl

Definition listConsectetur adipisicing elit, sed do eiusmod tempor incididunt ut labore et dolore magna aliqua. Ut enim ad minim venia",
      "feature_image": null,
      "feature_image_alt": null,
      "feature_image_caption": null,
      "featured": true,
      "frontmatter": null,
      "html": "<!--kg-card-begin: markdown--><p><nav><ul><li><a href=\\"#nowhere\\" title=\\"Anchor URL\\">Lorem</a></li><li><a href=\\"http://127.0.0.1:2369/about#nowhere\\" title=\\"Relative URL\\">Aliquam</a></li><li><a href=\\"//somewhere.com/link#nowhere\\" title=\\"Protocol Relative URL\\">Tortor</a></li><li><a href=\\"http://somewhere.com/link?ref=127.0.0.1#nowhere\\" title=\\"Absolute URL\\">Morbi</a></li><li><a href=\\"#nowhere\\" title=\\"Praesent dapibus, neque id cursus faucibus\\">Praesent</a></li><li><a href=\\"#nowhere\\" title=\\"Pellentesque fermentum dolor\\">Pellentesque</a></li></ul></nav><p>Pellentesque habitant morbi tristique senectus et netus et malesuada fames ac turpis egestas. Vestibulum tortor quam, feugiat vitae, ultricies eget, tempor sit amet, ante. Donec eu libero sit amet quam egestas semper. Aenean ultricies mi vitae est. Mauris placerat eleifend leo.</p><table><thead><tr><th>1</th><th>2</th><th>3</th><th>4</th></tr></thead><tbody><tr><td>a</td><td>b</td><td>c</td><td>d</td></tr><tr><td>e</td><td>f</td><td>g</td><td>h</td></tr><tr><td>i</td><td>j</td><td>k</td><td>l</td></tr></tbody></table><dl><dt>Definition list</dt><dd>Consectetur adipisicing elit, sed do eiusmod tempor incididunt ut labore et dolore magna aliqua. Ut enim ad minim veniam, quis nostrud exercitation ullamco laboris nisi ut aliquip ex ea commodo consequat.</dd><dt>Lorem ipsum dolor sit amet</dt><dd>Consectetur adipisicing elit, sed do eiusmod tempor incididunt ut labore et dolore magna aliqua. Ut enim ad minim veniam, quis nostrud exercitation ullamco laboris nisi ut aliquip ex ea commodo consequat.</dd></dl><ul><li>Morbi in sem quis dui placerat ornare. Pellentesque odio nisi, euismod in, pharetra a, ultricies in, diam. Sed arcu. Cras consequat.</li><li>Praesent dapibus, neque id cursus faucibus, tortor neque egestas augue, eu vulputate magna eros eu erat. Aliquam erat volutpat. Nam dui mi, tincidunt quis, accumsan porttitor, facilisis luctus, metus.</li><li>Phasellus ultrices nulla quis nibh. Quisque a lectus. Donec consectetuer ligula vulputate sem tristique cursus. Nam nulla quam, gravida non, commodo a, sodales sit amet, nisi.</li><li>Pellentesque fermentum dolor. Aliquam quam lectus, facilisis auctor, ultrices ut, elementum vulputate, nunc.</li></ul></p><!--kg-card-end: markdown-->",
      "id": "618ba1ffbe2896088840a6e7",
      "meta_description": null,
      "meta_title": null,
      "og_description": null,
      "og_image": null,
      "og_title": null,
      "primary_tag": null,
      "published_at": StringMatching /\\\\d\\{4\\}-\\\\d\\{2\\}-\\\\d\\{2\\}T\\\\d\\{2\\}:\\\\d\\{2\\}:\\\\d\\{2\\}\\\\\\.000\\\\\\+\\\\d\\{2\\}:\\\\d\\{2\\}/,
      "reading_time": 1,
      "slug": "not-so-short-bit-complex",
      "tags": Array [],
      "title": "Not so short, bit complex",
      "twitter_description": null,
      "twitter_image": null,
      "twitter_title": null,
      "updated_at": StringMatching /\\\\d\\{4\\}-\\\\d\\{2\\}-\\\\d\\{2\\}T\\\\d\\{2\\}:\\\\d\\{2\\}:\\\\d\\{2\\}\\\\\\.000\\\\\\+\\\\d\\{2\\}:\\\\d\\{2\\}/,
      "url": "http://127.0.0.1:2369/not-so-short-bit-complex/",
      "uuid": StringMatching /\\[a-f0-9\\]\\{8\\}-\\[a-f0-9\\]\\{4\\}-\\[a-f0-9\\]\\{4\\}-\\[a-f0-9\\]\\{4\\}-\\[a-f0-9\\]\\{12\\}/,
      "visibility": "public",
    },
    Object {
      "access": true,
      "canonical_url": null,
      "codeinjection_foot": null,
      "codeinjection_head": null,
      "comment_id": "618ba1ffbe2896088840a6e3",
      "comments": false,
      "created_at": StringMatching /\\\\d\\{4\\}-\\\\d\\{2\\}-\\\\d\\{2\\}T\\\\d\\{2\\}:\\\\d\\{2\\}:\\\\d\\{2\\}\\\\\\.000\\\\\\+\\\\d\\{2\\}:\\\\d\\{2\\}/,
      "custom_excerpt": null,
      "custom_template": null,
      "email_subject": null,
      "excerpt": "testing


mctesters


 * test
 * line
 * items
",
      "feature_image": "http://placekitten.com/500/200",
      "feature_image_alt": null,
      "feature_image_caption": null,
      "featured": true,
      "frontmatter": null,
      "html": "<!--kg-card-begin: markdown--><h2 id=\\"testing\\">testing</h2>
<p>mctesters</p>
<ul>
<li>test</li>
<li>line</li>
<li>items</li>
</ul>
<!--kg-card-end: markdown-->",
      "id": "618ba1ffbe2896088840a6e3",
      "meta_description": "meta description for short and sweet",
      "meta_title": null,
      "og_description": null,
      "og_image": null,
      "og_title": null,
      "primary_tag": Object {
        "accent_color": null,
        "canonical_url": null,
        "codeinjection_foot": null,
        "codeinjection_head": null,
        "description": "description",
        "feature_image": null,
        "id": "618ba1fdbe2896088840a675",
        "meta_description": null,
        "meta_title": null,
        "name": "chorizo",
        "og_description": null,
        "og_image": null,
        "og_title": null,
        "slug": "chorizo",
        "twitter_description": null,
        "twitter_image": null,
        "twitter_title": null,
        "url": "http://127.0.0.1:2369/tag/chorizo/",
        "visibility": "public",
      },
      "published_at": StringMatching /\\\\d\\{4\\}-\\\\d\\{2\\}-\\\\d\\{2\\}T\\\\d\\{2\\}:\\\\d\\{2\\}:\\\\d\\{2\\}\\\\\\.000\\\\\\+\\\\d\\{2\\}:\\\\d\\{2\\}/,
      "reading_time": 0,
      "slug": "short-and-sweet",
      "tags": Array [
        Object {
          "accent_color": null,
          "canonical_url": null,
          "codeinjection_foot": null,
          "codeinjection_head": null,
          "description": "description",
          "feature_image": null,
          "id": "618ba1fdbe2896088840a675",
          "meta_description": null,
          "meta_title": null,
          "name": "chorizo",
          "og_description": null,
          "og_image": null,
          "og_title": null,
          "slug": "chorizo",
          "twitter_description": null,
          "twitter_image": null,
          "twitter_title": null,
          "url": "http://127.0.0.1:2369/tag/chorizo/",
          "visibility": "public",
        },
      ],
      "title": "Short and Sweet",
      "twitter_description": null,
      "twitter_image": null,
      "twitter_title": null,
      "updated_at": StringMatching /\\\\d\\{4\\}-\\\\d\\{2\\}-\\\\d\\{2\\}T\\\\d\\{2\\}:\\\\d\\{2\\}:\\\\d\\{2\\}\\\\\\.000\\\\\\+\\\\d\\{2\\}:\\\\d\\{2\\}/,
      "url": "http://127.0.0.1:2369/short-and-sweet/",
      "uuid": StringMatching /\\[a-f0-9\\]\\{8\\}-\\[a-f0-9\\]\\{4\\}-\\[a-f0-9\\]\\{4\\}-\\[a-f0-9\\]\\{4\\}-\\[a-f0-9\\]\\{12\\}/,
      "visibility": "public",
    },
    Object {
      "access": true,
      "canonical_url": null,
      "codeinjection_foot": null,
      "codeinjection_head": null,
      "comment_id": "618ba1ffbe2896088840a6e1",
      "comments": false,
      "created_at": StringMatching /\\\\d\\{4\\}-\\\\d\\{2\\}-\\\\d\\{2\\}T\\\\d\\{2\\}:\\\\d\\{2\\}:\\\\d\\{2\\}\\\\\\.000\\\\\\+\\\\d\\{2\\}:\\\\d\\{2\\}/,
      "custom_excerpt": null,
      "custom_template": null,
      "email_subject": null,
      "excerpt": "HTML Ipsum Presents

Pellentesque habitant morbi tristique senectus et netus et malesuada fames ac turpis egestas. Vestibulum tortor quam, feugiat vitae, ultricies eget, tempor sit amet, ante. Donec eu libero sit amet quam egestas semper. Aenean ultricies mi vitae est. Mauris placerat eleifend leo. Quisque sit amet est et sapien ullamcorper pharetra. Vestibulum erat wisi, condimentum sed, commodo vitae, ornare sit amet, wisi. Aenean fermentum, elit eget tincidunt condimentum, eros ipsum rutrum o",
      "feature_image": "http://127.0.0.1:2369/content/images/2018/hey.jpg",
      "feature_image_alt": null,
      "feature_image_caption": null,
      "featured": false,
      "frontmatter": null,
      "html": "<!--kg-card-begin: markdown--><h1>HTML Ipsum Presents</h1><img src=\\"http://127.0.0.1:2369/content/images/lol.jpg\\"><p><strong>Pellentesque habitant morbi tristique</strong> senectus et netus et malesuada fames ac turpis egestas. Vestibulum tortor quam, feugiat vitae, ultricies eget, tempor sit amet, ante. Donec eu libero sit amet quam egestas semper. <em>Aenean ultricies mi vitae est.</em> Mauris placerat eleifend leo. Quisque sit amet est et sapien ullamcorper pharetra. Vestibulum erat wisi, condimentum sed, <code>commodo vitae</code>, ornare sit amet, wisi. Aenean fermentum, elit eget tincidunt condimentum, eros ipsum rutrum orci, sagittis tempus lacus enim ac dui. <a href=\\"#\\">Donec non enim</a> in turpis pulvinar facilisis. Ut felis.</p><h2>Header Level 2</h2><ol><li>Lorem ipsum dolor sit amet, consectetuer adipiscing elit.</li><li>Aliquam tincidunt mauris eu risus.</li></ol><blockquote><p>Lorem ipsum dolor sit amet, consectetur adipiscing elit. Vivamus magna. Cras in mi at felis aliquet congue. Ut a est eget ligula molestie gravida. Curabitur massa. Donec eleifend, libero at sagittis mollis, tellus est malesuada tellus, at luctus turpis elit sit amet quam. Vivamus pretium ornare est.</p></blockquote><h3>Header Level 3</h3><ul><li>Lorem ipsum dolor sit amet, consectetuer adipiscing elit.</li><li>Aliquam tincidunt mauris eu risus.</li></ul><pre><code>#header h1 a{display: block;width: 300px;height: 80px;}</code></pre><!--kg-card-end: markdown-->",
      "id": "618ba1ffbe2896088840a6e1",
      "meta_description": null,
      "meta_title": null,
      "og_description": null,
      "og_image": null,
      "og_title": null,
      "primary_tag": Object {
        "accent_color": null,
        "canonical_url": null,
        "codeinjection_foot": null,
        "codeinjection_head": null,
        "description": "description",
        "feature_image": "https://example.com/super_photo.jpg",
        "id": "618ba1febe2896088840a6db",
        "meta_description": null,
        "meta_title": null,
        "name": "kitchen sink",
        "og_description": null,
        "og_image": null,
        "og_title": null,
        "slug": "kitchen-sink",
        "twitter_description": null,
        "twitter_image": null,
        "twitter_title": null,
        "url": "http://127.0.0.1:2369/tag/kitchen-sink/",
        "visibility": "public",
      },
      "published_at": StringMatching /\\\\d\\{4\\}-\\\\d\\{2\\}-\\\\d\\{2\\}T\\\\d\\{2\\}:\\\\d\\{2\\}:\\\\d\\{2\\}\\\\\\.000\\\\\\+\\\\d\\{2\\}:\\\\d\\{2\\}/,
      "reading_time": 1,
      "slug": "ghostly-kitchen-sink",
      "tags": Array [
        Object {
          "accent_color": null,
          "canonical_url": null,
          "codeinjection_foot": null,
          "codeinjection_head": null,
          "description": "description",
          "feature_image": "https://example.com/super_photo.jpg",
          "id": "618ba1febe2896088840a6db",
          "meta_description": null,
          "meta_title": null,
          "name": "kitchen sink",
          "og_description": null,
          "og_image": null,
          "og_title": null,
          "slug": "kitchen-sink",
          "twitter_description": null,
          "twitter_image": null,
          "twitter_title": null,
          "url": "http://127.0.0.1:2369/tag/kitchen-sink/",
          "visibility": "public",
        },
        Object {
          "accent_color": null,
          "canonical_url": null,
          "codeinjection_foot": null,
          "codeinjection_head": null,
          "description": "description",
          "feature_image": null,
          "id": "9451f5fca366002ebd5dbea6",
          "meta_description": null,
          "meta_title": null,
          "name": "bacon",
          "og_description": null,
          "og_image": null,
          "og_title": null,
          "slug": "bacon",
          "twitter_description": null,
          "twitter_image": null,
          "twitter_title": null,
          "url": "http://127.0.0.1:2369/tag/bacon/",
          "visibility": "public",
        },
      ],
      "title": "Ghostly Kitchen Sink",
      "twitter_description": null,
      "twitter_image": null,
      "twitter_title": null,
      "updated_at": StringMatching /\\\\d\\{4\\}-\\\\d\\{2\\}-\\\\d\\{2\\}T\\\\d\\{2\\}:\\\\d\\{2\\}:\\\\d\\{2\\}\\\\\\.000\\\\\\+\\\\d\\{2\\}:\\\\d\\{2\\}/,
      "url": "http://127.0.0.1:2369/ghostly-kitchen-sink/",
      "uuid": StringMatching /\\[a-f0-9\\]\\{8\\}-\\[a-f0-9\\]\\{4\\}-\\[a-f0-9\\]\\{4\\}-\\[a-f0-9\\]\\{4\\}-\\[a-f0-9\\]\\{12\\}/,
      "visibility": "public",
    },
    Object {
      "access": true,
      "canonical_url": null,
      "codeinjection_foot": null,
      "codeinjection_head": null,
      "comment_id": "618ba1ffbe2896088840a6df",
      "comments": false,
      "created_at": StringMatching /\\\\d\\{4\\}-\\\\d\\{2\\}-\\\\d\\{2\\}T\\\\d\\{2\\}:\\\\d\\{2\\}:\\\\d\\{2\\}\\\\\\.000\\\\\\+\\\\d\\{2\\}:\\\\d\\{2\\}/,
      "custom_excerpt": "This is my custom excerpt!",
      "custom_template": null,
      "email_subject": null,
      "excerpt": "This is my custom excerpt!",
      "feature_image": "https://example.com/super_photo.jpg",
      "feature_image_alt": null,
      "feature_image_caption": null,
      "featured": false,
      "frontmatter": null,
      "html": "<!--kg-card-begin: markdown--><h1>HTML Ipsum Presents</h1><p><strong>Pellentesque habitant morbi tristique</strong> senectus et netus et malesuada fames ac turpis egestas. Vestibulum tortor quam, feugiat vitae, ultricies eget, tempor sit amet, ante. Donec eu libero sit amet quam egestas semper. <em>Aenean ultricies mi vitae est.</em> Mauris placerat eleifend leo. Quisque sit amet est et sapien ullamcorper pharetra. Vestibulum erat wisi, condimentum sed, <code>commodo vitae</code>, ornare sit amet, wisi. Aenean fermentum, elit eget tincidunt condimentum, eros ipsum rutrum orci, sagittis tempus lacus enim ac dui. <a href=\\"#\\">Donec non enim</a> in turpis pulvinar facilisis. Ut felis.</p><h2>Header Level 2</h2><ol><li>Lorem ipsum dolor sit amet, consectetuer adipiscing elit.</li><li>Aliquam tincidunt mauris eu risus.</li></ol><blockquote><p>Lorem ipsum dolor sit amet, consectetur adipiscing elit. Vivamus magna. Cras in mi at felis aliquet congue. Ut a est eget ligula molestie gravida. Curabitur massa. Donec eleifend, libero at sagittis mollis, tellus est malesuada tellus, at luctus turpis elit sit amet quam. Vivamus pretium ornare est.</p></blockquote><h3>Header Level 3</h3><ul><li>Lorem ipsum dolor sit amet, consectetuer adipiscing elit.</li><li>Aliquam tincidunt mauris eu risus.</li></ul><pre><code>#header h1 a{display: block;width: 300px;height: 80px;}</code></pre><!--kg-card-end: markdown-->",
      "id": "618ba1ffbe2896088840a6df",
      "meta_description": null,
      "meta_title": null,
      "og_description": null,
      "og_image": null,
      "og_title": null,
      "primary_tag": Object {
        "accent_color": null,
        "canonical_url": null,
        "codeinjection_foot": null,
        "codeinjection_head": null,
        "description": "description",
        "feature_image": "https://example.com/super_photo.jpg",
        "id": "618ba1febe2896088840a6db",
        "meta_description": null,
        "meta_title": null,
        "name": "kitchen sink",
        "og_description": null,
        "og_image": null,
        "og_title": null,
        "slug": "kitchen-sink",
        "twitter_description": null,
        "twitter_image": null,
        "twitter_title": null,
        "url": "http://127.0.0.1:2369/tag/kitchen-sink/",
        "visibility": "public",
      },
      "published_at": StringMatching /\\\\d\\{4\\}-\\\\d\\{2\\}-\\\\d\\{2\\}T\\\\d\\{2\\}:\\\\d\\{2\\}:\\\\d\\{2\\}\\\\\\.000\\\\\\+\\\\d\\{2\\}:\\\\d\\{2\\}/,
      "reading_time": 1,
      "slug": "html-ipsum",
      "tags": Array [
        Object {
          "accent_color": null,
          "canonical_url": null,
          "codeinjection_foot": null,
          "codeinjection_head": null,
          "description": "description",
          "feature_image": "https://example.com/super_photo.jpg",
          "id": "618ba1febe2896088840a6db",
          "meta_description": null,
          "meta_title": null,
          "name": "kitchen sink",
          "og_description": null,
          "og_image": null,
          "og_title": null,
          "slug": "kitchen-sink",
          "twitter_description": null,
          "twitter_image": null,
          "twitter_title": null,
          "url": "http://127.0.0.1:2369/tag/kitchen-sink/",
          "visibility": "public",
        },
        Object {
          "accent_color": null,
          "canonical_url": null,
          "codeinjection_foot": null,
          "codeinjection_head": null,
          "description": "description",
          "feature_image": null,
          "id": "9451f5fca366002ebd5dbea6",
          "meta_description": null,
          "meta_title": null,
          "name": "bacon",
          "og_description": null,
          "og_image": null,
          "og_title": null,
          "slug": "bacon",
          "twitter_description": null,
          "twitter_image": null,
          "twitter_title": null,
          "url": "http://127.0.0.1:2369/tag/bacon/",
          "visibility": "public",
        },
      ],
      "title": "HTML Ipsum",
      "twitter_description": null,
      "twitter_image": null,
      "twitter_title": null,
      "updated_at": StringMatching /\\\\d\\{4\\}-\\\\d\\{2\\}-\\\\d\\{2\\}T\\\\d\\{2\\}:\\\\d\\{2\\}:\\\\d\\{2\\}\\\\\\.000\\\\\\+\\\\d\\{2\\}:\\\\d\\{2\\}/,
      "url": "http://127.0.0.1:2369/html-ipsum/",
      "uuid": StringMatching /\\[a-f0-9\\]\\{8\\}-\\[a-f0-9\\]\\{4\\}-\\[a-f0-9\\]\\{4\\}-\\[a-f0-9\\]\\{4\\}-\\[a-f0-9\\]\\{12\\}/,
      "visibility": "public",
    },
  ],
}
`;

exports[`Posts Content API Can filter posts by tag 2: [headers] 1`] = `
Object {
  "access-control-allow-origin": "*",
  "cache-control": "public, max-age=600",
  "content-length": "13983",
  "content-type": "application/json; charset=utf-8",
  "content-version": StringMatching /v\\\\d\\+\\\\\\.\\\\d\\+/,
  "etag": StringMatching /\\(\\?:W\\\\/\\)\\?"\\(\\?:\\[ !#-\\\\x7E\\\\x80-\\\\xFF\\]\\*\\|\\\\r\\\\n\\[\\\\t \\]\\|\\\\\\\\\\.\\)\\*"/,
  "vary": "Accept-Version, Accept-Encoding",
  "x-powered-by": "Express",
}
`;

exports[`Posts Content API Can include relations 1: [body] 1`] = `
Object {
  "meta": Object {
    "pagination": Object {
      "limit": 15,
      "next": null,
      "page": 1,
      "pages": 1,
      "prev": null,
      "total": 11,
    },
  },
  "posts": Array [
    Object {
      "access": true,
      "authors": Any<Array>,
      "canonical_url": null,
      "codeinjection_foot": null,
      "codeinjection_head": null,
      "comment_id": "6194d3ce51e2700162531a77",
      "comments": false,
      "created_at": StringMatching /\\\\d\\{4\\}-\\\\d\\{2\\}-\\\\d\\{2\\}T\\\\d\\{2\\}:\\\\d\\{2\\}:\\\\d\\{2\\}\\\\\\.000\\\\\\+\\\\d\\{2\\}:\\\\d\\{2\\}/,
      "custom_excerpt": "We've crammed the most important information to help you get started with Ghost into this one post. It's your cheat-sheet to get started, and your shortcut to advanced features.",
      "custom_template": null,
      "email_subject": null,
      "excerpt": "We've crammed the most important information to help you get started with Ghost into this one post. It's your cheat-sheet to get started, and your shortcut to advanced features.",
      "feature_image": "https://static.ghost.org/v4.0.0/images/welcome-to-ghost.png",
      "feature_image_alt": null,
      "feature_image_caption": null,
      "featured": false,
      "frontmatter": null,
      "html": "<p><strong>Hey there</strong>, welcome to your new home on the web! </p><p>Unlike social networks, this one is all yours. Publish your work on a custom domain, invite your audience to subscribe, send them new content by email newsletter, and offer premium subscriptions to generate sustainable recurring revenue to fund your work. </p><p>Ghost is an independent, open source app, which means you can customize absolutely everything. Inside the admin area, you'll find straightforward controls for changing themes, colors, navigation, logos and settings — so you can set your site up just how you like it. No technical knowledge required.</p><p>If you're feeling a little more adventurous, there's really no limit to what's possible. With just a little bit of HTML and CSS you can modify or build your very own theme from scratch, or connect to Zapier to explore advanced integrations. Advanced developers can go even further and build entirely custom workflows using the Ghost API.</p><p>This level of customization means that Ghost grows with you. It's easy to get started, but there's always another level of what's possible. So, you won't find yourself outgrowing the app in a few months time and wishing you'd chosen something more powerful!</p><hr><p>For now, you're probably just wondering what to do first. To help get you going as quickly as possible, we've populated your site with starter content (like this post!) covering all the key concepts and features of the product.</p><p>You'll find an outline of all the different topics below, with links to each section so you can explore the parts that interest you most.</p><p>Once you're ready to begin publishing and want to clear out these starter posts, you can delete the \\"Ghost\\" staff user. Deleting an author will automatically remove all of their posts, leaving you with a clean blank canvas.</p><h2 id=\\"your-guide-to-ghost\\">Your guide to Ghost</h2><ul><li><a href=\\"http://127.0.0.1:2369/design/\\">Customizing your brand and site settings</a></li><li><a href=\\"http://127.0.0.1:2369/write/\\">Writing &amp; managing content, an advanced guide for creators</a></li><li><a href=\\"http://127.0.0.1:2369/portal/\\">Building your audience with subscriber signups</a></li><li><a href=\\"http://127.0.0.1:2369/sell/\\">Selling premium memberships with recurring revenue</a></li><li><a href=\\"http://127.0.0.1:2369/grow/\\">How to grow your business around an audience</a></li><li><a href=\\"http://127.0.0.1:2369/integrations/\\">Setting up custom integrations and apps</a></li></ul><p>If you get through all those and you're hungry for more, you can find an extensive library of content for creators over on <a href=\\"https://ghost.org/blog/?ref=127.0.0.1\\">the Ghost blog</a>.</p><hr><h2 id=\\"getting-help\\">Getting help</h2><p>If you need help, <a href=\\"https://ghost.org/pricing/?ref=127.0.0.1\\">Ghost(Pro)</a> customers can always reach our full-time support team by clicking on the <em>Ghost(Pro)</em> link inside their admin panel.</p><p>If you're a developer working with the codebase in a self-managed install, check out our <a href=\\"https://forum.ghost.org/?ref=127.0.0.1\\">developer community forum</a> to chat with other users.</p><p>Have fun!</p>",
      "id": "6194d3ce51e2700162531a77",
      "meta_description": null,
      "meta_title": null,
      "og_description": null,
      "og_image": null,
      "og_title": null,
      "primary_author": Object {
        "bio": "You can delete this user to remove all the welcome posts",
        "bluesky": null,
        "cover_image": null,
        "facebook": "ghost",
        "id": "5951f5fca366002ebd5dbef7",
        "instagram": null,
        "linkedin": null,
        "location": "The Internet",
        "mastodon": null,
        "meta_description": null,
        "meta_title": null,
        "name": "Ghost",
        "profile_image": "https://static.ghost.org/v4.0.0/images/ghost-user.png",
        "slug": "ghost",
        "threads": null,
        "tiktok": null,
        "twitter": "ghost",
        "url": "http://127.0.0.1:2369/author/ghost/",
        "website": "https://ghost.org",
        "youtube": null,
      },
      "primary_tag": Object {
        "accent_color": null,
        "canonical_url": null,
        "codeinjection_foot": null,
        "codeinjection_head": null,
        "description": null,
        "feature_image": null,
        "id": "6194d3ce51e2700162531a70",
        "meta_description": null,
        "meta_title": null,
        "name": "Getting Started",
        "og_description": null,
        "og_image": null,
        "og_title": null,
        "slug": "getting-started",
        "twitter_description": null,
        "twitter_image": null,
        "twitter_title": null,
        "url": "http://127.0.0.1:2369/tag/getting-started/",
        "visibility": "public",
      },
      "published_at": StringMatching /\\\\d\\{4\\}-\\\\d\\{2\\}-\\\\d\\{2\\}T\\\\d\\{2\\}:\\\\d\\{2\\}:\\\\d\\{2\\}\\\\\\.000\\\\\\+\\\\d\\{2\\}:\\\\d\\{2\\}/,
      "reading_time": 2,
      "slug": "welcome",
      "tags": Any<Array>,
      "title": "Start here for a quick overview of everything you need to know",
      "twitter_description": null,
      "twitter_image": null,
      "twitter_title": null,
      "updated_at": StringMatching /\\\\d\\{4\\}-\\\\d\\{2\\}-\\\\d\\{2\\}T\\\\d\\{2\\}:\\\\d\\{2\\}:\\\\d\\{2\\}\\\\\\.000\\\\\\+\\\\d\\{2\\}:\\\\d\\{2\\}/,
      "url": "http://127.0.0.1:2369/welcome/",
      "uuid": StringMatching /\\[a-f0-9\\]\\{8\\}-\\[a-f0-9\\]\\{4\\}-\\[a-f0-9\\]\\{4\\}-\\[a-f0-9\\]\\{4\\}-\\[a-f0-9\\]\\{12\\}/,
      "visibility": "public",
    },
    Object {
      "access": true,
      "authors": Any<Array>,
      "canonical_url": null,
      "codeinjection_foot": null,
      "codeinjection_head": null,
      "comment_id": "6194d3ce51e2700162531a76",
      "comments": false,
      "created_at": StringMatching /\\\\d\\{4\\}-\\\\d\\{2\\}-\\\\d\\{2\\}T\\\\d\\{2\\}:\\\\d\\{2\\}:\\\\d\\{2\\}\\\\\\.000\\\\\\+\\\\d\\{2\\}:\\\\d\\{2\\}/,
      "custom_excerpt": "How to tweak a few settings in Ghost to transform your site from a generic template to a custom brand with style and personality.",
      "custom_template": null,
      "email_subject": null,
      "excerpt": "How to tweak a few settings in Ghost to transform your site from a generic template to a custom brand with style and personality.",
      "feature_image": "https://static.ghost.org/v4.0.0/images/publishing-options.png",
      "feature_image_alt": null,
      "feature_image_caption": null,
      "featured": false,
      "frontmatter": null,
      "html": "<p>As discussed in the <a href=\\"http://127.0.0.1:2369/welcome/\\">introduction</a> post, one of the best things about Ghost is just how much you can customize to turn your site into something unique. Everything about your layout and design can be changed, so you're not stuck with yet another clone of a social network profile.</p><p>How far you want to go with customization is completely up to you, there's no right or wrong approach! The majority of people use one of Ghost's built-in themes to get started, and then progress to something more bespoke later on as their site grows. </p><p>The best way to get started is with Ghost's branding settings, where you can set up colors, images and logos to fit with your brand.</p><figure class=\\"kg-card kg-image-card kg-width-wide kg-card-hascaption\\"><img src=\\"https://static.ghost.org/v4.0.0/images/brandsettings.png\\" class=\\"kg-image\\" alt loading=\\"lazy\\" width=\\"3456\\" height=\\"2338\\"><figcaption>Ghost Admin → Settings → Branding</figcaption></figure><p>Any Ghost theme that's up to date and compatible with Ghost 4.0 and higher will reflect your branding settings in the preview window, so you can see what your site will look like as you experiment with different options.</p><p>When selecting an accent color, try to choose something which will contrast well with white text. Many themes will use your accent color as the background for buttons, headers and navigational elements. Vibrant colors with a darker hue tend to work best, as a general rule.</p><h2 id=\\"installing-ghost-themes\\">Installing Ghost themes</h2><p>By default, new sites are created with Ghost's friendly publication theme, called Casper. Everything in Casper is optimized to work for the most common types of blog, newsletter and publication that people create with Ghost — so it's a perfect place to start.</p><p>However, there are hundreds of different themes available to install, so you can pick out a look and feel that suits you best.</p><figure class=\\"kg-card kg-image-card kg-width-wide kg-card-hascaption\\"><img src=\\"https://static.ghost.org/v4.0.0/images/themesettings.png\\" class=\\"kg-image\\" alt loading=\\"lazy\\" width=\\"3208\\" height=\\"1618\\"><figcaption>Ghost Admin → Settings → Theme</figcaption></figure><p>Inside Ghost's theme settings you'll find 4 more official themes that can be directly installed and activated. Each theme is suited to slightly different use-cases.</p><ul><li><strong>Casper</strong> <em>(default)</em> — Made for all sorts of blogs and newsletters</li><li><strong>Edition</strong> — A beautiful minimal template for newsletter authors</li><li><strong>Alto</strong> — A slick news/magazine style design for creators</li><li><strong>London</strong> — A light photography theme with a bold grid</li><li><strong>Ease</strong> — A library theme for organizing large content archives</li></ul><p>And if none of those feel quite right, head on over to the <a href=\\"https://ghost.org/themes/?ref=127.0.0.1\\">Ghost Marketplace</a>, where you'll find a huge variety of both free and premium themes.</p><h2 id=\\"building-something-custom\\">Building something custom</h2><p>Finally, if you want something completely bespoke for your site, you can always build a custom theme from scratch and upload it to your site.</p><p>Ghost's theming template files are very easy to work with, and can be picked up in the space of a few hours by anyone who has just a little bit of knowledge of HTML and CSS. Templates from other platforms can also be ported to Ghost with relatively little effort.</p><p>If you want to take a quick look at the theme syntax to see what it's like, you can <a href=\\"https://github.com/tryghost/casper/?ref=127.0.0.1\\">browse through the files of the default Casper theme</a>. We've added tons of inline code comments to make it easy to learn, and the structure is very readable.</p><figure class=\\"kg-card kg-code-card\\"><pre><code class=\\"language-handlebars\\">{{#post}}
&lt;article class=\\"article {{post_class}}\\"&gt;

    &lt;h1&gt;{{title}}&lt;/h1&gt;
    
    {{#if feature_image}}
    	&lt;img src=\\"{{feature_image}}\\" alt=\\"Feature image\\" /&gt;
    {{/if}}
    
    {{content}}

&lt;/article&gt;
{{/post}}</code></pre><figcaption>A snippet from a post template</figcaption></figure><p>See? Not that scary! But still completely optional. </p><p>If you're interested in creating your own Ghost theme, check out our extensive <a href=\\"https://ghost.org/docs/themes/?ref=127.0.0.1\\">theme documentation</a> for a full guide to all the different template variables and helpers which are available.</p>",
      "id": "6194d3ce51e2700162531a76",
      "meta_description": null,
      "meta_title": null,
      "og_description": null,
      "og_image": null,
      "og_title": null,
      "primary_author": Object {
        "bio": "You can delete this user to remove all the welcome posts",
        "bluesky": null,
        "cover_image": null,
        "facebook": "ghost",
        "id": "5951f5fca366002ebd5dbef7",
        "instagram": null,
        "linkedin": null,
        "location": "The Internet",
        "mastodon": null,
        "meta_description": null,
        "meta_title": null,
        "name": "Ghost",
        "profile_image": "https://static.ghost.org/v4.0.0/images/ghost-user.png",
        "slug": "ghost",
        "threads": null,
        "tiktok": null,
        "twitter": "ghost",
        "url": "http://127.0.0.1:2369/author/ghost/",
        "website": "https://ghost.org",
        "youtube": null,
      },
      "primary_tag": Object {
        "accent_color": null,
        "canonical_url": null,
        "codeinjection_foot": null,
        "codeinjection_head": null,
        "description": null,
        "feature_image": null,
        "id": "6194d3ce51e2700162531a70",
        "meta_description": null,
        "meta_title": null,
        "name": "Getting Started",
        "og_description": null,
        "og_image": null,
        "og_title": null,
        "slug": "getting-started",
        "twitter_description": null,
        "twitter_image": null,
        "twitter_title": null,
        "url": "http://127.0.0.1:2369/tag/getting-started/",
        "visibility": "public",
      },
      "published_at": StringMatching /\\\\d\\{4\\}-\\\\d\\{2\\}-\\\\d\\{2\\}T\\\\d\\{2\\}:\\\\d\\{2\\}:\\\\d\\{2\\}\\\\\\.000\\\\\\+\\\\d\\{2\\}:\\\\d\\{2\\}/,
      "reading_time": 3,
      "slug": "design",
      "tags": Any<Array>,
      "title": "Customizing your brand and design settings",
      "twitter_description": null,
      "twitter_image": null,
      "twitter_title": null,
      "updated_at": StringMatching /\\\\d\\{4\\}-\\\\d\\{2\\}-\\\\d\\{2\\}T\\\\d\\{2\\}:\\\\d\\{2\\}:\\\\d\\{2\\}\\\\\\.000\\\\\\+\\\\d\\{2\\}:\\\\d\\{2\\}/,
      "url": "http://127.0.0.1:2369/design/",
      "uuid": StringMatching /\\[a-f0-9\\]\\{8\\}-\\[a-f0-9\\]\\{4\\}-\\[a-f0-9\\]\\{4\\}-\\[a-f0-9\\]\\{4\\}-\\[a-f0-9\\]\\{12\\}/,
      "visibility": "public",
    },
    Object {
      "access": true,
      "authors": Any<Array>,
      "canonical_url": null,
      "codeinjection_foot": null,
      "codeinjection_head": null,
      "comment_id": "6194d3ce51e2700162531a75",
      "comments": false,
      "created_at": StringMatching /\\\\d\\{4\\}-\\\\d\\{2\\}-\\\\d\\{2\\}T\\\\d\\{2\\}:\\\\d\\{2\\}:\\\\d\\{2\\}\\\\\\.000\\\\\\+\\\\d\\{2\\}:\\\\d\\{2\\}/,
      "custom_excerpt": "A full overview of all the features built into the Ghost editor, including powerful workflow automations to speed up your creative process.",
      "custom_template": null,
      "email_subject": null,
      "excerpt": "A full overview of all the features built into the Ghost editor, including powerful workflow automations to speed up your creative process.",
      "feature_image": "https://static.ghost.org/v4.0.0/images/writing-posts-with-ghost.png",
      "feature_image_alt": null,
      "feature_image_caption": null,
      "featured": false,
      "frontmatter": null,
      "html": "<p>Ghost comes with a best-in-class editor which does its very best to get out of the way, and let you focus on your content. Don't let its minimal looks fool you, though, beneath the surface lies a powerful editing toolset designed to accommodate the extensive needs of modern creators.</p><p>For many, the base canvas of the Ghost editor will feel familiar. You can start writing as you would expect, highlight content to access the toolbar you would expect, and generally use all of the keyboard shortcuts you would expect.</p><p>Our main focus in building the Ghost editor is to try and make as many things that you hope/expect might work: actually work. </p><ul><li>You can copy and paste raw content from web pages, and Ghost will do its best to correctly preserve the formatting. </li><li>Pasting an image from your clipboard will upload inline.</li><li>Pasting a social media URL will automatically create an embed.</li><li>Highlight a word in the editor and paste a URL from your clipboard on top: Ghost will turn it into a link.</li><li>You can also paste (or write!) Markdown and Ghost will usually be able to auto-convert it into fully editable, formatted content.</li></ul><figure class=\\"kg-card kg-image-card kg-width-wide kg-card-hascaption\\"><img src=\\"https://static.ghost.org/v4.0.0/images/editor.png\\" class=\\"kg-image\\" alt loading=\\"lazy\\" width=\\"3182\\" height=\\"1500\\"><figcaption>The Ghost editor. Also available in dark-mode, for late night writing sessions.</figcaption></figure><p>The goal, as much as possible, is for things to work so that you don't have to <em>think</em> so much about the editor. You won't find any disastrous \\"block builders\\" here, where you have to open 6 submenus and choose from 18 different but identical alignment options. That's not what Ghost is about.</p><p>What you will find though, is dynamic cards which allow you to embed rich media into your posts and create beautifully laid out stories.</p><h2 id=\\"using-cards\\">Using cards</h2><p>You can insert dynamic cards inside post content using the <code>+</code> button, which appears on new lines, or by typing <code>/</code> on a new line to trigger the card menu. Many of the choices are simple and intuitive, like bookmark cards, which allow you to create rich links with embedded structured data:</p><figure class=\\"kg-card kg-bookmark-card\\"><a class=\\"kg-bookmark-container\\" href=\\"https://opensubscriptionplatforms.com/?ref=127.0.0.1\\"><div class=\\"kg-bookmark-content\\"><div class=\\"kg-bookmark-title\\">Open Subscription Platforms</div><div class=\\"kg-bookmark-description\\">A shared movement for independent subscription data.</div><div class=\\"kg-bookmark-metadata\\"><img class=\\"kg-bookmark-icon\\" src=\\"https://opensubscriptionplatforms.com/images/favicon.png\\" alt=\\"\\"><span class=\\"kg-bookmark-author\\">Open Subscription Platforms</span></div></div><div class=\\"kg-bookmark-thumbnail\\"><img src=\\"https://opensubscriptionplatforms.com/images/osp-card.png\\" alt=\\"\\"></div></a></figure><p>or embed cards which make it easy to insert content you want to share with your audience, from external services:</p><figure class=\\"kg-card kg-embed-card\\"><iframe width=\\"200\\" height=\\"113\\" src=\\"https://www.youtube.com/embed/hmH3XMlms8E?feature=oembed\\" frameborder=\\"0\\" allow=\\"accelerometer; autoplay; clipboard-write; encrypted-media; gyroscope; picture-in-picture\\" allowfullscreen></iframe></figure><p>But, dig a little deeper, and you'll also find more advanced cards, like one that only shows up in email newsletters (great for personalized introductions) and a comprehensive set of specialized cards for different types of images and galleries.</p><blockquote>Once you  start mixing text and image cards creatively, the whole narrative of the story changes. Suddenly, you're working in a new format.</blockquote><figure class=\\"kg-card kg-image-card kg-width-full\\"><img src=\\"https://static.ghost.org/v4.0.0/images/andreas-selter-xSMqGH7gi6o-unsplash.jpg\\" class=\\"kg-image\\" alt loading=\\"lazy\\" width=\\"6000\\" height=\\"4000\\"></figure><p>As it turns out, sometimes pictures and a thousand words go together really well. Telling people a great story often has much more impact if they can feel, even for a moment, as though they were right there with you.</p><figure class=\\"kg-card kg-gallery-card kg-width-wide\\"><div class=\\"kg-gallery-container\\"><div class=\\"kg-gallery-row\\"><div class=\\"kg-gallery-image\\"><img src=\\"https://static.ghost.org/v4.0.0/images/andreas-selter-e4yK8QQlZa0-unsplash.jpg\\" width=\\"4572\\" height=\\"3048\\" loading=\\"lazy\\" alt></div><div class=\\"kg-gallery-image\\"><img src=\\"https://static.ghost.org/v4.0.0/images/steve-carter-Ixp4YhCKZkI-unsplash.jpg\\" width=\\"4032\\" height=\\"2268\\" loading=\\"lazy\\" alt></div></div></div></figure><figure class=\\"kg-card kg-image-card kg-width-wide\\"><img src=\\"https://static.ghost.org/v4.0.0/images/lukasz-szmigiel-jFCViYFYcus-unsplash.jpg\\" class=\\"kg-image\\" alt loading=\\"lazy\\" width=\\"2560\\" height=\\"1705\\"></figure><figure class=\\"kg-card kg-gallery-card kg-width-wide kg-card-hascaption\\"><div class=\\"kg-gallery-container\\"><div class=\\"kg-gallery-row\\"><div class=\\"kg-gallery-image\\"><img src=\\"https://static.ghost.org/v4.0.0/images/jd-mason-hPiEFq6-Eto-unsplash.jpg\\" width=\\"5184\\" height=\\"3888\\" loading=\\"lazy\\" alt></div><div class=\\"kg-gallery-image\\"><img src=\\"https://static.ghost.org/v4.0.0/images/jp-valery-OBpOP9GVH9U-unsplash.jpg\\" width=\\"5472\\" height=\\"3648\\" loading=\\"lazy\\" alt></div></div></div><figcaption>Peaceful places</figcaption></figure><p>Galleries and image cards can be combined in so many different ways — the only limit is your imagination.</p><h2 id=\\"build-workflows-with-snippets\\">Build workflows with snippets</h2><p>One of the most powerful features of the Ghost editor is the ability to create and re-use content snippets. If you've ever used an email client with a concept of <em>saved replies</em> then this will be immediately intuitive.</p><p>To create a snippet, select a piece of content in the editor that you'd like to re-use in future, then click on the snippet icon in the toolbar. Give your snippet a name, and you're all done. Now your snippet will be available from within the card menu, or you can search for it directly using the <code>/</code> command.</p><p>This works really well for saving images you might want to use often, like a company logo or team photo, links to resources you find yourself often linking to, or introductions and passages that you want to remember.</p><figure class=\\"kg-card kg-image-card kg-width-wide\\"><img src=\\"https://static.ghost.org/v4.0.0/images/createsnippet.png\\" class=\\"kg-image\\" alt loading=\\"lazy\\" width=\\"2282\\" height=\\"1272\\"></figure><p>You can even build entire post templates or outlines to create a quick, re-usable workflow for publishing over time. Or build custom design elements for your post with an HTML card, and use a snippet to insert it.</p><p>Once you get a few useful snippets set up, it's difficult to go back to the old way of diving through media libraries and trawling for that one thing you know you used somewhere that one time.</p><hr><h2 id=\\"publishing-and-newsletters-the-easy-way\\">Publishing and newsletters the easy way</h2><p>When you're ready to publish, Ghost makes it as simple as possible to deliver your new post to all your existing members. Just hit the <em>Preview</em> link and you'll get a chance to see what your content looks like on Web, Mobile, Email and Social.</p><figure class=\\"kg-card kg-image-card kg-width-wide\\"><img src=\\"https://static.ghost.org/v4.0.0/images/preview.png\\" class=\\"kg-image\\" alt loading=\\"lazy\\" width=\\"3166\\" height=\\"2224\\"></figure><p>You can send yourself a test newsletter to make sure everything looks good in your email client, and then hit the <em>Publish</em> button to decide who to deliver it to.</p><p>Ghost comes with a streamlined, optimized email newsletter template that has settings built-in for you to customize the colors and typography. We've spent countless hours refining the template to make sure it works great across all email clients, and performs well for email deliverability.</p><p>So, you don't need to fight the awful process of building a custom email template from scratch. It's all done already!</p><hr><p>The Ghost editor is powerful enough to do whatever you want it to do. With a little exploration, you'll be up and running in no time.</p>",
      "id": "6194d3ce51e2700162531a75",
      "meta_description": null,
      "meta_title": null,
      "og_description": null,
      "og_image": null,
      "og_title": null,
      "primary_author": Object {
        "bio": "You can delete this user to remove all the welcome posts",
        "bluesky": null,
        "cover_image": null,
        "facebook": "ghost",
        "id": "5951f5fca366002ebd5dbef7",
        "instagram": null,
        "linkedin": null,
        "location": "The Internet",
        "mastodon": null,
        "meta_description": null,
        "meta_title": null,
        "name": "Ghost",
        "profile_image": "https://static.ghost.org/v4.0.0/images/ghost-user.png",
        "slug": "ghost",
        "threads": null,
        "tiktok": null,
        "twitter": "ghost",
        "url": "http://127.0.0.1:2369/author/ghost/",
        "website": "https://ghost.org",
        "youtube": null,
      },
      "primary_tag": Object {
        "accent_color": null,
        "canonical_url": null,
        "codeinjection_foot": null,
        "codeinjection_head": null,
        "description": null,
        "feature_image": null,
        "id": "6194d3ce51e2700162531a70",
        "meta_description": null,
        "meta_title": null,
        "name": "Getting Started",
        "og_description": null,
        "og_image": null,
        "og_title": null,
        "slug": "getting-started",
        "twitter_description": null,
        "twitter_image": null,
        "twitter_title": null,
        "url": "http://127.0.0.1:2369/tag/getting-started/",
        "visibility": "public",
      },
      "published_at": StringMatching /\\\\d\\{4\\}-\\\\d\\{2\\}-\\\\d\\{2\\}T\\\\d\\{2\\}:\\\\d\\{2\\}:\\\\d\\{2\\}\\\\\\.000\\\\\\+\\\\d\\{2\\}:\\\\d\\{2\\}/,
      "reading_time": 5,
      "slug": "write",
      "tags": Any<Array>,
      "title": "Writing and managing content in Ghost, an advanced guide",
      "twitter_description": null,
      "twitter_image": null,
      "twitter_title": null,
      "updated_at": StringMatching /\\\\d\\{4\\}-\\\\d\\{2\\}-\\\\d\\{2\\}T\\\\d\\{2\\}:\\\\d\\{2\\}:\\\\d\\{2\\}\\\\\\.000\\\\\\+\\\\d\\{2\\}:\\\\d\\{2\\}/,
      "url": "http://127.0.0.1:2369/write/",
      "uuid": StringMatching /\\[a-f0-9\\]\\{8\\}-\\[a-f0-9\\]\\{4\\}-\\[a-f0-9\\]\\{4\\}-\\[a-f0-9\\]\\{4\\}-\\[a-f0-9\\]\\{12\\}/,
      "visibility": "public",
    },
    Object {
      "access": true,
      "authors": Any<Array>,
      "canonical_url": null,
      "codeinjection_foot": null,
      "codeinjection_head": null,
      "comment_id": "6194d3ce51e2700162531a74",
      "comments": false,
      "created_at": StringMatching /\\\\d\\{4\\}-\\\\d\\{2\\}-\\\\d\\{2\\}T\\\\d\\{2\\}:\\\\d\\{2\\}:\\\\d\\{2\\}\\\\\\.000\\\\\\+\\\\d\\{2\\}:\\\\d\\{2\\}/,
      "custom_excerpt": "How Ghost allows you to turn anonymous readers into an audience of active subscribers, so you know what's working and what isn't.",
      "custom_template": null,
      "email_subject": null,
      "excerpt": "How Ghost allows you to turn anonymous readers into an audience of active subscribers, so you know what's working and what isn't.",
      "feature_image": "https://static.ghost.org/v4.0.0/images/creating-a-custom-theme.png",
      "feature_image_alt": null,
      "feature_image_caption": null,
      "featured": false,
      "frontmatter": null,
      "html": "<p>What sets Ghost apart from other products is that you can publish content and grow your audience using the same platform. Rather than just endlessly posting and hoping someone is listening, you can track real signups against your work and have them subscribe to be notified of future posts. The feature that makes all this possible is called <em>Portal</em>.</p><p>Portal is an embedded interface for your audience to sign up to your site. It works on every Ghost site, with every theme, and for any type of publisher. </p><p>You can customize the design, content and settings of Portal to suit your site, whether you just want people to sign up to your newsletter — or you're running a full premium publication with user sign-ins and private content.</p><figure class=\\"kg-card kg-image-card kg-width-wide\\"><img src=\\"https://static.ghost.org/v4.0.0/images/portalsettings.png\\" class=\\"kg-image\\" alt loading=\\"lazy\\" width=\\"2924\\" height=\\"1810\\"></figure><p>Once people sign up to your site, they'll receive an email confirmation with a link to click. The link acts as an automatic sign-in, so subscribers will be automatically signed-in to your site when they click on it. There are a couple of interesting angles to this:</p><p>Because subscribers are automatically able to sign in and out of your site as registered members: You can (optionally) restrict access to posts and pages depending on whether people are signed-in or not. So if you want to publish some posts for free, but keep some really great stuff for members-only, this can be a great draw to encourage people to sign up!</p><p>Ghost members sign in using email authentication links, so there are no passwords for people to set or forget. You can turn any list of email subscribers into a database of registered members who can sign in to your site. Like magic.</p><p>Portal makes all of this possible, and it appears by default as a floating button in the bottom-right corner of your site. When people are logged out, clicking it will open a sign-up/sign-in window. When members are logged in, clicking the Portal button will open the account menu where they can edit their name, email, and subscription settings.</p><p>The floating Portal button is completely optional. If you prefer, you can add manual links to your content, navigation, or theme to trigger it instead.</p><p>Like this! <a href=\\"#/portal\\">Sign up here</a></p><hr><p>As you start to grow your registered audience, you'll be able to get a sense of who you're publishing <em>for</em> and where those people are coming <em>from</em>. Best of all: You'll have a straightforward, reliable way to connect with people who enjoy your work.</p><p>Social networks go in and out of fashion all the time. Email addresses are timeless.</p><p>Growing your audience is valuable no matter what type of site you run, but if your content <em>is</em> your business, then you might also be interested in <a href=\\"http://127.0.0.1:2369/sell/\\">setting up premium subscriptions</a>.</p>",
      "id": "6194d3ce51e2700162531a74",
      "meta_description": null,
      "meta_title": null,
      "og_description": null,
      "og_image": null,
      "og_title": null,
      "primary_author": Object {
        "bio": "You can delete this user to remove all the welcome posts",
        "bluesky": null,
        "cover_image": null,
        "facebook": "ghost",
        "id": "5951f5fca366002ebd5dbef7",
        "instagram": null,
        "linkedin": null,
        "location": "The Internet",
        "mastodon": null,
        "meta_description": null,
        "meta_title": null,
        "name": "Ghost",
        "profile_image": "https://static.ghost.org/v4.0.0/images/ghost-user.png",
        "slug": "ghost",
        "threads": null,
        "tiktok": null,
        "twitter": "ghost",
        "url": "http://127.0.0.1:2369/author/ghost/",
        "website": "https://ghost.org",
        "youtube": null,
      },
      "primary_tag": Object {
        "accent_color": null,
        "canonical_url": null,
        "codeinjection_foot": null,
        "codeinjection_head": null,
        "description": null,
        "feature_image": null,
        "id": "6194d3ce51e2700162531a70",
        "meta_description": null,
        "meta_title": null,
        "name": "Getting Started",
        "og_description": null,
        "og_image": null,
        "og_title": null,
        "slug": "getting-started",
        "twitter_description": null,
        "twitter_image": null,
        "twitter_title": null,
        "url": "http://127.0.0.1:2369/tag/getting-started/",
        "visibility": "public",
      },
      "published_at": StringMatching /\\\\d\\{4\\}-\\\\d\\{2\\}-\\\\d\\{2\\}T\\\\d\\{2\\}:\\\\d\\{2\\}:\\\\d\\{2\\}\\\\\\.000\\\\\\+\\\\d\\{2\\}:\\\\d\\{2\\}/,
      "reading_time": 2,
      "slug": "portal",
      "tags": Any<Array>,
      "title": "Building your audience with subscriber signups",
      "twitter_description": null,
      "twitter_image": null,
      "twitter_title": null,
      "updated_at": StringMatching /\\\\d\\{4\\}-\\\\d\\{2\\}-\\\\d\\{2\\}T\\\\d\\{2\\}:\\\\d\\{2\\}:\\\\d\\{2\\}\\\\\\.000\\\\\\+\\\\d\\{2\\}:\\\\d\\{2\\}/,
      "url": "http://127.0.0.1:2369/portal/",
      "uuid": StringMatching /\\[a-f0-9\\]\\{8\\}-\\[a-f0-9\\]\\{4\\}-\\[a-f0-9\\]\\{4\\}-\\[a-f0-9\\]\\{4\\}-\\[a-f0-9\\]\\{12\\}/,
      "visibility": "public",
    },
    Object {
      "access": false,
      "authors": Any<Array>,
      "canonical_url": null,
      "codeinjection_foot": null,
      "codeinjection_head": null,
      "comment_id": "6194d3ce51e2700162531a73",
      "comments": false,
      "created_at": StringMatching /\\\\d\\{4\\}-\\\\d\\{2\\}-\\\\d\\{2\\}T\\\\d\\{2\\}:\\\\d\\{2\\}:\\\\d\\{2\\}\\\\\\.000\\\\\\+\\\\d\\{2\\}:\\\\d\\{2\\}/,
      "custom_excerpt": null,
      "custom_template": null,
      "email_subject": null,
      "excerpt": "For creators and aspiring entrepreneurs looking to generate a sustainable recurring revenue stream from their creative work, Ghost has built-in payments allowing you to create a subscription commerce business.

Connect your Stripe account to Ghost, and you'll be able to quickly and easily create monthly and yearly premium plans for members to subscribe to, as well as complimentary plans for friends and family.

Ghost takes 0% payment fees, so everything you make is yours to keep!

Using subscrip",
      "feature_image": "https://static.ghost.org/v4.0.0/images/organizing-your-content.png",
      "feature_image_alt": null,
      "feature_image_caption": null,
      "featured": false,
      "frontmatter": null,
      "html": "<p>For creators and aspiring entrepreneurs looking to generate a sustainable recurring revenue stream from their creative work, Ghost has built-in payments allowing you to create a subscription commerce business.</p><p>Connect your <a href=\\"https://stripe.com/?ref=127.0.0.1\\">Stripe</a> account to Ghost, and you'll be able to quickly and easily create monthly and yearly premium plans for members to subscribe to, as well as complimentary plans for friends and family.</p><p>Ghost takes <strong>0% payment fees</strong>, so everything you make is yours to keep!</p><p>Using subscriptions, you can build an independent media business like <a href=\\"https://stratechery.com/?ref=127.0.0.1\\">Stratechery</a>, <a href=\\"https://www.theinformation.com/?ref=127.0.0.1\\">The Information</a>, or <a href=\\"https://thebrowser.com/?ref=127.0.0.1\\">The Browser</a>.</p><p>The creator economy is just getting started, and Ghost allows you to build something based on technology that you own and control.</p><figure class=\\"kg-card kg-image-card kg-card-hascaption\\"><a href=\\"https://thebrowser.com/?ref=127.0.0.1\\"><img src=\\"https://static.ghost.org/v4.0.0/images/thebrowser.jpg\\" class=\\"kg-image\\" alt loading=\\"lazy\\" width=\\"1600\\" height=\\"2000\\"></a><figcaption>The Browser has over 10,000 paying subscribers</figcaption></figure><p>Most successful subscription businesses publish a mix of free and paid posts to attract a new audience, and upsell the most loyal members to a premium offering. You can also mix different access levels within the same post, showing a free preview to logged out members and then, right when you're ready for a cliffhanger, that's a good time to...</p>",
      "id": "6194d3ce51e2700162531a73",
      "meta_description": null,
      "meta_title": null,
      "og_description": null,
      "og_image": null,
      "og_title": null,
      "plaintext": "For creators and aspiring entrepreneurs looking to generate a sustainable recurring revenue stream from their creative work, Ghost has built-in payments allowing you to create a subscription commerce business.

Connect your Stripe account to Ghost, and you'll be able to quickly and easily create monthly and yearly premium plans for members to subscribe to, as well as complimentary plans for friends and family.

Ghost takes 0% payment fees, so everything you make is yours to keep!

Using subscriptions, you can build an independent media business like Stratechery, The Information, or The Browser.

The creator economy is just getting started, and Ghost allows you to build something based on technology that you own and control.

Most successful subscription businesses publish a mix of free and paid posts to attract a new audience, and upsell the most loyal members to a premium offering. You can also mix different access levels within the same post, showing a free preview to logged out members and then, right when you're ready for a cliffhanger, that's a good time to...",
      "primary_author": Object {
        "bio": "You can delete this user to remove all the welcome posts",
        "bluesky": null,
        "cover_image": null,
        "facebook": "ghost",
        "id": "5951f5fca366002ebd5dbef7",
        "instagram": null,
        "linkedin": null,
        "location": "The Internet",
        "mastodon": null,
        "meta_description": null,
        "meta_title": null,
        "name": "Ghost",
        "profile_image": "https://static.ghost.org/v4.0.0/images/ghost-user.png",
        "slug": "ghost",
        "threads": null,
        "tiktok": null,
        "twitter": "ghost",
        "url": "http://127.0.0.1:2369/author/ghost/",
        "website": "https://ghost.org",
        "youtube": null,
      },
      "primary_tag": Object {
        "accent_color": null,
        "canonical_url": null,
        "codeinjection_foot": null,
        "codeinjection_head": null,
        "description": null,
        "feature_image": null,
        "id": "6194d3ce51e2700162531a70",
        "meta_description": null,
        "meta_title": null,
        "name": "Getting Started",
        "og_description": null,
        "og_image": null,
        "og_title": null,
        "slug": "getting-started",
        "twitter_description": null,
        "twitter_image": null,
        "twitter_title": null,
        "url": "http://127.0.0.1:2369/tag/getting-started/",
        "visibility": "public",
      },
      "published_at": StringMatching /\\\\d\\{4\\}-\\\\d\\{2\\}-\\\\d\\{2\\}T\\\\d\\{2\\}:\\\\d\\{2\\}:\\\\d\\{2\\}\\\\\\.000\\\\\\+\\\\d\\{2\\}:\\\\d\\{2\\}/,
      "reading_time": 1,
      "slug": "sell",
      "tags": Any<Array>,
      "title": "Selling premium memberships with recurring revenue",
      "twitter_description": null,
      "twitter_image": null,
      "twitter_title": null,
      "updated_at": StringMatching /\\\\d\\{4\\}-\\\\d\\{2\\}-\\\\d\\{2\\}T\\\\d\\{2\\}:\\\\d\\{2\\}:\\\\d\\{2\\}\\\\\\.000\\\\\\+\\\\d\\{2\\}:\\\\d\\{2\\}/,
      "url": "http://127.0.0.1:2369/sell/",
      "uuid": StringMatching /\\[a-f0-9\\]\\{8\\}-\\[a-f0-9\\]\\{4\\}-\\[a-f0-9\\]\\{4\\}-\\[a-f0-9\\]\\{4\\}-\\[a-f0-9\\]\\{12\\}/,
      "visibility": "paid",
    },
    Object {
      "access": true,
      "authors": Any<Array>,
      "canonical_url": null,
      "codeinjection_foot": null,
      "codeinjection_head": null,
      "comment_id": "6194d3ce51e2700162531a72",
      "comments": false,
      "created_at": StringMatching /\\\\d\\{4\\}-\\\\d\\{2\\}-\\\\d\\{2\\}T\\\\d\\{2\\}:\\\\d\\{2\\}:\\\\d\\{2\\}\\\\\\.000\\\\\\+\\\\d\\{2\\}:\\\\d\\{2\\}/,
      "custom_excerpt": "A guide to collaborating with other staff users to publish, and some resources to help you with the next steps of growing your business",
      "custom_template": null,
      "email_subject": null,
      "excerpt": "A guide to collaborating with other staff users to publish, and some resources to help you with the next steps of growing your business",
      "feature_image": "https://static.ghost.org/v4.0.0/images/admin-settings.png",
      "feature_image_alt": null,
      "feature_image_caption": null,
      "featured": false,
      "frontmatter": null,
      "html": "<p>As you grow, you'll probably want to start inviting team members and collaborators to your site. Ghost has a number of different user roles for your team:</p><p><strong>Contributors</strong><br>This is the base user level in Ghost. Contributors can create and edit their own draft posts, but they are unable to edit drafts of others or publish posts. Contributors are <strong>untrusted</strong> users with the most basic access to your publication.</p><p><strong>Authors</strong><br>Authors are the 2nd user level in Ghost. Authors can write, edit and publish their own posts. Authors are <strong>trusted</strong> users. If you don't trust users to be allowed to publish their own posts, they should be set as Contributors.</p><p><strong>Editors</strong><br>Editors are the 3rd user level in Ghost. Editors can do everything that an Author can do, but they can also edit and publish the posts of others - as well as their own. Editors can also invite new Contributors &amp; Authors to the site.</p><p><strong>Administrators</strong><br>The top user level in Ghost is Administrator. Again, administrators can do everything that Authors and Editors can do, but they can also edit all site settings and data, not just content. Additionally, administrators have full access to invite, manage or remove any other user of the site.<br><br><strong>The Owner</strong><br>There is only ever one owner of a Ghost site. The owner is a special user which has all the same permissions as an Administrator, but with two exceptions: The Owner can never be deleted. And in some circumstances the owner will have access to additional special settings if applicable. For example: billing details, if using <a href=\\"https://ghost.org/pricing/?ref=127.0.0.1\\"><strong>Ghost(Pro)</strong></a>.</p><blockquote><em>Ask all of your users to fill out their user profiles, including bio and social links. These will populate rich structured data for posts and generally create more opportunities for themes to fully populate their design.</em></blockquote><hr><p>If you're looking for insights, tips and reference materials to expand your content business, here's 5 top resources to get you started:</p><ul><li><a href=\\"https://ghost.org/blog/how-to-create-a-newsletter/?ref=127.0.0.1\\"><strong>How to create a premium newsletter (+ some case studies)</strong></a><strong> </strong> <br>Learn how others run successful paid email newsletter products</li><li><strong><a href=\\"https://ghost.org/blog/membership-sites/?ref=127.0.0.1\\">The ultimate guide to membership websites for creators</a></strong><br>Tips to help you build, launch and grow your new membership business</li><li><strong><a href=\\"https://newsletterguide.org/?ref=127.0.0.1\\">The Newsletter Guide</a></strong><br>A 201 guide for taking your newsletters to the next level</li><li><a href=\\"https://ghost.org/blog/find-your-niche-creator-economy/?ref=127.0.0.1\\"><strong>The proven way to find your niche, explained</strong></a><br>Find the overlap and find a monetizable niche that gets noticed</li><li><strong><a href=\\"https://ghost.org/blog/newsletter-referral-programs/?ref=127.0.0.1\\">Should you launch a referral program? </a></strong><br>Strategies for building a sustainable referral growth machine</li></ul>",
      "id": "6194d3ce51e2700162531a72",
      "meta_description": null,
      "meta_title": null,
      "og_description": null,
      "og_image": null,
      "og_title": null,
      "primary_author": Object {
        "bio": "You can delete this user to remove all the welcome posts",
        "bluesky": null,
        "cover_image": null,
        "facebook": "ghost",
        "id": "5951f5fca366002ebd5dbef7",
        "instagram": null,
        "linkedin": null,
        "location": "The Internet",
        "mastodon": null,
        "meta_description": null,
        "meta_title": null,
        "name": "Ghost",
        "profile_image": "https://static.ghost.org/v4.0.0/images/ghost-user.png",
        "slug": "ghost",
        "threads": null,
        "tiktok": null,
        "twitter": "ghost",
        "url": "http://127.0.0.1:2369/author/ghost/",
        "website": "https://ghost.org",
        "youtube": null,
      },
      "primary_tag": Object {
        "accent_color": null,
        "canonical_url": null,
        "codeinjection_foot": null,
        "codeinjection_head": null,
        "description": null,
        "feature_image": null,
        "id": "6194d3ce51e2700162531a70",
        "meta_description": null,
        "meta_title": null,
        "name": "Getting Started",
        "og_description": null,
        "og_image": null,
        "og_title": null,
        "slug": "getting-started",
        "twitter_description": null,
        "twitter_image": null,
        "twitter_title": null,
        "url": "http://127.0.0.1:2369/tag/getting-started/",
        "visibility": "public",
      },
      "published_at": StringMatching /\\\\d\\{4\\}-\\\\d\\{2\\}-\\\\d\\{2\\}T\\\\d\\{2\\}:\\\\d\\{2\\}:\\\\d\\{2\\}\\\\\\.000\\\\\\+\\\\d\\{2\\}:\\\\d\\{2\\}/,
      "reading_time": 2,
      "slug": "grow",
      "tags": Any<Array>,
      "title": "How to grow your business around an audience",
      "twitter_description": null,
      "twitter_image": null,
      "twitter_title": null,
      "updated_at": StringMatching /\\\\d\\{4\\}-\\\\d\\{2\\}-\\\\d\\{2\\}T\\\\d\\{2\\}:\\\\d\\{2\\}:\\\\d\\{2\\}\\\\\\.000\\\\\\+\\\\d\\{2\\}:\\\\d\\{2\\}/,
      "url": "http://127.0.0.1:2369/grow/",
      "uuid": StringMatching /\\[a-f0-9\\]\\{8\\}-\\[a-f0-9\\]\\{4\\}-\\[a-f0-9\\]\\{4\\}-\\[a-f0-9\\]\\{4\\}-\\[a-f0-9\\]\\{12\\}/,
      "visibility": "public",
    },
    Object {
      "access": true,
      "authors": Any<Array>,
      "canonical_url": null,
      "codeinjection_foot": null,
      "codeinjection_head": null,
      "comment_id": "6194d3ce51e2700162531a71",
      "comments": false,
      "created_at": StringMatching /\\\\d\\{4\\}-\\\\d\\{2\\}-\\\\d\\{2\\}T\\\\d\\{2\\}:\\\\d\\{2\\}:\\\\d\\{2\\}\\\\\\.000\\\\\\+\\\\d\\{2\\}:\\\\d\\{2\\}/,
      "custom_excerpt": "Work with all your favorite apps and tools or create your own custom integrations using the Ghost API.",
      "custom_template": null,
      "email_subject": null,
      "excerpt": "Work with all your favorite apps and tools or create your own custom integrations using the Ghost API.",
      "feature_image": "https://static.ghost.org/v4.0.0/images/app-integrations.png",
      "feature_image_alt": null,
      "feature_image_caption": null,
      "featured": false,
      "frontmatter": null,
      "html": "<p>It's possible to extend your Ghost site and connect it with hundreds of the most popular apps and tools using integrations. </p><p>Whether you need to automatically publish new posts on social media, connect your favorite analytics tool, sync your community or embed forms into your content — our <a href=\\"https://ghost.org/integrations/?ref=127.0.0.1\\">integrations library</a> has got it all covered with hundreds of integration tutorials.</p><p>Many integrations are as simple as inserting an embed by pasting a link, or copying a snippet of code directly from an app and pasting it into Ghost. Our integration tutorials are used by creators of all kinds to get apps and integrations up and running in no time — no technical knowledge required.</p><figure class=\\"kg-card kg-image-card kg-width-full\\"><img src=\\"https://static.ghost.org/v4.0.0/images/integrations-icons.png\\" class=\\"kg-image\\" alt loading=\\"lazy\\"></figure><h2 id=\\"zapier\\">Zapier</h2><p>Zapier is a no-code tool that allows you to build powerful automations, and our official integration allows you to connect your Ghost site to more than 1,000 external services.</p><blockquote><strong>Example</strong>: When someone new subscribes to a newsletter on a Ghost site (Trigger) then the contact information is automatically pushed into MailChimp (Action).</blockquote><p><strong>Here's a few of the most popular automation templates:</strong> </p><!--kg-card-begin: markdown--><script src=\\"https://zapier.com/apps/embed/widget.js?services=Ghost,-shortcm,-hubspot,-sendpulse,-noticeable,-aweber,-icontact,-facebook-pages,-github,-medium,-slack,-mailchimp,-activecampaign,-twitter,-discourse&container,-convertkit,-drip,-airtable=true&limit=5\\"></script>
<!--kg-card-end: markdown--><h2 id=\\"custom-integrations\\">Custom integrations</h2><p>For more advanced automation, it's possible to create custom Ghost integrations with dedicated API keys from the Integrations page within Ghost Admin. </p><figure class=\\"kg-card kg-image-card\\"><img src=\\"https://static.ghost.org/v4.0.0/images/iawriter-integration.png\\" class=\\"kg-image\\" alt loading=\\"lazy\\" width=\\"2244\\" height=\\"936\\"></figure><p>These custom integrations allow you to use the Ghost API without needing to write code, and create powerful workflows such as sending content from your favorite desktop editor into Ghost as a new draft.</p>",
      "id": "6194d3ce51e2700162531a71",
      "meta_description": null,
      "meta_title": null,
      "og_description": null,
      "og_image": null,
      "og_title": null,
      "primary_author": Object {
        "bio": "You can delete this user to remove all the welcome posts",
        "bluesky": null,
        "cover_image": null,
        "facebook": "ghost",
        "id": "5951f5fca366002ebd5dbef7",
        "instagram": null,
        "linkedin": null,
        "location": "The Internet",
        "mastodon": null,
        "meta_description": null,
        "meta_title": null,
        "name": "Ghost",
        "profile_image": "https://static.ghost.org/v4.0.0/images/ghost-user.png",
        "slug": "ghost",
        "threads": null,
        "tiktok": null,
        "twitter": "ghost",
        "url": "http://127.0.0.1:2369/author/ghost/",
        "website": "https://ghost.org",
        "youtube": null,
      },
      "primary_tag": Object {
        "accent_color": null,
        "canonical_url": null,
        "codeinjection_foot": null,
        "codeinjection_head": null,
        "description": null,
        "feature_image": null,
        "id": "6194d3ce51e2700162531a70",
        "meta_description": null,
        "meta_title": null,
        "name": "Getting Started",
        "og_description": null,
        "og_image": null,
        "og_title": null,
        "slug": "getting-started",
        "twitter_description": null,
        "twitter_image": null,
        "twitter_title": null,
        "url": "http://127.0.0.1:2369/tag/getting-started/",
        "visibility": "public",
      },
      "published_at": StringMatching /\\\\d\\{4\\}-\\\\d\\{2\\}-\\\\d\\{2\\}T\\\\d\\{2\\}:\\\\d\\{2\\}:\\\\d\\{2\\}\\\\\\.000\\\\\\+\\\\d\\{2\\}:\\\\d\\{2\\}/,
      "reading_time": 1,
      "slug": "integrations",
      "tags": Any<Array>,
      "title": "Setting up apps and custom integrations",
      "twitter_description": null,
      "twitter_image": null,
      "twitter_title": null,
      "updated_at": StringMatching /\\\\d\\{4\\}-\\\\d\\{2\\}-\\\\d\\{2\\}T\\\\d\\{2\\}:\\\\d\\{2\\}:\\\\d\\{2\\}\\\\\\.000\\\\\\+\\\\d\\{2\\}:\\\\d\\{2\\}/,
      "url": "http://127.0.0.1:2369/integrations/",
      "uuid": StringMatching /\\[a-f0-9\\]\\{8\\}-\\[a-f0-9\\]\\{4\\}-\\[a-f0-9\\]\\{4\\}-\\[a-f0-9\\]\\{4\\}-\\[a-f0-9\\]\\{12\\}/,
      "visibility": "public",
    },
    Object {
      "access": true,
      "authors": Any<Array>,
      "canonical_url": null,
      "codeinjection_foot": null,
      "codeinjection_head": null,
      "comment_id": "618ba1ffbe2896088840a6e7",
      "comments": false,
      "created_at": StringMatching /\\\\d\\{4\\}-\\\\d\\{2\\}-\\\\d\\{2\\}T\\\\d\\{2\\}:\\\\d\\{2\\}:\\\\d\\{2\\}\\\\\\.000\\\\\\+\\\\d\\{2\\}:\\\\d\\{2\\}/,
      "custom_excerpt": null,
      "custom_template": null,
      "email_subject": null,
      "excerpt": " * Lorem
 * Aliquam
 * Tortor
 * Morbi
 * Praesent
 * Pellentesque

Pellentesque habitant morbi tristique senectus et netus et malesuada fames ac turpis egestas. Vestibulum tortor quam, feugiat vitae, ultricies eget, tempor sit amet, ante. Donec eu libero sit amet quam egestas semper. Aenean ultricies mi vitae est. Mauris placerat eleifend leo.

1234abcdefghijkl

Definition listConsectetur adipisicing elit, sed do eiusmod tempor incididunt ut labore et dolore magna aliqua. Ut enim ad minim venia",
      "feature_image": null,
      "feature_image_alt": null,
      "feature_image_caption": null,
      "featured": true,
      "frontmatter": null,
      "html": "<!--kg-card-begin: markdown--><p><nav><ul><li><a href=\\"#nowhere\\" title=\\"Anchor URL\\">Lorem</a></li><li><a href=\\"http://127.0.0.1:2369/about#nowhere\\" title=\\"Relative URL\\">Aliquam</a></li><li><a href=\\"//somewhere.com/link#nowhere\\" title=\\"Protocol Relative URL\\">Tortor</a></li><li><a href=\\"http://somewhere.com/link?ref=127.0.0.1#nowhere\\" title=\\"Absolute URL\\">Morbi</a></li><li><a href=\\"#nowhere\\" title=\\"Praesent dapibus, neque id cursus faucibus\\">Praesent</a></li><li><a href=\\"#nowhere\\" title=\\"Pellentesque fermentum dolor\\">Pellentesque</a></li></ul></nav><p>Pellentesque habitant morbi tristique senectus et netus et malesuada fames ac turpis egestas. Vestibulum tortor quam, feugiat vitae, ultricies eget, tempor sit amet, ante. Donec eu libero sit amet quam egestas semper. Aenean ultricies mi vitae est. Mauris placerat eleifend leo.</p><table><thead><tr><th>1</th><th>2</th><th>3</th><th>4</th></tr></thead><tbody><tr><td>a</td><td>b</td><td>c</td><td>d</td></tr><tr><td>e</td><td>f</td><td>g</td><td>h</td></tr><tr><td>i</td><td>j</td><td>k</td><td>l</td></tr></tbody></table><dl><dt>Definition list</dt><dd>Consectetur adipisicing elit, sed do eiusmod tempor incididunt ut labore et dolore magna aliqua. Ut enim ad minim veniam, quis nostrud exercitation ullamco laboris nisi ut aliquip ex ea commodo consequat.</dd><dt>Lorem ipsum dolor sit amet</dt><dd>Consectetur adipisicing elit, sed do eiusmod tempor incididunt ut labore et dolore magna aliqua. Ut enim ad minim veniam, quis nostrud exercitation ullamco laboris nisi ut aliquip ex ea commodo consequat.</dd></dl><ul><li>Morbi in sem quis dui placerat ornare. Pellentesque odio nisi, euismod in, pharetra a, ultricies in, diam. Sed arcu. Cras consequat.</li><li>Praesent dapibus, neque id cursus faucibus, tortor neque egestas augue, eu vulputate magna eros eu erat. Aliquam erat volutpat. Nam dui mi, tincidunt quis, accumsan porttitor, facilisis luctus, metus.</li><li>Phasellus ultrices nulla quis nibh. Quisque a lectus. Donec consectetuer ligula vulputate sem tristique cursus. Nam nulla quam, gravida non, commodo a, sodales sit amet, nisi.</li><li>Pellentesque fermentum dolor. Aliquam quam lectus, facilisis auctor, ultrices ut, elementum vulputate, nunc.</li></ul></p><!--kg-card-end: markdown-->",
      "id": "618ba1ffbe2896088840a6e7",
      "meta_description": null,
      "meta_title": null,
      "og_description": null,
      "og_image": null,
      "og_title": null,
      "primary_author": Object {
        "bio": "bio",
        "bluesky": null,
        "cover_image": null,
        "facebook": null,
        "id": "5951f5fc0000000000000000",
        "instagram": null,
        "linkedin": null,
        "location": "location",
        "mastodon": null,
        "meta_description": null,
        "meta_title": null,
        "name": "Joe Bloggs",
        "profile_image": "https://example.com/super_photo.jpg",
        "slug": "joe-bloggs",
        "threads": null,
        "tiktok": null,
        "twitter": null,
        "url": "http://127.0.0.1:2369/author/joe-bloggs/",
        "website": null,
        "youtube": null,
      },
      "primary_tag": null,
      "published_at": StringMatching /\\\\d\\{4\\}-\\\\d\\{2\\}-\\\\d\\{2\\}T\\\\d\\{2\\}:\\\\d\\{2\\}:\\\\d\\{2\\}\\\\\\.000\\\\\\+\\\\d\\{2\\}:\\\\d\\{2\\}/,
      "reading_time": 1,
      "slug": "not-so-short-bit-complex",
      "tags": Any<Array>,
      "title": "Not so short, bit complex",
      "twitter_description": null,
      "twitter_image": null,
      "twitter_title": null,
      "updated_at": StringMatching /\\\\d\\{4\\}-\\\\d\\{2\\}-\\\\d\\{2\\}T\\\\d\\{2\\}:\\\\d\\{2\\}:\\\\d\\{2\\}\\\\\\.000\\\\\\+\\\\d\\{2\\}:\\\\d\\{2\\}/,
      "url": "http://127.0.0.1:2369/not-so-short-bit-complex/",
      "uuid": StringMatching /\\[a-f0-9\\]\\{8\\}-\\[a-f0-9\\]\\{4\\}-\\[a-f0-9\\]\\{4\\}-\\[a-f0-9\\]\\{4\\}-\\[a-f0-9\\]\\{12\\}/,
      "visibility": "public",
    },
    Object {
      "access": true,
      "authors": Any<Array>,
      "canonical_url": null,
      "codeinjection_foot": null,
      "codeinjection_head": null,
      "comment_id": "618ba1ffbe2896088840a6e3",
      "comments": false,
      "created_at": StringMatching /\\\\d\\{4\\}-\\\\d\\{2\\}-\\\\d\\{2\\}T\\\\d\\{2\\}:\\\\d\\{2\\}:\\\\d\\{2\\}\\\\\\.000\\\\\\+\\\\d\\{2\\}:\\\\d\\{2\\}/,
      "custom_excerpt": null,
      "custom_template": null,
      "email_subject": null,
      "excerpt": "testing


mctesters


 * test
 * line
 * items
",
      "feature_image": "http://placekitten.com/500/200",
      "feature_image_alt": null,
      "feature_image_caption": null,
      "featured": true,
      "frontmatter": null,
      "html": "<!--kg-card-begin: markdown--><h2 id=\\"testing\\">testing</h2>
<p>mctesters</p>
<ul>
<li>test</li>
<li>line</li>
<li>items</li>
</ul>
<!--kg-card-end: markdown-->",
      "id": "618ba1ffbe2896088840a6e3",
      "meta_description": "meta description for short and sweet",
      "meta_title": null,
      "og_description": null,
      "og_image": null,
      "og_title": null,
      "primary_author": Object {
        "bio": "bio",
        "bluesky": null,
        "cover_image": null,
        "facebook": null,
        "id": "5951f5fc0000000000000000",
        "instagram": null,
        "linkedin": null,
        "location": "location",
        "mastodon": null,
        "meta_description": null,
        "meta_title": null,
        "name": "Joe Bloggs",
        "profile_image": "https://example.com/super_photo.jpg",
        "slug": "joe-bloggs",
        "threads": null,
        "tiktok": null,
        "twitter": null,
        "url": "http://127.0.0.1:2369/author/joe-bloggs/",
        "website": null,
        "youtube": null,
      },
      "primary_tag": Object {
        "accent_color": null,
        "canonical_url": null,
        "codeinjection_foot": null,
        "codeinjection_head": null,
        "description": "description",
        "feature_image": null,
        "id": "618ba1fdbe2896088840a675",
        "meta_description": null,
        "meta_title": null,
        "name": "chorizo",
        "og_description": null,
        "og_image": null,
        "og_title": null,
        "slug": "chorizo",
        "twitter_description": null,
        "twitter_image": null,
        "twitter_title": null,
        "url": "http://127.0.0.1:2369/tag/chorizo/",
        "visibility": "public",
      },
      "published_at": StringMatching /\\\\d\\{4\\}-\\\\d\\{2\\}-\\\\d\\{2\\}T\\\\d\\{2\\}:\\\\d\\{2\\}:\\\\d\\{2\\}\\\\\\.000\\\\\\+\\\\d\\{2\\}:\\\\d\\{2\\}/,
      "reading_time": 0,
      "slug": "short-and-sweet",
      "tags": Any<Array>,
      "title": "Short and Sweet",
      "twitter_description": null,
      "twitter_image": null,
      "twitter_title": null,
      "updated_at": StringMatching /\\\\d\\{4\\}-\\\\d\\{2\\}-\\\\d\\{2\\}T\\\\d\\{2\\}:\\\\d\\{2\\}:\\\\d\\{2\\}\\\\\\.000\\\\\\+\\\\d\\{2\\}:\\\\d\\{2\\}/,
      "url": "http://127.0.0.1:2369/short-and-sweet/",
      "uuid": StringMatching /\\[a-f0-9\\]\\{8\\}-\\[a-f0-9\\]\\{4\\}-\\[a-f0-9\\]\\{4\\}-\\[a-f0-9\\]\\{4\\}-\\[a-f0-9\\]\\{12\\}/,
      "visibility": "public",
    },
    Object {
      "access": true,
      "authors": Any<Array>,
      "canonical_url": null,
      "codeinjection_foot": null,
      "codeinjection_head": null,
      "comment_id": "618ba1ffbe2896088840a6e1",
      "comments": false,
      "created_at": StringMatching /\\\\d\\{4\\}-\\\\d\\{2\\}-\\\\d\\{2\\}T\\\\d\\{2\\}:\\\\d\\{2\\}:\\\\d\\{2\\}\\\\\\.000\\\\\\+\\\\d\\{2\\}:\\\\d\\{2\\}/,
      "custom_excerpt": null,
      "custom_template": null,
      "email_subject": null,
      "excerpt": "HTML Ipsum Presents

Pellentesque habitant morbi tristique senectus et netus et malesuada fames ac turpis egestas. Vestibulum tortor quam, feugiat vitae, ultricies eget, tempor sit amet, ante. Donec eu libero sit amet quam egestas semper. Aenean ultricies mi vitae est. Mauris placerat eleifend leo. Quisque sit amet est et sapien ullamcorper pharetra. Vestibulum erat wisi, condimentum sed, commodo vitae, ornare sit amet, wisi. Aenean fermentum, elit eget tincidunt condimentum, eros ipsum rutrum o",
      "feature_image": "http://127.0.0.1:2369/content/images/2018/hey.jpg",
      "feature_image_alt": null,
      "feature_image_caption": null,
      "featured": false,
      "frontmatter": null,
      "html": "<!--kg-card-begin: markdown--><h1>HTML Ipsum Presents</h1><img src=\\"http://127.0.0.1:2369/content/images/lol.jpg\\"><p><strong>Pellentesque habitant morbi tristique</strong> senectus et netus et malesuada fames ac turpis egestas. Vestibulum tortor quam, feugiat vitae, ultricies eget, tempor sit amet, ante. Donec eu libero sit amet quam egestas semper. <em>Aenean ultricies mi vitae est.</em> Mauris placerat eleifend leo. Quisque sit amet est et sapien ullamcorper pharetra. Vestibulum erat wisi, condimentum sed, <code>commodo vitae</code>, ornare sit amet, wisi. Aenean fermentum, elit eget tincidunt condimentum, eros ipsum rutrum orci, sagittis tempus lacus enim ac dui. <a href=\\"#\\">Donec non enim</a> in turpis pulvinar facilisis. Ut felis.</p><h2>Header Level 2</h2><ol><li>Lorem ipsum dolor sit amet, consectetuer adipiscing elit.</li><li>Aliquam tincidunt mauris eu risus.</li></ol><blockquote><p>Lorem ipsum dolor sit amet, consectetur adipiscing elit. Vivamus magna. Cras in mi at felis aliquet congue. Ut a est eget ligula molestie gravida. Curabitur massa. Donec eleifend, libero at sagittis mollis, tellus est malesuada tellus, at luctus turpis elit sit amet quam. Vivamus pretium ornare est.</p></blockquote><h3>Header Level 3</h3><ul><li>Lorem ipsum dolor sit amet, consectetuer adipiscing elit.</li><li>Aliquam tincidunt mauris eu risus.</li></ul><pre><code>#header h1 a{display: block;width: 300px;height: 80px;}</code></pre><!--kg-card-end: markdown-->",
      "id": "618ba1ffbe2896088840a6e1",
      "meta_description": null,
      "meta_title": null,
      "og_description": null,
      "og_image": null,
      "og_title": null,
      "primary_author": Object {
        "bio": "bio",
        "bluesky": null,
        "cover_image": null,
        "facebook": null,
        "id": "5951f5fc0000000000000000",
        "instagram": null,
        "linkedin": null,
        "location": "location",
        "mastodon": null,
        "meta_description": null,
        "meta_title": null,
        "name": "Joe Bloggs",
        "profile_image": "https://example.com/super_photo.jpg",
        "slug": "joe-bloggs",
        "threads": null,
        "tiktok": null,
        "twitter": null,
        "url": "http://127.0.0.1:2369/author/joe-bloggs/",
        "website": null,
        "youtube": null,
      },
      "primary_tag": Object {
        "accent_color": null,
        "canonical_url": null,
        "codeinjection_foot": null,
        "codeinjection_head": null,
        "description": "description",
        "feature_image": "https://example.com/super_photo.jpg",
        "id": "618ba1febe2896088840a6db",
        "meta_description": null,
        "meta_title": null,
        "name": "kitchen sink",
        "og_description": null,
        "og_image": null,
        "og_title": null,
        "slug": "kitchen-sink",
        "twitter_description": null,
        "twitter_image": null,
        "twitter_title": null,
        "url": "http://127.0.0.1:2369/tag/kitchen-sink/",
        "visibility": "public",
      },
      "published_at": StringMatching /\\\\d\\{4\\}-\\\\d\\{2\\}-\\\\d\\{2\\}T\\\\d\\{2\\}:\\\\d\\{2\\}:\\\\d\\{2\\}\\\\\\.000\\\\\\+\\\\d\\{2\\}:\\\\d\\{2\\}/,
      "reading_time": 1,
      "slug": "ghostly-kitchen-sink",
      "tags": Any<Array>,
      "title": "Ghostly Kitchen Sink",
      "twitter_description": null,
      "twitter_image": null,
      "twitter_title": null,
      "updated_at": StringMatching /\\\\d\\{4\\}-\\\\d\\{2\\}-\\\\d\\{2\\}T\\\\d\\{2\\}:\\\\d\\{2\\}:\\\\d\\{2\\}\\\\\\.000\\\\\\+\\\\d\\{2\\}:\\\\d\\{2\\}/,
      "url": "http://127.0.0.1:2369/ghostly-kitchen-sink/",
      "uuid": StringMatching /\\[a-f0-9\\]\\{8\\}-\\[a-f0-9\\]\\{4\\}-\\[a-f0-9\\]\\{4\\}-\\[a-f0-9\\]\\{4\\}-\\[a-f0-9\\]\\{12\\}/,
      "visibility": "public",
    },
    Object {
      "access": true,
      "authors": Any<Array>,
      "canonical_url": null,
      "codeinjection_foot": null,
      "codeinjection_head": null,
      "comment_id": "618ba1ffbe2896088840a6df",
      "comments": false,
      "created_at": StringMatching /\\\\d\\{4\\}-\\\\d\\{2\\}-\\\\d\\{2\\}T\\\\d\\{2\\}:\\\\d\\{2\\}:\\\\d\\{2\\}\\\\\\.000\\\\\\+\\\\d\\{2\\}:\\\\d\\{2\\}/,
      "custom_excerpt": "This is my custom excerpt!",
      "custom_template": null,
      "email_subject": null,
      "excerpt": "This is my custom excerpt!",
      "feature_image": "https://example.com/super_photo.jpg",
      "feature_image_alt": null,
      "feature_image_caption": null,
      "featured": false,
      "frontmatter": null,
      "html": "<!--kg-card-begin: markdown--><h1>HTML Ipsum Presents</h1><p><strong>Pellentesque habitant morbi tristique</strong> senectus et netus et malesuada fames ac turpis egestas. Vestibulum tortor quam, feugiat vitae, ultricies eget, tempor sit amet, ante. Donec eu libero sit amet quam egestas semper. <em>Aenean ultricies mi vitae est.</em> Mauris placerat eleifend leo. Quisque sit amet est et sapien ullamcorper pharetra. Vestibulum erat wisi, condimentum sed, <code>commodo vitae</code>, ornare sit amet, wisi. Aenean fermentum, elit eget tincidunt condimentum, eros ipsum rutrum orci, sagittis tempus lacus enim ac dui. <a href=\\"#\\">Donec non enim</a> in turpis pulvinar facilisis. Ut felis.</p><h2>Header Level 2</h2><ol><li>Lorem ipsum dolor sit amet, consectetuer adipiscing elit.</li><li>Aliquam tincidunt mauris eu risus.</li></ol><blockquote><p>Lorem ipsum dolor sit amet, consectetur adipiscing elit. Vivamus magna. Cras in mi at felis aliquet congue. Ut a est eget ligula molestie gravida. Curabitur massa. Donec eleifend, libero at sagittis mollis, tellus est malesuada tellus, at luctus turpis elit sit amet quam. Vivamus pretium ornare est.</p></blockquote><h3>Header Level 3</h3><ul><li>Lorem ipsum dolor sit amet, consectetuer adipiscing elit.</li><li>Aliquam tincidunt mauris eu risus.</li></ul><pre><code>#header h1 a{display: block;width: 300px;height: 80px;}</code></pre><!--kg-card-end: markdown-->",
      "id": "618ba1ffbe2896088840a6df",
      "meta_description": null,
      "meta_title": null,
      "og_description": null,
      "og_image": null,
      "og_title": null,
      "primary_author": Object {
        "bio": "bio",
        "bluesky": null,
        "cover_image": null,
        "facebook": null,
        "id": "5951f5fc0000000000000000",
        "instagram": null,
        "linkedin": null,
        "location": "location",
        "mastodon": null,
        "meta_description": null,
        "meta_title": null,
        "name": "Joe Bloggs",
        "profile_image": "https://example.com/super_photo.jpg",
        "slug": "joe-bloggs",
        "threads": null,
        "tiktok": null,
        "twitter": null,
        "url": "http://127.0.0.1:2369/author/joe-bloggs/",
        "website": null,
        "youtube": null,
      },
      "primary_tag": Object {
        "accent_color": null,
        "canonical_url": null,
        "codeinjection_foot": null,
        "codeinjection_head": null,
        "description": "description",
        "feature_image": "https://example.com/super_photo.jpg",
        "id": "618ba1febe2896088840a6db",
        "meta_description": null,
        "meta_title": null,
        "name": "kitchen sink",
        "og_description": null,
        "og_image": null,
        "og_title": null,
        "slug": "kitchen-sink",
        "twitter_description": null,
        "twitter_image": null,
        "twitter_title": null,
        "url": "http://127.0.0.1:2369/tag/kitchen-sink/",
        "visibility": "public",
      },
      "published_at": StringMatching /\\\\d\\{4\\}-\\\\d\\{2\\}-\\\\d\\{2\\}T\\\\d\\{2\\}:\\\\d\\{2\\}:\\\\d\\{2\\}\\\\\\.000\\\\\\+\\\\d\\{2\\}:\\\\d\\{2\\}/,
      "reading_time": 1,
      "slug": "html-ipsum",
      "tags": Any<Array>,
      "title": "HTML Ipsum",
      "twitter_description": null,
      "twitter_image": null,
      "twitter_title": null,
      "updated_at": StringMatching /\\\\d\\{4\\}-\\\\d\\{2\\}-\\\\d\\{2\\}T\\\\d\\{2\\}:\\\\d\\{2\\}:\\\\d\\{2\\}\\\\\\.000\\\\\\+\\\\d\\{2\\}:\\\\d\\{2\\}/,
      "url": "http://127.0.0.1:2369/html-ipsum/",
      "uuid": StringMatching /\\[a-f0-9\\]\\{8\\}-\\[a-f0-9\\]\\{4\\}-\\[a-f0-9\\]\\{4\\}-\\[a-f0-9\\]\\{4\\}-\\[a-f0-9\\]\\{12\\}/,
      "visibility": "public",
    },
  ],
}
`;

exports[`Posts Content API Can include relations 2: [headers] 1`] = `
Object {
  "access-control-allow-origin": "*",
<<<<<<< HEAD
  "cache-control": "public, max-age=0",
=======
  "cache-control": "public, max-age=600",
>>>>>>> 93965ca9
  "content-length": "68181",
  "content-type": "application/json; charset=utf-8",
  "content-version": StringMatching /v\\\\d\\+\\\\\\.\\\\d\\+/,
  "etag": StringMatching /\\(\\?:W\\\\/\\)\\?"\\(\\?:\\[ !#-\\\\x7E\\\\x80-\\\\xFF\\]\\*\\|\\\\r\\\\n\\[\\\\t \\]\\|\\\\\\\\\\.\\)\\*"/,
  "vary": "Accept-Version, Accept-Encoding",
  "x-powered-by": "Express",
}
`;

exports[`Posts Content API Can request a single post 1: [body] 1`] = `
Object {
  "posts": Array [
    Object {
      "access": true,
      "canonical_url": null,
      "codeinjection_foot": null,
      "codeinjection_head": null,
      "comment_id": "618ba1ffbe2896088840a6df",
      "comments": false,
      "created_at": StringMatching /\\\\d\\{4\\}-\\\\d\\{2\\}-\\\\d\\{2\\}T\\\\d\\{2\\}:\\\\d\\{2\\}:\\\\d\\{2\\}\\\\\\.000\\\\\\+\\\\d\\{2\\}:\\\\d\\{2\\}/,
      "custom_excerpt": "This is my custom excerpt!",
      "custom_template": null,
      "email_subject": null,
      "excerpt": "This is my custom excerpt!",
      "feature_image": "https://example.com/super_photo.jpg",
      "feature_image_alt": null,
      "feature_image_caption": null,
      "featured": false,
      "frontmatter": null,
      "html": "<!--kg-card-begin: markdown--><h1>HTML Ipsum Presents</h1><p><strong>Pellentesque habitant morbi tristique</strong> senectus et netus et malesuada fames ac turpis egestas. Vestibulum tortor quam, feugiat vitae, ultricies eget, tempor sit amet, ante. Donec eu libero sit amet quam egestas semper. <em>Aenean ultricies mi vitae est.</em> Mauris placerat eleifend leo. Quisque sit amet est et sapien ullamcorper pharetra. Vestibulum erat wisi, condimentum sed, <code>commodo vitae</code>, ornare sit amet, wisi. Aenean fermentum, elit eget tincidunt condimentum, eros ipsum rutrum orci, sagittis tempus lacus enim ac dui. <a href=\\"#\\">Donec non enim</a> in turpis pulvinar facilisis. Ut felis.</p><h2>Header Level 2</h2><ol><li>Lorem ipsum dolor sit amet, consectetuer adipiscing elit.</li><li>Aliquam tincidunt mauris eu risus.</li></ol><blockquote><p>Lorem ipsum dolor sit amet, consectetur adipiscing elit. Vivamus magna. Cras in mi at felis aliquet congue. Ut a est eget ligula molestie gravida. Curabitur massa. Donec eleifend, libero at sagittis mollis, tellus est malesuada tellus, at luctus turpis elit sit amet quam. Vivamus pretium ornare est.</p></blockquote><h3>Header Level 3</h3><ul><li>Lorem ipsum dolor sit amet, consectetuer adipiscing elit.</li><li>Aliquam tincidunt mauris eu risus.</li></ul><pre><code>#header h1 a{display: block;width: 300px;height: 80px;}</code></pre><!--kg-card-end: markdown-->",
      "id": "618ba1ffbe2896088840a6df",
      "meta_description": null,
      "meta_title": null,
      "og_description": null,
      "og_image": null,
      "og_title": null,
      "published_at": StringMatching /\\\\d\\{4\\}-\\\\d\\{2\\}-\\\\d\\{2\\}T\\\\d\\{2\\}:\\\\d\\{2\\}:\\\\d\\{2\\}\\\\\\.000\\\\\\+\\\\d\\{2\\}:\\\\d\\{2\\}/,
      "reading_time": 1,
      "slug": "html-ipsum",
      "title": "HTML Ipsum",
      "twitter_description": null,
      "twitter_image": null,
      "twitter_title": null,
      "updated_at": StringMatching /\\\\d\\{4\\}-\\\\d\\{2\\}-\\\\d\\{2\\}T\\\\d\\{2\\}:\\\\d\\{2\\}:\\\\d\\{2\\}\\\\\\.000\\\\\\+\\\\d\\{2\\}:\\\\d\\{2\\}/,
      "url": "http://127.0.0.1:2369/html-ipsum/",
      "uuid": StringMatching /\\[a-f0-9\\]\\{8\\}-\\[a-f0-9\\]\\{4\\}-\\[a-f0-9\\]\\{4\\}-\\[a-f0-9\\]\\{4\\}-\\[a-f0-9\\]\\{12\\}/,
      "visibility": "public",
    },
  ],
}
`;

exports[`Posts Content API Can request a single post 2: [headers] 1`] = `
Object {
  "access-control-allow-origin": "*",
  "cache-control": "public, max-age=600",
  "content-length": "2358",
  "content-type": "application/json; charset=utf-8",
  "content-version": StringMatching /v\\\\d\\+\\\\\\.\\\\d\\+/,
  "etag": StringMatching /\\(\\?:W\\\\/\\)\\?"\\(\\?:\\[ !#-\\\\x7E\\\\x80-\\\\xFF\\]\\*\\|\\\\r\\\\n\\[\\\\t \\]\\|\\\\\\\\\\.\\)\\*"/,
  "vary": "Accept-Version, Accept-Encoding",
  "x-powered-by": "Express",
}
`;

exports[`Posts Content API Can request fields of posts 1: [body] 1`] = `
Object {
  "meta": Object {
    "pagination": Object {
      "limit": 15,
      "next": null,
      "page": 1,
      "pages": 1,
      "prev": null,
      "total": 11,
    },
  },
  "posts": Array [
    Object {
      "url": "http://127.0.0.1:2369/welcome/",
    },
    Object {
      "url": "http://127.0.0.1:2369/design/",
    },
    Object {
      "url": "http://127.0.0.1:2369/write/",
    },
    Object {
      "url": "http://127.0.0.1:2369/portal/",
    },
    Object {
      "url": "http://127.0.0.1:2369/sell/",
    },
    Object {
      "url": "http://127.0.0.1:2369/grow/",
    },
    Object {
      "url": "http://127.0.0.1:2369/integrations/",
    },
    Object {
      "url": "http://127.0.0.1:2369/not-so-short-bit-complex/",
    },
    Object {
      "url": "http://127.0.0.1:2369/short-and-sweet/",
    },
    Object {
      "url": "http://127.0.0.1:2369/ghostly-kitchen-sink/",
    },
    Object {
      "url": "http://127.0.0.1:2369/html-ipsum/",
    },
  ],
}
`;

exports[`Posts Content API Can request fields of posts 2: [headers] 1`] = `
Object {
  "access-control-allow-origin": "*",
  "cache-control": "public, max-age=600",
  "content-length": "587",
  "content-type": "application/json; charset=utf-8",
  "content-version": StringMatching /v\\\\d\\+\\\\\\.\\\\d\\+/,
  "etag": StringMatching /\\(\\?:W\\\\/\\)\\?"\\(\\?:\\[ !#-\\\\x7E\\\\x80-\\\\xFF\\]\\*\\|\\\\r\\\\n\\[\\\\t \\]\\|\\\\\\\\\\.\\)\\*"/,
  "vary": "Accept-Version, Accept-Encoding",
  "x-powered-by": "Express",
}
`;

exports[`Posts Content API Can request posts 1: [body] 1`] = `
Object {
  "meta": Object {
    "pagination": Object {
      "limit": 15,
      "next": null,
      "page": 1,
      "pages": 1,
      "prev": null,
      "total": 11,
    },
  },
  "posts": Array [
    Object {
      "access": true,
      "canonical_url": null,
      "codeinjection_foot": null,
      "codeinjection_head": null,
      "comment_id": "6194d3ce51e2700162531a77",
      "comments": false,
      "created_at": StringMatching /\\\\d\\{4\\}-\\\\d\\{2\\}-\\\\d\\{2\\}T\\\\d\\{2\\}:\\\\d\\{2\\}:\\\\d\\{2\\}\\\\\\.000\\\\\\+\\\\d\\{2\\}:\\\\d\\{2\\}/,
      "custom_excerpt": "We've crammed the most important information to help you get started with Ghost into this one post. It's your cheat-sheet to get started, and your shortcut to advanced features.",
      "custom_template": null,
      "email_subject": null,
      "excerpt": "We've crammed the most important information to help you get started with Ghost into this one post. It's your cheat-sheet to get started, and your shortcut to advanced features.",
      "feature_image": "https://static.ghost.org/v4.0.0/images/welcome-to-ghost.png",
      "feature_image_alt": null,
      "feature_image_caption": null,
      "featured": false,
      "frontmatter": null,
      "html": "<p><strong>Hey there</strong>, welcome to your new home on the web! </p><p>Unlike social networks, this one is all yours. Publish your work on a custom domain, invite your audience to subscribe, send them new content by email newsletter, and offer premium subscriptions to generate sustainable recurring revenue to fund your work. </p><p>Ghost is an independent, open source app, which means you can customize absolutely everything. Inside the admin area, you'll find straightforward controls for changing themes, colors, navigation, logos and settings — so you can set your site up just how you like it. No technical knowledge required.</p><p>If you're feeling a little more adventurous, there's really no limit to what's possible. With just a little bit of HTML and CSS you can modify or build your very own theme from scratch, or connect to Zapier to explore advanced integrations. Advanced developers can go even further and build entirely custom workflows using the Ghost API.</p><p>This level of customization means that Ghost grows with you. It's easy to get started, but there's always another level of what's possible. So, you won't find yourself outgrowing the app in a few months time and wishing you'd chosen something more powerful!</p><hr><p>For now, you're probably just wondering what to do first. To help get you going as quickly as possible, we've populated your site with starter content (like this post!) covering all the key concepts and features of the product.</p><p>You'll find an outline of all the different topics below, with links to each section so you can explore the parts that interest you most.</p><p>Once you're ready to begin publishing and want to clear out these starter posts, you can delete the \\"Ghost\\" staff user. Deleting an author will automatically remove all of their posts, leaving you with a clean blank canvas.</p><h2 id=\\"your-guide-to-ghost\\">Your guide to Ghost</h2><ul><li><a href=\\"http://127.0.0.1:2369/design/\\">Customizing your brand and site settings</a></li><li><a href=\\"http://127.0.0.1:2369/write/\\">Writing &amp; managing content, an advanced guide for creators</a></li><li><a href=\\"http://127.0.0.1:2369/portal/\\">Building your audience with subscriber signups</a></li><li><a href=\\"http://127.0.0.1:2369/sell/\\">Selling premium memberships with recurring revenue</a></li><li><a href=\\"http://127.0.0.1:2369/grow/\\">How to grow your business around an audience</a></li><li><a href=\\"http://127.0.0.1:2369/integrations/\\">Setting up custom integrations and apps</a></li></ul><p>If you get through all those and you're hungry for more, you can find an extensive library of content for creators over on <a href=\\"https://ghost.org/blog/?ref=127.0.0.1\\">the Ghost blog</a>.</p><hr><h2 id=\\"getting-help\\">Getting help</h2><p>If you need help, <a href=\\"https://ghost.org/pricing/?ref=127.0.0.1\\">Ghost(Pro)</a> customers can always reach our full-time support team by clicking on the <em>Ghost(Pro)</em> link inside their admin panel.</p><p>If you're a developer working with the codebase in a self-managed install, check out our <a href=\\"https://forum.ghost.org/?ref=127.0.0.1\\">developer community forum</a> to chat with other users.</p><p>Have fun!</p>",
      "id": "6194d3ce51e2700162531a77",
      "meta_description": null,
      "meta_title": null,
      "og_description": null,
      "og_image": null,
      "og_title": null,
      "published_at": StringMatching /\\\\d\\{4\\}-\\\\d\\{2\\}-\\\\d\\{2\\}T\\\\d\\{2\\}:\\\\d\\{2\\}:\\\\d\\{2\\}\\\\\\.000\\\\\\+\\\\d\\{2\\}:\\\\d\\{2\\}/,
      "reading_time": 2,
      "slug": "welcome",
      "title": "Start here for a quick overview of everything you need to know",
      "twitter_description": null,
      "twitter_image": null,
      "twitter_title": null,
      "updated_at": StringMatching /\\\\d\\{4\\}-\\\\d\\{2\\}-\\\\d\\{2\\}T\\\\d\\{2\\}:\\\\d\\{2\\}:\\\\d\\{2\\}\\\\\\.000\\\\\\+\\\\d\\{2\\}:\\\\d\\{2\\}/,
      "url": "http://127.0.0.1:2369/welcome/",
      "uuid": StringMatching /\\[a-f0-9\\]\\{8\\}-\\[a-f0-9\\]\\{4\\}-\\[a-f0-9\\]\\{4\\}-\\[a-f0-9\\]\\{4\\}-\\[a-f0-9\\]\\{12\\}/,
      "visibility": "public",
    },
    Object {
      "access": true,
      "canonical_url": null,
      "codeinjection_foot": null,
      "codeinjection_head": null,
      "comment_id": "6194d3ce51e2700162531a76",
      "comments": false,
      "created_at": StringMatching /\\\\d\\{4\\}-\\\\d\\{2\\}-\\\\d\\{2\\}T\\\\d\\{2\\}:\\\\d\\{2\\}:\\\\d\\{2\\}\\\\\\.000\\\\\\+\\\\d\\{2\\}:\\\\d\\{2\\}/,
      "custom_excerpt": "How to tweak a few settings in Ghost to transform your site from a generic template to a custom brand with style and personality.",
      "custom_template": null,
      "email_subject": null,
      "excerpt": "How to tweak a few settings in Ghost to transform your site from a generic template to a custom brand with style and personality.",
      "feature_image": "https://static.ghost.org/v4.0.0/images/publishing-options.png",
      "feature_image_alt": null,
      "feature_image_caption": null,
      "featured": false,
      "frontmatter": null,
      "html": "<p>As discussed in the <a href=\\"http://127.0.0.1:2369/welcome/\\">introduction</a> post, one of the best things about Ghost is just how much you can customize to turn your site into something unique. Everything about your layout and design can be changed, so you're not stuck with yet another clone of a social network profile.</p><p>How far you want to go with customization is completely up to you, there's no right or wrong approach! The majority of people use one of Ghost's built-in themes to get started, and then progress to something more bespoke later on as their site grows. </p><p>The best way to get started is with Ghost's branding settings, where you can set up colors, images and logos to fit with your brand.</p><figure class=\\"kg-card kg-image-card kg-width-wide kg-card-hascaption\\"><img src=\\"https://static.ghost.org/v4.0.0/images/brandsettings.png\\" class=\\"kg-image\\" alt loading=\\"lazy\\" width=\\"3456\\" height=\\"2338\\"><figcaption>Ghost Admin → Settings → Branding</figcaption></figure><p>Any Ghost theme that's up to date and compatible with Ghost 4.0 and higher will reflect your branding settings in the preview window, so you can see what your site will look like as you experiment with different options.</p><p>When selecting an accent color, try to choose something which will contrast well with white text. Many themes will use your accent color as the background for buttons, headers and navigational elements. Vibrant colors with a darker hue tend to work best, as a general rule.</p><h2 id=\\"installing-ghost-themes\\">Installing Ghost themes</h2><p>By default, new sites are created with Ghost's friendly publication theme, called Casper. Everything in Casper is optimized to work for the most common types of blog, newsletter and publication that people create with Ghost — so it's a perfect place to start.</p><p>However, there are hundreds of different themes available to install, so you can pick out a look and feel that suits you best.</p><figure class=\\"kg-card kg-image-card kg-width-wide kg-card-hascaption\\"><img src=\\"https://static.ghost.org/v4.0.0/images/themesettings.png\\" class=\\"kg-image\\" alt loading=\\"lazy\\" width=\\"3208\\" height=\\"1618\\"><figcaption>Ghost Admin → Settings → Theme</figcaption></figure><p>Inside Ghost's theme settings you'll find 4 more official themes that can be directly installed and activated. Each theme is suited to slightly different use-cases.</p><ul><li><strong>Casper</strong> <em>(default)</em> — Made for all sorts of blogs and newsletters</li><li><strong>Edition</strong> — A beautiful minimal template for newsletter authors</li><li><strong>Alto</strong> — A slick news/magazine style design for creators</li><li><strong>London</strong> — A light photography theme with a bold grid</li><li><strong>Ease</strong> — A library theme for organizing large content archives</li></ul><p>And if none of those feel quite right, head on over to the <a href=\\"https://ghost.org/themes/?ref=127.0.0.1\\">Ghost Marketplace</a>, where you'll find a huge variety of both free and premium themes.</p><h2 id=\\"building-something-custom\\">Building something custom</h2><p>Finally, if you want something completely bespoke for your site, you can always build a custom theme from scratch and upload it to your site.</p><p>Ghost's theming template files are very easy to work with, and can be picked up in the space of a few hours by anyone who has just a little bit of knowledge of HTML and CSS. Templates from other platforms can also be ported to Ghost with relatively little effort.</p><p>If you want to take a quick look at the theme syntax to see what it's like, you can <a href=\\"https://github.com/tryghost/casper/?ref=127.0.0.1\\">browse through the files of the default Casper theme</a>. We've added tons of inline code comments to make it easy to learn, and the structure is very readable.</p><figure class=\\"kg-card kg-code-card\\"><pre><code class=\\"language-handlebars\\">{{#post}}
&lt;article class=\\"article {{post_class}}\\"&gt;

    &lt;h1&gt;{{title}}&lt;/h1&gt;
    
    {{#if feature_image}}
    	&lt;img src=\\"{{feature_image}}\\" alt=\\"Feature image\\" /&gt;
    {{/if}}
    
    {{content}}

&lt;/article&gt;
{{/post}}</code></pre><figcaption>A snippet from a post template</figcaption></figure><p>See? Not that scary! But still completely optional. </p><p>If you're interested in creating your own Ghost theme, check out our extensive <a href=\\"https://ghost.org/docs/themes/?ref=127.0.0.1\\">theme documentation</a> for a full guide to all the different template variables and helpers which are available.</p>",
      "id": "6194d3ce51e2700162531a76",
      "meta_description": null,
      "meta_title": null,
      "og_description": null,
      "og_image": null,
      "og_title": null,
      "published_at": StringMatching /\\\\d\\{4\\}-\\\\d\\{2\\}-\\\\d\\{2\\}T\\\\d\\{2\\}:\\\\d\\{2\\}:\\\\d\\{2\\}\\\\\\.000\\\\\\+\\\\d\\{2\\}:\\\\d\\{2\\}/,
      "reading_time": 3,
      "slug": "design",
      "title": "Customizing your brand and design settings",
      "twitter_description": null,
      "twitter_image": null,
      "twitter_title": null,
      "updated_at": StringMatching /\\\\d\\{4\\}-\\\\d\\{2\\}-\\\\d\\{2\\}T\\\\d\\{2\\}:\\\\d\\{2\\}:\\\\d\\{2\\}\\\\\\.000\\\\\\+\\\\d\\{2\\}:\\\\d\\{2\\}/,
      "url": "http://127.0.0.1:2369/design/",
      "uuid": StringMatching /\\[a-f0-9\\]\\{8\\}-\\[a-f0-9\\]\\{4\\}-\\[a-f0-9\\]\\{4\\}-\\[a-f0-9\\]\\{4\\}-\\[a-f0-9\\]\\{12\\}/,
      "visibility": "public",
    },
    Object {
      "access": true,
      "canonical_url": null,
      "codeinjection_foot": null,
      "codeinjection_head": null,
      "comment_id": "6194d3ce51e2700162531a75",
      "comments": false,
      "created_at": StringMatching /\\\\d\\{4\\}-\\\\d\\{2\\}-\\\\d\\{2\\}T\\\\d\\{2\\}:\\\\d\\{2\\}:\\\\d\\{2\\}\\\\\\.000\\\\\\+\\\\d\\{2\\}:\\\\d\\{2\\}/,
      "custom_excerpt": "A full overview of all the features built into the Ghost editor, including powerful workflow automations to speed up your creative process.",
      "custom_template": null,
      "email_subject": null,
      "excerpt": "A full overview of all the features built into the Ghost editor, including powerful workflow automations to speed up your creative process.",
      "feature_image": "https://static.ghost.org/v4.0.0/images/writing-posts-with-ghost.png",
      "feature_image_alt": null,
      "feature_image_caption": null,
      "featured": false,
      "frontmatter": null,
      "html": "<p>Ghost comes with a best-in-class editor which does its very best to get out of the way, and let you focus on your content. Don't let its minimal looks fool you, though, beneath the surface lies a powerful editing toolset designed to accommodate the extensive needs of modern creators.</p><p>For many, the base canvas of the Ghost editor will feel familiar. You can start writing as you would expect, highlight content to access the toolbar you would expect, and generally use all of the keyboard shortcuts you would expect.</p><p>Our main focus in building the Ghost editor is to try and make as many things that you hope/expect might work: actually work. </p><ul><li>You can copy and paste raw content from web pages, and Ghost will do its best to correctly preserve the formatting. </li><li>Pasting an image from your clipboard will upload inline.</li><li>Pasting a social media URL will automatically create an embed.</li><li>Highlight a word in the editor and paste a URL from your clipboard on top: Ghost will turn it into a link.</li><li>You can also paste (or write!) Markdown and Ghost will usually be able to auto-convert it into fully editable, formatted content.</li></ul><figure class=\\"kg-card kg-image-card kg-width-wide kg-card-hascaption\\"><img src=\\"https://static.ghost.org/v4.0.0/images/editor.png\\" class=\\"kg-image\\" alt loading=\\"lazy\\" width=\\"3182\\" height=\\"1500\\"><figcaption>The Ghost editor. Also available in dark-mode, for late night writing sessions.</figcaption></figure><p>The goal, as much as possible, is for things to work so that you don't have to <em>think</em> so much about the editor. You won't find any disastrous \\"block builders\\" here, where you have to open 6 submenus and choose from 18 different but identical alignment options. That's not what Ghost is about.</p><p>What you will find though, is dynamic cards which allow you to embed rich media into your posts and create beautifully laid out stories.</p><h2 id=\\"using-cards\\">Using cards</h2><p>You can insert dynamic cards inside post content using the <code>+</code> button, which appears on new lines, or by typing <code>/</code> on a new line to trigger the card menu. Many of the choices are simple and intuitive, like bookmark cards, which allow you to create rich links with embedded structured data:</p><figure class=\\"kg-card kg-bookmark-card\\"><a class=\\"kg-bookmark-container\\" href=\\"https://opensubscriptionplatforms.com/?ref=127.0.0.1\\"><div class=\\"kg-bookmark-content\\"><div class=\\"kg-bookmark-title\\">Open Subscription Platforms</div><div class=\\"kg-bookmark-description\\">A shared movement for independent subscription data.</div><div class=\\"kg-bookmark-metadata\\"><img class=\\"kg-bookmark-icon\\" src=\\"https://opensubscriptionplatforms.com/images/favicon.png\\" alt=\\"\\"><span class=\\"kg-bookmark-author\\">Open Subscription Platforms</span></div></div><div class=\\"kg-bookmark-thumbnail\\"><img src=\\"https://opensubscriptionplatforms.com/images/osp-card.png\\" alt=\\"\\"></div></a></figure><p>or embed cards which make it easy to insert content you want to share with your audience, from external services:</p><figure class=\\"kg-card kg-embed-card\\"><iframe width=\\"200\\" height=\\"113\\" src=\\"https://www.youtube.com/embed/hmH3XMlms8E?feature=oembed\\" frameborder=\\"0\\" allow=\\"accelerometer; autoplay; clipboard-write; encrypted-media; gyroscope; picture-in-picture\\" allowfullscreen></iframe></figure><p>But, dig a little deeper, and you'll also find more advanced cards, like one that only shows up in email newsletters (great for personalized introductions) and a comprehensive set of specialized cards for different types of images and galleries.</p><blockquote>Once you  start mixing text and image cards creatively, the whole narrative of the story changes. Suddenly, you're working in a new format.</blockquote><figure class=\\"kg-card kg-image-card kg-width-full\\"><img src=\\"https://static.ghost.org/v4.0.0/images/andreas-selter-xSMqGH7gi6o-unsplash.jpg\\" class=\\"kg-image\\" alt loading=\\"lazy\\" width=\\"6000\\" height=\\"4000\\"></figure><p>As it turns out, sometimes pictures and a thousand words go together really well. Telling people a great story often has much more impact if they can feel, even for a moment, as though they were right there with you.</p><figure class=\\"kg-card kg-gallery-card kg-width-wide\\"><div class=\\"kg-gallery-container\\"><div class=\\"kg-gallery-row\\"><div class=\\"kg-gallery-image\\"><img src=\\"https://static.ghost.org/v4.0.0/images/andreas-selter-e4yK8QQlZa0-unsplash.jpg\\" width=\\"4572\\" height=\\"3048\\" loading=\\"lazy\\" alt></div><div class=\\"kg-gallery-image\\"><img src=\\"https://static.ghost.org/v4.0.0/images/steve-carter-Ixp4YhCKZkI-unsplash.jpg\\" width=\\"4032\\" height=\\"2268\\" loading=\\"lazy\\" alt></div></div></div></figure><figure class=\\"kg-card kg-image-card kg-width-wide\\"><img src=\\"https://static.ghost.org/v4.0.0/images/lukasz-szmigiel-jFCViYFYcus-unsplash.jpg\\" class=\\"kg-image\\" alt loading=\\"lazy\\" width=\\"2560\\" height=\\"1705\\"></figure><figure class=\\"kg-card kg-gallery-card kg-width-wide kg-card-hascaption\\"><div class=\\"kg-gallery-container\\"><div class=\\"kg-gallery-row\\"><div class=\\"kg-gallery-image\\"><img src=\\"https://static.ghost.org/v4.0.0/images/jd-mason-hPiEFq6-Eto-unsplash.jpg\\" width=\\"5184\\" height=\\"3888\\" loading=\\"lazy\\" alt></div><div class=\\"kg-gallery-image\\"><img src=\\"https://static.ghost.org/v4.0.0/images/jp-valery-OBpOP9GVH9U-unsplash.jpg\\" width=\\"5472\\" height=\\"3648\\" loading=\\"lazy\\" alt></div></div></div><figcaption>Peaceful places</figcaption></figure><p>Galleries and image cards can be combined in so many different ways — the only limit is your imagination.</p><h2 id=\\"build-workflows-with-snippets\\">Build workflows with snippets</h2><p>One of the most powerful features of the Ghost editor is the ability to create and re-use content snippets. If you've ever used an email client with a concept of <em>saved replies</em> then this will be immediately intuitive.</p><p>To create a snippet, select a piece of content in the editor that you'd like to re-use in future, then click on the snippet icon in the toolbar. Give your snippet a name, and you're all done. Now your snippet will be available from within the card menu, or you can search for it directly using the <code>/</code> command.</p><p>This works really well for saving images you might want to use often, like a company logo or team photo, links to resources you find yourself often linking to, or introductions and passages that you want to remember.</p><figure class=\\"kg-card kg-image-card kg-width-wide\\"><img src=\\"https://static.ghost.org/v4.0.0/images/createsnippet.png\\" class=\\"kg-image\\" alt loading=\\"lazy\\" width=\\"2282\\" height=\\"1272\\"></figure><p>You can even build entire post templates or outlines to create a quick, re-usable workflow for publishing over time. Or build custom design elements for your post with an HTML card, and use a snippet to insert it.</p><p>Once you get a few useful snippets set up, it's difficult to go back to the old way of diving through media libraries and trawling for that one thing you know you used somewhere that one time.</p><hr><h2 id=\\"publishing-and-newsletters-the-easy-way\\">Publishing and newsletters the easy way</h2><p>When you're ready to publish, Ghost makes it as simple as possible to deliver your new post to all your existing members. Just hit the <em>Preview</em> link and you'll get a chance to see what your content looks like on Web, Mobile, Email and Social.</p><figure class=\\"kg-card kg-image-card kg-width-wide\\"><img src=\\"https://static.ghost.org/v4.0.0/images/preview.png\\" class=\\"kg-image\\" alt loading=\\"lazy\\" width=\\"3166\\" height=\\"2224\\"></figure><p>You can send yourself a test newsletter to make sure everything looks good in your email client, and then hit the <em>Publish</em> button to decide who to deliver it to.</p><p>Ghost comes with a streamlined, optimized email newsletter template that has settings built-in for you to customize the colors and typography. We've spent countless hours refining the template to make sure it works great across all email clients, and performs well for email deliverability.</p><p>So, you don't need to fight the awful process of building a custom email template from scratch. It's all done already!</p><hr><p>The Ghost editor is powerful enough to do whatever you want it to do. With a little exploration, you'll be up and running in no time.</p>",
      "id": "6194d3ce51e2700162531a75",
      "meta_description": null,
      "meta_title": null,
      "og_description": null,
      "og_image": null,
      "og_title": null,
      "published_at": StringMatching /\\\\d\\{4\\}-\\\\d\\{2\\}-\\\\d\\{2\\}T\\\\d\\{2\\}:\\\\d\\{2\\}:\\\\d\\{2\\}\\\\\\.000\\\\\\+\\\\d\\{2\\}:\\\\d\\{2\\}/,
      "reading_time": 5,
      "slug": "write",
      "title": "Writing and managing content in Ghost, an advanced guide",
      "twitter_description": null,
      "twitter_image": null,
      "twitter_title": null,
      "updated_at": StringMatching /\\\\d\\{4\\}-\\\\d\\{2\\}-\\\\d\\{2\\}T\\\\d\\{2\\}:\\\\d\\{2\\}:\\\\d\\{2\\}\\\\\\.000\\\\\\+\\\\d\\{2\\}:\\\\d\\{2\\}/,
      "url": "http://127.0.0.1:2369/write/",
      "uuid": StringMatching /\\[a-f0-9\\]\\{8\\}-\\[a-f0-9\\]\\{4\\}-\\[a-f0-9\\]\\{4\\}-\\[a-f0-9\\]\\{4\\}-\\[a-f0-9\\]\\{12\\}/,
      "visibility": "public",
    },
    Object {
      "access": true,
      "canonical_url": null,
      "codeinjection_foot": null,
      "codeinjection_head": null,
      "comment_id": "6194d3ce51e2700162531a74",
      "comments": false,
      "created_at": StringMatching /\\\\d\\{4\\}-\\\\d\\{2\\}-\\\\d\\{2\\}T\\\\d\\{2\\}:\\\\d\\{2\\}:\\\\d\\{2\\}\\\\\\.000\\\\\\+\\\\d\\{2\\}:\\\\d\\{2\\}/,
      "custom_excerpt": "How Ghost allows you to turn anonymous readers into an audience of active subscribers, so you know what's working and what isn't.",
      "custom_template": null,
      "email_subject": null,
      "excerpt": "How Ghost allows you to turn anonymous readers into an audience of active subscribers, so you know what's working and what isn't.",
      "feature_image": "https://static.ghost.org/v4.0.0/images/creating-a-custom-theme.png",
      "feature_image_alt": null,
      "feature_image_caption": null,
      "featured": false,
      "frontmatter": null,
      "html": "<p>What sets Ghost apart from other products is that you can publish content and grow your audience using the same platform. Rather than just endlessly posting and hoping someone is listening, you can track real signups against your work and have them subscribe to be notified of future posts. The feature that makes all this possible is called <em>Portal</em>.</p><p>Portal is an embedded interface for your audience to sign up to your site. It works on every Ghost site, with every theme, and for any type of publisher. </p><p>You can customize the design, content and settings of Portal to suit your site, whether you just want people to sign up to your newsletter — or you're running a full premium publication with user sign-ins and private content.</p><figure class=\\"kg-card kg-image-card kg-width-wide\\"><img src=\\"https://static.ghost.org/v4.0.0/images/portalsettings.png\\" class=\\"kg-image\\" alt loading=\\"lazy\\" width=\\"2924\\" height=\\"1810\\"></figure><p>Once people sign up to your site, they'll receive an email confirmation with a link to click. The link acts as an automatic sign-in, so subscribers will be automatically signed-in to your site when they click on it. There are a couple of interesting angles to this:</p><p>Because subscribers are automatically able to sign in and out of your site as registered members: You can (optionally) restrict access to posts and pages depending on whether people are signed-in or not. So if you want to publish some posts for free, but keep some really great stuff for members-only, this can be a great draw to encourage people to sign up!</p><p>Ghost members sign in using email authentication links, so there are no passwords for people to set or forget. You can turn any list of email subscribers into a database of registered members who can sign in to your site. Like magic.</p><p>Portal makes all of this possible, and it appears by default as a floating button in the bottom-right corner of your site. When people are logged out, clicking it will open a sign-up/sign-in window. When members are logged in, clicking the Portal button will open the account menu where they can edit their name, email, and subscription settings.</p><p>The floating Portal button is completely optional. If you prefer, you can add manual links to your content, navigation, or theme to trigger it instead.</p><p>Like this! <a href=\\"#/portal\\">Sign up here</a></p><hr><p>As you start to grow your registered audience, you'll be able to get a sense of who you're publishing <em>for</em> and where those people are coming <em>from</em>. Best of all: You'll have a straightforward, reliable way to connect with people who enjoy your work.</p><p>Social networks go in and out of fashion all the time. Email addresses are timeless.</p><p>Growing your audience is valuable no matter what type of site you run, but if your content <em>is</em> your business, then you might also be interested in <a href=\\"http://127.0.0.1:2369/sell/\\">setting up premium subscriptions</a>.</p>",
      "id": "6194d3ce51e2700162531a74",
      "meta_description": null,
      "meta_title": null,
      "og_description": null,
      "og_image": null,
      "og_title": null,
      "published_at": StringMatching /\\\\d\\{4\\}-\\\\d\\{2\\}-\\\\d\\{2\\}T\\\\d\\{2\\}:\\\\d\\{2\\}:\\\\d\\{2\\}\\\\\\.000\\\\\\+\\\\d\\{2\\}:\\\\d\\{2\\}/,
      "reading_time": 2,
      "slug": "portal",
      "title": "Building your audience with subscriber signups",
      "twitter_description": null,
      "twitter_image": null,
      "twitter_title": null,
      "updated_at": StringMatching /\\\\d\\{4\\}-\\\\d\\{2\\}-\\\\d\\{2\\}T\\\\d\\{2\\}:\\\\d\\{2\\}:\\\\d\\{2\\}\\\\\\.000\\\\\\+\\\\d\\{2\\}:\\\\d\\{2\\}/,
      "url": "http://127.0.0.1:2369/portal/",
      "uuid": StringMatching /\\[a-f0-9\\]\\{8\\}-\\[a-f0-9\\]\\{4\\}-\\[a-f0-9\\]\\{4\\}-\\[a-f0-9\\]\\{4\\}-\\[a-f0-9\\]\\{12\\}/,
      "visibility": "public",
    },
    Object {
      "access": false,
      "canonical_url": null,
      "codeinjection_foot": null,
      "codeinjection_head": null,
      "comment_id": "6194d3ce51e2700162531a73",
      "comments": false,
      "created_at": StringMatching /\\\\d\\{4\\}-\\\\d\\{2\\}-\\\\d\\{2\\}T\\\\d\\{2\\}:\\\\d\\{2\\}:\\\\d\\{2\\}\\\\\\.000\\\\\\+\\\\d\\{2\\}:\\\\d\\{2\\}/,
      "custom_excerpt": null,
      "custom_template": null,
      "email_subject": null,
      "excerpt": "For creators and aspiring entrepreneurs looking to generate a sustainable recurring revenue stream from their creative work, Ghost has built-in payments allowing you to create a subscription commerce business.

Connect your Stripe account to Ghost, and you'll be able to quickly and easily create monthly and yearly premium plans for members to subscribe to, as well as complimentary plans for friends and family.

Ghost takes 0% payment fees, so everything you make is yours to keep!

Using subscrip",
      "feature_image": "https://static.ghost.org/v4.0.0/images/organizing-your-content.png",
      "feature_image_alt": null,
      "feature_image_caption": null,
      "featured": false,
      "frontmatter": null,
      "html": "<p>For creators and aspiring entrepreneurs looking to generate a sustainable recurring revenue stream from their creative work, Ghost has built-in payments allowing you to create a subscription commerce business.</p><p>Connect your <a href=\\"https://stripe.com/?ref=127.0.0.1\\">Stripe</a> account to Ghost, and you'll be able to quickly and easily create monthly and yearly premium plans for members to subscribe to, as well as complimentary plans for friends and family.</p><p>Ghost takes <strong>0% payment fees</strong>, so everything you make is yours to keep!</p><p>Using subscriptions, you can build an independent media business like <a href=\\"https://stratechery.com/?ref=127.0.0.1\\">Stratechery</a>, <a href=\\"https://www.theinformation.com/?ref=127.0.0.1\\">The Information</a>, or <a href=\\"https://thebrowser.com/?ref=127.0.0.1\\">The Browser</a>.</p><p>The creator economy is just getting started, and Ghost allows you to build something based on technology that you own and control.</p><figure class=\\"kg-card kg-image-card kg-card-hascaption\\"><a href=\\"https://thebrowser.com/?ref=127.0.0.1\\"><img src=\\"https://static.ghost.org/v4.0.0/images/thebrowser.jpg\\" class=\\"kg-image\\" alt loading=\\"lazy\\" width=\\"1600\\" height=\\"2000\\"></a><figcaption>The Browser has over 10,000 paying subscribers</figcaption></figure><p>Most successful subscription businesses publish a mix of free and paid posts to attract a new audience, and upsell the most loyal members to a premium offering. You can also mix different access levels within the same post, showing a free preview to logged out members and then, right when you're ready for a cliffhanger, that's a good time to...</p>",
      "id": "6194d3ce51e2700162531a73",
      "meta_description": null,
      "meta_title": null,
      "og_description": null,
      "og_image": null,
      "og_title": null,
      "plaintext": "For creators and aspiring entrepreneurs looking to generate a sustainable recurring revenue stream from their creative work, Ghost has built-in payments allowing you to create a subscription commerce business.

Connect your Stripe account to Ghost, and you'll be able to quickly and easily create monthly and yearly premium plans for members to subscribe to, as well as complimentary plans for friends and family.

Ghost takes 0% payment fees, so everything you make is yours to keep!

Using subscriptions, you can build an independent media business like Stratechery, The Information, or The Browser.

The creator economy is just getting started, and Ghost allows you to build something based on technology that you own and control.

Most successful subscription businesses publish a mix of free and paid posts to attract a new audience, and upsell the most loyal members to a premium offering. You can also mix different access levels within the same post, showing a free preview to logged out members and then, right when you're ready for a cliffhanger, that's a good time to...",
      "published_at": StringMatching /\\\\d\\{4\\}-\\\\d\\{2\\}-\\\\d\\{2\\}T\\\\d\\{2\\}:\\\\d\\{2\\}:\\\\d\\{2\\}\\\\\\.000\\\\\\+\\\\d\\{2\\}:\\\\d\\{2\\}/,
      "reading_time": 1,
      "slug": "sell",
      "title": "Selling premium memberships with recurring revenue",
      "twitter_description": null,
      "twitter_image": null,
      "twitter_title": null,
      "updated_at": StringMatching /\\\\d\\{4\\}-\\\\d\\{2\\}-\\\\d\\{2\\}T\\\\d\\{2\\}:\\\\d\\{2\\}:\\\\d\\{2\\}\\\\\\.000\\\\\\+\\\\d\\{2\\}:\\\\d\\{2\\}/,
      "url": "http://127.0.0.1:2369/sell/",
      "uuid": StringMatching /\\[a-f0-9\\]\\{8\\}-\\[a-f0-9\\]\\{4\\}-\\[a-f0-9\\]\\{4\\}-\\[a-f0-9\\]\\{4\\}-\\[a-f0-9\\]\\{12\\}/,
      "visibility": "paid",
    },
    Object {
      "access": true,
      "canonical_url": null,
      "codeinjection_foot": null,
      "codeinjection_head": null,
      "comment_id": "6194d3ce51e2700162531a72",
      "comments": false,
      "created_at": StringMatching /\\\\d\\{4\\}-\\\\d\\{2\\}-\\\\d\\{2\\}T\\\\d\\{2\\}:\\\\d\\{2\\}:\\\\d\\{2\\}\\\\\\.000\\\\\\+\\\\d\\{2\\}:\\\\d\\{2\\}/,
      "custom_excerpt": "A guide to collaborating with other staff users to publish, and some resources to help you with the next steps of growing your business",
      "custom_template": null,
      "email_subject": null,
      "excerpt": "A guide to collaborating with other staff users to publish, and some resources to help you with the next steps of growing your business",
      "feature_image": "https://static.ghost.org/v4.0.0/images/admin-settings.png",
      "feature_image_alt": null,
      "feature_image_caption": null,
      "featured": false,
      "frontmatter": null,
      "html": "<p>As you grow, you'll probably want to start inviting team members and collaborators to your site. Ghost has a number of different user roles for your team:</p><p><strong>Contributors</strong><br>This is the base user level in Ghost. Contributors can create and edit their own draft posts, but they are unable to edit drafts of others or publish posts. Contributors are <strong>untrusted</strong> users with the most basic access to your publication.</p><p><strong>Authors</strong><br>Authors are the 2nd user level in Ghost. Authors can write, edit and publish their own posts. Authors are <strong>trusted</strong> users. If you don't trust users to be allowed to publish their own posts, they should be set as Contributors.</p><p><strong>Editors</strong><br>Editors are the 3rd user level in Ghost. Editors can do everything that an Author can do, but they can also edit and publish the posts of others - as well as their own. Editors can also invite new Contributors &amp; Authors to the site.</p><p><strong>Administrators</strong><br>The top user level in Ghost is Administrator. Again, administrators can do everything that Authors and Editors can do, but they can also edit all site settings and data, not just content. Additionally, administrators have full access to invite, manage or remove any other user of the site.<br><br><strong>The Owner</strong><br>There is only ever one owner of a Ghost site. The owner is a special user which has all the same permissions as an Administrator, but with two exceptions: The Owner can never be deleted. And in some circumstances the owner will have access to additional special settings if applicable. For example: billing details, if using <a href=\\"https://ghost.org/pricing/?ref=127.0.0.1\\"><strong>Ghost(Pro)</strong></a>.</p><blockquote><em>Ask all of your users to fill out their user profiles, including bio and social links. These will populate rich structured data for posts and generally create more opportunities for themes to fully populate their design.</em></blockquote><hr><p>If you're looking for insights, tips and reference materials to expand your content business, here's 5 top resources to get you started:</p><ul><li><a href=\\"https://ghost.org/blog/how-to-create-a-newsletter/?ref=127.0.0.1\\"><strong>How to create a premium newsletter (+ some case studies)</strong></a><strong> </strong> <br>Learn how others run successful paid email newsletter products</li><li><strong><a href=\\"https://ghost.org/blog/membership-sites/?ref=127.0.0.1\\">The ultimate guide to membership websites for creators</a></strong><br>Tips to help you build, launch and grow your new membership business</li><li><strong><a href=\\"https://newsletterguide.org/?ref=127.0.0.1\\">The Newsletter Guide</a></strong><br>A 201 guide for taking your newsletters to the next level</li><li><a href=\\"https://ghost.org/blog/find-your-niche-creator-economy/?ref=127.0.0.1\\"><strong>The proven way to find your niche, explained</strong></a><br>Find the overlap and find a monetizable niche that gets noticed</li><li><strong><a href=\\"https://ghost.org/blog/newsletter-referral-programs/?ref=127.0.0.1\\">Should you launch a referral program? </a></strong><br>Strategies for building a sustainable referral growth machine</li></ul>",
      "id": "6194d3ce51e2700162531a72",
      "meta_description": null,
      "meta_title": null,
      "og_description": null,
      "og_image": null,
      "og_title": null,
      "published_at": StringMatching /\\\\d\\{4\\}-\\\\d\\{2\\}-\\\\d\\{2\\}T\\\\d\\{2\\}:\\\\d\\{2\\}:\\\\d\\{2\\}\\\\\\.000\\\\\\+\\\\d\\{2\\}:\\\\d\\{2\\}/,
      "reading_time": 2,
      "slug": "grow",
      "title": "How to grow your business around an audience",
      "twitter_description": null,
      "twitter_image": null,
      "twitter_title": null,
      "updated_at": StringMatching /\\\\d\\{4\\}-\\\\d\\{2\\}-\\\\d\\{2\\}T\\\\d\\{2\\}:\\\\d\\{2\\}:\\\\d\\{2\\}\\\\\\.000\\\\\\+\\\\d\\{2\\}:\\\\d\\{2\\}/,
      "url": "http://127.0.0.1:2369/grow/",
      "uuid": StringMatching /\\[a-f0-9\\]\\{8\\}-\\[a-f0-9\\]\\{4\\}-\\[a-f0-9\\]\\{4\\}-\\[a-f0-9\\]\\{4\\}-\\[a-f0-9\\]\\{12\\}/,
      "visibility": "public",
    },
    Object {
      "access": true,
      "canonical_url": null,
      "codeinjection_foot": null,
      "codeinjection_head": null,
      "comment_id": "6194d3ce51e2700162531a71",
      "comments": false,
      "created_at": StringMatching /\\\\d\\{4\\}-\\\\d\\{2\\}-\\\\d\\{2\\}T\\\\d\\{2\\}:\\\\d\\{2\\}:\\\\d\\{2\\}\\\\\\.000\\\\\\+\\\\d\\{2\\}:\\\\d\\{2\\}/,
      "custom_excerpt": "Work with all your favorite apps and tools or create your own custom integrations using the Ghost API.",
      "custom_template": null,
      "email_subject": null,
      "excerpt": "Work with all your favorite apps and tools or create your own custom integrations using the Ghost API.",
      "feature_image": "https://static.ghost.org/v4.0.0/images/app-integrations.png",
      "feature_image_alt": null,
      "feature_image_caption": null,
      "featured": false,
      "frontmatter": null,
      "html": "<p>It's possible to extend your Ghost site and connect it with hundreds of the most popular apps and tools using integrations. </p><p>Whether you need to automatically publish new posts on social media, connect your favorite analytics tool, sync your community or embed forms into your content — our <a href=\\"https://ghost.org/integrations/?ref=127.0.0.1\\">integrations library</a> has got it all covered with hundreds of integration tutorials.</p><p>Many integrations are as simple as inserting an embed by pasting a link, or copying a snippet of code directly from an app and pasting it into Ghost. Our integration tutorials are used by creators of all kinds to get apps and integrations up and running in no time — no technical knowledge required.</p><figure class=\\"kg-card kg-image-card kg-width-full\\"><img src=\\"https://static.ghost.org/v4.0.0/images/integrations-icons.png\\" class=\\"kg-image\\" alt loading=\\"lazy\\"></figure><h2 id=\\"zapier\\">Zapier</h2><p>Zapier is a no-code tool that allows you to build powerful automations, and our official integration allows you to connect your Ghost site to more than 1,000 external services.</p><blockquote><strong>Example</strong>: When someone new subscribes to a newsletter on a Ghost site (Trigger) then the contact information is automatically pushed into MailChimp (Action).</blockquote><p><strong>Here's a few of the most popular automation templates:</strong> </p><!--kg-card-begin: markdown--><script src=\\"https://zapier.com/apps/embed/widget.js?services=Ghost,-shortcm,-hubspot,-sendpulse,-noticeable,-aweber,-icontact,-facebook-pages,-github,-medium,-slack,-mailchimp,-activecampaign,-twitter,-discourse&container,-convertkit,-drip,-airtable=true&limit=5\\"></script>
<!--kg-card-end: markdown--><h2 id=\\"custom-integrations\\">Custom integrations</h2><p>For more advanced automation, it's possible to create custom Ghost integrations with dedicated API keys from the Integrations page within Ghost Admin. </p><figure class=\\"kg-card kg-image-card\\"><img src=\\"https://static.ghost.org/v4.0.0/images/iawriter-integration.png\\" class=\\"kg-image\\" alt loading=\\"lazy\\" width=\\"2244\\" height=\\"936\\"></figure><p>These custom integrations allow you to use the Ghost API without needing to write code, and create powerful workflows such as sending content from your favorite desktop editor into Ghost as a new draft.</p>",
      "id": "6194d3ce51e2700162531a71",
      "meta_description": null,
      "meta_title": null,
      "og_description": null,
      "og_image": null,
      "og_title": null,
      "published_at": StringMatching /\\\\d\\{4\\}-\\\\d\\{2\\}-\\\\d\\{2\\}T\\\\d\\{2\\}:\\\\d\\{2\\}:\\\\d\\{2\\}\\\\\\.000\\\\\\+\\\\d\\{2\\}:\\\\d\\{2\\}/,
      "reading_time": 1,
      "slug": "integrations",
      "title": "Setting up apps and custom integrations",
      "twitter_description": null,
      "twitter_image": null,
      "twitter_title": null,
      "updated_at": StringMatching /\\\\d\\{4\\}-\\\\d\\{2\\}-\\\\d\\{2\\}T\\\\d\\{2\\}:\\\\d\\{2\\}:\\\\d\\{2\\}\\\\\\.000\\\\\\+\\\\d\\{2\\}:\\\\d\\{2\\}/,
      "url": "http://127.0.0.1:2369/integrations/",
      "uuid": StringMatching /\\[a-f0-9\\]\\{8\\}-\\[a-f0-9\\]\\{4\\}-\\[a-f0-9\\]\\{4\\}-\\[a-f0-9\\]\\{4\\}-\\[a-f0-9\\]\\{12\\}/,
      "visibility": "public",
    },
    Object {
      "access": true,
      "canonical_url": null,
      "codeinjection_foot": null,
      "codeinjection_head": null,
      "comment_id": "618ba1ffbe2896088840a6e7",
      "comments": false,
      "created_at": StringMatching /\\\\d\\{4\\}-\\\\d\\{2\\}-\\\\d\\{2\\}T\\\\d\\{2\\}:\\\\d\\{2\\}:\\\\d\\{2\\}\\\\\\.000\\\\\\+\\\\d\\{2\\}:\\\\d\\{2\\}/,
      "custom_excerpt": null,
      "custom_template": null,
      "email_subject": null,
      "excerpt": " * Lorem
 * Aliquam
 * Tortor
 * Morbi
 * Praesent
 * Pellentesque

Pellentesque habitant morbi tristique senectus et netus et malesuada fames ac turpis egestas. Vestibulum tortor quam, feugiat vitae, ultricies eget, tempor sit amet, ante. Donec eu libero sit amet quam egestas semper. Aenean ultricies mi vitae est. Mauris placerat eleifend leo.

1234abcdefghijkl

Definition listConsectetur adipisicing elit, sed do eiusmod tempor incididunt ut labore et dolore magna aliqua. Ut enim ad minim venia",
      "feature_image": null,
      "feature_image_alt": null,
      "feature_image_caption": null,
      "featured": true,
      "frontmatter": null,
      "html": "<!--kg-card-begin: markdown--><p><nav><ul><li><a href=\\"#nowhere\\" title=\\"Anchor URL\\">Lorem</a></li><li><a href=\\"http://127.0.0.1:2369/about#nowhere\\" title=\\"Relative URL\\">Aliquam</a></li><li><a href=\\"//somewhere.com/link#nowhere\\" title=\\"Protocol Relative URL\\">Tortor</a></li><li><a href=\\"http://somewhere.com/link?ref=127.0.0.1#nowhere\\" title=\\"Absolute URL\\">Morbi</a></li><li><a href=\\"#nowhere\\" title=\\"Praesent dapibus, neque id cursus faucibus\\">Praesent</a></li><li><a href=\\"#nowhere\\" title=\\"Pellentesque fermentum dolor\\">Pellentesque</a></li></ul></nav><p>Pellentesque habitant morbi tristique senectus et netus et malesuada fames ac turpis egestas. Vestibulum tortor quam, feugiat vitae, ultricies eget, tempor sit amet, ante. Donec eu libero sit amet quam egestas semper. Aenean ultricies mi vitae est. Mauris placerat eleifend leo.</p><table><thead><tr><th>1</th><th>2</th><th>3</th><th>4</th></tr></thead><tbody><tr><td>a</td><td>b</td><td>c</td><td>d</td></tr><tr><td>e</td><td>f</td><td>g</td><td>h</td></tr><tr><td>i</td><td>j</td><td>k</td><td>l</td></tr></tbody></table><dl><dt>Definition list</dt><dd>Consectetur adipisicing elit, sed do eiusmod tempor incididunt ut labore et dolore magna aliqua. Ut enim ad minim veniam, quis nostrud exercitation ullamco laboris nisi ut aliquip ex ea commodo consequat.</dd><dt>Lorem ipsum dolor sit amet</dt><dd>Consectetur adipisicing elit, sed do eiusmod tempor incididunt ut labore et dolore magna aliqua. Ut enim ad minim veniam, quis nostrud exercitation ullamco laboris nisi ut aliquip ex ea commodo consequat.</dd></dl><ul><li>Morbi in sem quis dui placerat ornare. Pellentesque odio nisi, euismod in, pharetra a, ultricies in, diam. Sed arcu. Cras consequat.</li><li>Praesent dapibus, neque id cursus faucibus, tortor neque egestas augue, eu vulputate magna eros eu erat. Aliquam erat volutpat. Nam dui mi, tincidunt quis, accumsan porttitor, facilisis luctus, metus.</li><li>Phasellus ultrices nulla quis nibh. Quisque a lectus. Donec consectetuer ligula vulputate sem tristique cursus. Nam nulla quam, gravida non, commodo a, sodales sit amet, nisi.</li><li>Pellentesque fermentum dolor. Aliquam quam lectus, facilisis auctor, ultrices ut, elementum vulputate, nunc.</li></ul></p><!--kg-card-end: markdown-->",
      "id": "618ba1ffbe2896088840a6e7",
      "meta_description": null,
      "meta_title": null,
      "og_description": null,
      "og_image": null,
      "og_title": null,
      "published_at": StringMatching /\\\\d\\{4\\}-\\\\d\\{2\\}-\\\\d\\{2\\}T\\\\d\\{2\\}:\\\\d\\{2\\}:\\\\d\\{2\\}\\\\\\.000\\\\\\+\\\\d\\{2\\}:\\\\d\\{2\\}/,
      "reading_time": 1,
      "slug": "not-so-short-bit-complex",
      "title": "Not so short, bit complex",
      "twitter_description": null,
      "twitter_image": null,
      "twitter_title": null,
      "updated_at": StringMatching /\\\\d\\{4\\}-\\\\d\\{2\\}-\\\\d\\{2\\}T\\\\d\\{2\\}:\\\\d\\{2\\}:\\\\d\\{2\\}\\\\\\.000\\\\\\+\\\\d\\{2\\}:\\\\d\\{2\\}/,
      "url": "http://127.0.0.1:2369/not-so-short-bit-complex/",
      "uuid": StringMatching /\\[a-f0-9\\]\\{8\\}-\\[a-f0-9\\]\\{4\\}-\\[a-f0-9\\]\\{4\\}-\\[a-f0-9\\]\\{4\\}-\\[a-f0-9\\]\\{12\\}/,
      "visibility": "public",
    },
    Object {
      "access": true,
      "canonical_url": null,
      "codeinjection_foot": null,
      "codeinjection_head": null,
      "comment_id": "618ba1ffbe2896088840a6e3",
      "comments": false,
      "created_at": StringMatching /\\\\d\\{4\\}-\\\\d\\{2\\}-\\\\d\\{2\\}T\\\\d\\{2\\}:\\\\d\\{2\\}:\\\\d\\{2\\}\\\\\\.000\\\\\\+\\\\d\\{2\\}:\\\\d\\{2\\}/,
      "custom_excerpt": null,
      "custom_template": null,
      "email_subject": null,
      "excerpt": "testing


mctesters


 * test
 * line
 * items
",
      "feature_image": "http://placekitten.com/500/200",
      "feature_image_alt": null,
      "feature_image_caption": null,
      "featured": true,
      "frontmatter": null,
      "html": "<!--kg-card-begin: markdown--><h2 id=\\"testing\\">testing</h2>
<p>mctesters</p>
<ul>
<li>test</li>
<li>line</li>
<li>items</li>
</ul>
<!--kg-card-end: markdown-->",
      "id": "618ba1ffbe2896088840a6e3",
      "meta_description": "meta description for short and sweet",
      "meta_title": null,
      "og_description": null,
      "og_image": null,
      "og_title": null,
      "published_at": StringMatching /\\\\d\\{4\\}-\\\\d\\{2\\}-\\\\d\\{2\\}T\\\\d\\{2\\}:\\\\d\\{2\\}:\\\\d\\{2\\}\\\\\\.000\\\\\\+\\\\d\\{2\\}:\\\\d\\{2\\}/,
      "reading_time": 0,
      "slug": "short-and-sweet",
      "title": "Short and Sweet",
      "twitter_description": null,
      "twitter_image": null,
      "twitter_title": null,
      "updated_at": StringMatching /\\\\d\\{4\\}-\\\\d\\{2\\}-\\\\d\\{2\\}T\\\\d\\{2\\}:\\\\d\\{2\\}:\\\\d\\{2\\}\\\\\\.000\\\\\\+\\\\d\\{2\\}:\\\\d\\{2\\}/,
      "url": "http://127.0.0.1:2369/short-and-sweet/",
      "uuid": StringMatching /\\[a-f0-9\\]\\{8\\}-\\[a-f0-9\\]\\{4\\}-\\[a-f0-9\\]\\{4\\}-\\[a-f0-9\\]\\{4\\}-\\[a-f0-9\\]\\{12\\}/,
      "visibility": "public",
    },
    Object {
      "access": true,
      "canonical_url": null,
      "codeinjection_foot": null,
      "codeinjection_head": null,
      "comment_id": "618ba1ffbe2896088840a6e1",
      "comments": false,
      "created_at": StringMatching /\\\\d\\{4\\}-\\\\d\\{2\\}-\\\\d\\{2\\}T\\\\d\\{2\\}:\\\\d\\{2\\}:\\\\d\\{2\\}\\\\\\.000\\\\\\+\\\\d\\{2\\}:\\\\d\\{2\\}/,
      "custom_excerpt": null,
      "custom_template": null,
      "email_subject": null,
      "excerpt": "HTML Ipsum Presents

Pellentesque habitant morbi tristique senectus et netus et malesuada fames ac turpis egestas. Vestibulum tortor quam, feugiat vitae, ultricies eget, tempor sit amet, ante. Donec eu libero sit amet quam egestas semper. Aenean ultricies mi vitae est. Mauris placerat eleifend leo. Quisque sit amet est et sapien ullamcorper pharetra. Vestibulum erat wisi, condimentum sed, commodo vitae, ornare sit amet, wisi. Aenean fermentum, elit eget tincidunt condimentum, eros ipsum rutrum o",
      "feature_image": "http://127.0.0.1:2369/content/images/2018/hey.jpg",
      "feature_image_alt": null,
      "feature_image_caption": null,
      "featured": false,
      "frontmatter": null,
      "html": "<!--kg-card-begin: markdown--><h1>HTML Ipsum Presents</h1><img src=\\"http://127.0.0.1:2369/content/images/lol.jpg\\"><p><strong>Pellentesque habitant morbi tristique</strong> senectus et netus et malesuada fames ac turpis egestas. Vestibulum tortor quam, feugiat vitae, ultricies eget, tempor sit amet, ante. Donec eu libero sit amet quam egestas semper. <em>Aenean ultricies mi vitae est.</em> Mauris placerat eleifend leo. Quisque sit amet est et sapien ullamcorper pharetra. Vestibulum erat wisi, condimentum sed, <code>commodo vitae</code>, ornare sit amet, wisi. Aenean fermentum, elit eget tincidunt condimentum, eros ipsum rutrum orci, sagittis tempus lacus enim ac dui. <a href=\\"#\\">Donec non enim</a> in turpis pulvinar facilisis. Ut felis.</p><h2>Header Level 2</h2><ol><li>Lorem ipsum dolor sit amet, consectetuer adipiscing elit.</li><li>Aliquam tincidunt mauris eu risus.</li></ol><blockquote><p>Lorem ipsum dolor sit amet, consectetur adipiscing elit. Vivamus magna. Cras in mi at felis aliquet congue. Ut a est eget ligula molestie gravida. Curabitur massa. Donec eleifend, libero at sagittis mollis, tellus est malesuada tellus, at luctus turpis elit sit amet quam. Vivamus pretium ornare est.</p></blockquote><h3>Header Level 3</h3><ul><li>Lorem ipsum dolor sit amet, consectetuer adipiscing elit.</li><li>Aliquam tincidunt mauris eu risus.</li></ul><pre><code>#header h1 a{display: block;width: 300px;height: 80px;}</code></pre><!--kg-card-end: markdown-->",
      "id": "618ba1ffbe2896088840a6e1",
      "meta_description": null,
      "meta_title": null,
      "og_description": null,
      "og_image": null,
      "og_title": null,
      "published_at": StringMatching /\\\\d\\{4\\}-\\\\d\\{2\\}-\\\\d\\{2\\}T\\\\d\\{2\\}:\\\\d\\{2\\}:\\\\d\\{2\\}\\\\\\.000\\\\\\+\\\\d\\{2\\}:\\\\d\\{2\\}/,
      "reading_time": 1,
      "slug": "ghostly-kitchen-sink",
      "title": "Ghostly Kitchen Sink",
      "twitter_description": null,
      "twitter_image": null,
      "twitter_title": null,
      "updated_at": StringMatching /\\\\d\\{4\\}-\\\\d\\{2\\}-\\\\d\\{2\\}T\\\\d\\{2\\}:\\\\d\\{2\\}:\\\\d\\{2\\}\\\\\\.000\\\\\\+\\\\d\\{2\\}:\\\\d\\{2\\}/,
      "url": "http://127.0.0.1:2369/ghostly-kitchen-sink/",
      "uuid": StringMatching /\\[a-f0-9\\]\\{8\\}-\\[a-f0-9\\]\\{4\\}-\\[a-f0-9\\]\\{4\\}-\\[a-f0-9\\]\\{4\\}-\\[a-f0-9\\]\\{12\\}/,
      "visibility": "public",
    },
    Object {
      "access": true,
      "canonical_url": null,
      "codeinjection_foot": null,
      "codeinjection_head": null,
      "comment_id": "618ba1ffbe2896088840a6df",
      "comments": false,
      "created_at": StringMatching /\\\\d\\{4\\}-\\\\d\\{2\\}-\\\\d\\{2\\}T\\\\d\\{2\\}:\\\\d\\{2\\}:\\\\d\\{2\\}\\\\\\.000\\\\\\+\\\\d\\{2\\}:\\\\d\\{2\\}/,
      "custom_excerpt": "This is my custom excerpt!",
      "custom_template": null,
      "email_subject": null,
      "excerpt": "This is my custom excerpt!",
      "feature_image": "https://example.com/super_photo.jpg",
      "feature_image_alt": null,
      "feature_image_caption": null,
      "featured": false,
      "frontmatter": null,
      "html": "<!--kg-card-begin: markdown--><h1>HTML Ipsum Presents</h1><p><strong>Pellentesque habitant morbi tristique</strong> senectus et netus et malesuada fames ac turpis egestas. Vestibulum tortor quam, feugiat vitae, ultricies eget, tempor sit amet, ante. Donec eu libero sit amet quam egestas semper. <em>Aenean ultricies mi vitae est.</em> Mauris placerat eleifend leo. Quisque sit amet est et sapien ullamcorper pharetra. Vestibulum erat wisi, condimentum sed, <code>commodo vitae</code>, ornare sit amet, wisi. Aenean fermentum, elit eget tincidunt condimentum, eros ipsum rutrum orci, sagittis tempus lacus enim ac dui. <a href=\\"#\\">Donec non enim</a> in turpis pulvinar facilisis. Ut felis.</p><h2>Header Level 2</h2><ol><li>Lorem ipsum dolor sit amet, consectetuer adipiscing elit.</li><li>Aliquam tincidunt mauris eu risus.</li></ol><blockquote><p>Lorem ipsum dolor sit amet, consectetur adipiscing elit. Vivamus magna. Cras in mi at felis aliquet congue. Ut a est eget ligula molestie gravida. Curabitur massa. Donec eleifend, libero at sagittis mollis, tellus est malesuada tellus, at luctus turpis elit sit amet quam. Vivamus pretium ornare est.</p></blockquote><h3>Header Level 3</h3><ul><li>Lorem ipsum dolor sit amet, consectetuer adipiscing elit.</li><li>Aliquam tincidunt mauris eu risus.</li></ul><pre><code>#header h1 a{display: block;width: 300px;height: 80px;}</code></pre><!--kg-card-end: markdown-->",
      "id": "618ba1ffbe2896088840a6df",
      "meta_description": null,
      "meta_title": null,
      "og_description": null,
      "og_image": null,
      "og_title": null,
      "published_at": StringMatching /\\\\d\\{4\\}-\\\\d\\{2\\}-\\\\d\\{2\\}T\\\\d\\{2\\}:\\\\d\\{2\\}:\\\\d\\{2\\}\\\\\\.000\\\\\\+\\\\d\\{2\\}:\\\\d\\{2\\}/,
      "reading_time": 1,
      "slug": "html-ipsum",
      "title": "HTML Ipsum",
      "twitter_description": null,
      "twitter_image": null,
      "twitter_title": null,
      "updated_at": StringMatching /\\\\d\\{4\\}-\\\\d\\{2\\}-\\\\d\\{2\\}T\\\\d\\{2\\}:\\\\d\\{2\\}:\\\\d\\{2\\}\\\\\\.000\\\\\\+\\\\d\\{2\\}:\\\\d\\{2\\}/,
      "url": "http://127.0.0.1:2369/html-ipsum/",
      "uuid": StringMatching /\\[a-f0-9\\]\\{8\\}-\\[a-f0-9\\]\\{4\\}-\\[a-f0-9\\]\\{4\\}-\\[a-f0-9\\]\\{4\\}-\\[a-f0-9\\]\\{12\\}/,
      "visibility": "public",
    },
  ],
}
`;

exports[`Posts Content API Can request posts 2: [headers] 1`] = `
Object {
  "access-control-allow-origin": "*",
  "cache-control": "public, max-age=600",
  "content-length": "46632",
  "content-type": "application/json; charset=utf-8",
  "content-version": StringMatching /v\\\\d\\+\\\\\\.\\\\d\\+/,
  "etag": StringMatching /\\(\\?:W\\\\/\\)\\?"\\(\\?:\\[ !#-\\\\x7E\\\\x80-\\\\xFF\\]\\*\\|\\\\r\\\\n\\[\\\\t \\]\\|\\\\\\\\\\.\\)\\*"/,
  "vary": "Accept-Version, Accept-Encoding",
  "x-powered-by": "Express",
}
`;

exports[`Posts Content API Can request posts from different origin 1: [body] 1`] = `
Object {
  "meta": Object {
    "pagination": Object {
      "limit": 15,
      "next": null,
      "page": 1,
      "pages": 1,
      "prev": null,
      "total": 11,
    },
  },
  "posts": Array [
    Object {
      "access": true,
      "canonical_url": null,
      "codeinjection_foot": null,
      "codeinjection_head": null,
      "comment_id": "6194d3ce51e2700162531a77",
      "comments": false,
      "created_at": StringMatching /\\\\d\\{4\\}-\\\\d\\{2\\}-\\\\d\\{2\\}T\\\\d\\{2\\}:\\\\d\\{2\\}:\\\\d\\{2\\}\\\\\\.000\\\\\\+\\\\d\\{2\\}:\\\\d\\{2\\}/,
      "custom_excerpt": "We've crammed the most important information to help you get started with Ghost into this one post. It's your cheat-sheet to get started, and your shortcut to advanced features.",
      "custom_template": null,
      "email_subject": null,
      "excerpt": "We've crammed the most important information to help you get started with Ghost into this one post. It's your cheat-sheet to get started, and your shortcut to advanced features.",
      "feature_image": "https://static.ghost.org/v4.0.0/images/welcome-to-ghost.png",
      "feature_image_alt": null,
      "feature_image_caption": null,
      "featured": false,
      "frontmatter": null,
      "html": "<p><strong>Hey there</strong>, welcome to your new home on the web! </p><p>Unlike social networks, this one is all yours. Publish your work on a custom domain, invite your audience to subscribe, send them new content by email newsletter, and offer premium subscriptions to generate sustainable recurring revenue to fund your work. </p><p>Ghost is an independent, open source app, which means you can customize absolutely everything. Inside the admin area, you'll find straightforward controls for changing themes, colors, navigation, logos and settings — so you can set your site up just how you like it. No technical knowledge required.</p><p>If you're feeling a little more adventurous, there's really no limit to what's possible. With just a little bit of HTML and CSS you can modify or build your very own theme from scratch, or connect to Zapier to explore advanced integrations. Advanced developers can go even further and build entirely custom workflows using the Ghost API.</p><p>This level of customization means that Ghost grows with you. It's easy to get started, but there's always another level of what's possible. So, you won't find yourself outgrowing the app in a few months time and wishing you'd chosen something more powerful!</p><hr><p>For now, you're probably just wondering what to do first. To help get you going as quickly as possible, we've populated your site with starter content (like this post!) covering all the key concepts and features of the product.</p><p>You'll find an outline of all the different topics below, with links to each section so you can explore the parts that interest you most.</p><p>Once you're ready to begin publishing and want to clear out these starter posts, you can delete the \\"Ghost\\" staff user. Deleting an author will automatically remove all of their posts, leaving you with a clean blank canvas.</p><h2 id=\\"your-guide-to-ghost\\">Your guide to Ghost</h2><ul><li><a href=\\"http://127.0.0.1:2369/design/\\">Customizing your brand and site settings</a></li><li><a href=\\"http://127.0.0.1:2369/write/\\">Writing &amp; managing content, an advanced guide for creators</a></li><li><a href=\\"http://127.0.0.1:2369/portal/\\">Building your audience with subscriber signups</a></li><li><a href=\\"http://127.0.0.1:2369/sell/\\">Selling premium memberships with recurring revenue</a></li><li><a href=\\"http://127.0.0.1:2369/grow/\\">How to grow your business around an audience</a></li><li><a href=\\"http://127.0.0.1:2369/integrations/\\">Setting up custom integrations and apps</a></li></ul><p>If you get through all those and you're hungry for more, you can find an extensive library of content for creators over on <a href=\\"https://ghost.org/blog/?ref=127.0.0.1\\">the Ghost blog</a>.</p><hr><h2 id=\\"getting-help\\">Getting help</h2><p>If you need help, <a href=\\"https://ghost.org/pricing/?ref=127.0.0.1\\">Ghost(Pro)</a> customers can always reach our full-time support team by clicking on the <em>Ghost(Pro)</em> link inside their admin panel.</p><p>If you're a developer working with the codebase in a self-managed install, check out our <a href=\\"https://forum.ghost.org/?ref=127.0.0.1\\">developer community forum</a> to chat with other users.</p><p>Have fun!</p>",
      "id": "6194d3ce51e2700162531a77",
      "meta_description": null,
      "meta_title": null,
      "og_description": null,
      "og_image": null,
      "og_title": null,
      "published_at": StringMatching /\\\\d\\{4\\}-\\\\d\\{2\\}-\\\\d\\{2\\}T\\\\d\\{2\\}:\\\\d\\{2\\}:\\\\d\\{2\\}\\\\\\.000\\\\\\+\\\\d\\{2\\}:\\\\d\\{2\\}/,
      "reading_time": 2,
      "slug": "welcome",
      "title": "Start here for a quick overview of everything you need to know",
      "twitter_description": null,
      "twitter_image": null,
      "twitter_title": null,
      "updated_at": StringMatching /\\\\d\\{4\\}-\\\\d\\{2\\}-\\\\d\\{2\\}T\\\\d\\{2\\}:\\\\d\\{2\\}:\\\\d\\{2\\}\\\\\\.000\\\\\\+\\\\d\\{2\\}:\\\\d\\{2\\}/,
      "url": "http://127.0.0.1:2369/welcome/",
      "uuid": StringMatching /\\[a-f0-9\\]\\{8\\}-\\[a-f0-9\\]\\{4\\}-\\[a-f0-9\\]\\{4\\}-\\[a-f0-9\\]\\{4\\}-\\[a-f0-9\\]\\{12\\}/,
      "visibility": "public",
    },
    Object {
      "access": true,
      "canonical_url": null,
      "codeinjection_foot": null,
      "codeinjection_head": null,
      "comment_id": "6194d3ce51e2700162531a76",
      "comments": false,
      "created_at": StringMatching /\\\\d\\{4\\}-\\\\d\\{2\\}-\\\\d\\{2\\}T\\\\d\\{2\\}:\\\\d\\{2\\}:\\\\d\\{2\\}\\\\\\.000\\\\\\+\\\\d\\{2\\}:\\\\d\\{2\\}/,
      "custom_excerpt": "How to tweak a few settings in Ghost to transform your site from a generic template to a custom brand with style and personality.",
      "custom_template": null,
      "email_subject": null,
      "excerpt": "How to tweak a few settings in Ghost to transform your site from a generic template to a custom brand with style and personality.",
      "feature_image": "https://static.ghost.org/v4.0.0/images/publishing-options.png",
      "feature_image_alt": null,
      "feature_image_caption": null,
      "featured": false,
      "frontmatter": null,
      "html": "<p>As discussed in the <a href=\\"http://127.0.0.1:2369/welcome/\\">introduction</a> post, one of the best things about Ghost is just how much you can customize to turn your site into something unique. Everything about your layout and design can be changed, so you're not stuck with yet another clone of a social network profile.</p><p>How far you want to go with customization is completely up to you, there's no right or wrong approach! The majority of people use one of Ghost's built-in themes to get started, and then progress to something more bespoke later on as their site grows. </p><p>The best way to get started is with Ghost's branding settings, where you can set up colors, images and logos to fit with your brand.</p><figure class=\\"kg-card kg-image-card kg-width-wide kg-card-hascaption\\"><img src=\\"https://static.ghost.org/v4.0.0/images/brandsettings.png\\" class=\\"kg-image\\" alt loading=\\"lazy\\" width=\\"3456\\" height=\\"2338\\"><figcaption>Ghost Admin → Settings → Branding</figcaption></figure><p>Any Ghost theme that's up to date and compatible with Ghost 4.0 and higher will reflect your branding settings in the preview window, so you can see what your site will look like as you experiment with different options.</p><p>When selecting an accent color, try to choose something which will contrast well with white text. Many themes will use your accent color as the background for buttons, headers and navigational elements. Vibrant colors with a darker hue tend to work best, as a general rule.</p><h2 id=\\"installing-ghost-themes\\">Installing Ghost themes</h2><p>By default, new sites are created with Ghost's friendly publication theme, called Casper. Everything in Casper is optimized to work for the most common types of blog, newsletter and publication that people create with Ghost — so it's a perfect place to start.</p><p>However, there are hundreds of different themes available to install, so you can pick out a look and feel that suits you best.</p><figure class=\\"kg-card kg-image-card kg-width-wide kg-card-hascaption\\"><img src=\\"https://static.ghost.org/v4.0.0/images/themesettings.png\\" class=\\"kg-image\\" alt loading=\\"lazy\\" width=\\"3208\\" height=\\"1618\\"><figcaption>Ghost Admin → Settings → Theme</figcaption></figure><p>Inside Ghost's theme settings you'll find 4 more official themes that can be directly installed and activated. Each theme is suited to slightly different use-cases.</p><ul><li><strong>Casper</strong> <em>(default)</em> — Made for all sorts of blogs and newsletters</li><li><strong>Edition</strong> — A beautiful minimal template for newsletter authors</li><li><strong>Alto</strong> — A slick news/magazine style design for creators</li><li><strong>London</strong> — A light photography theme with a bold grid</li><li><strong>Ease</strong> — A library theme for organizing large content archives</li></ul><p>And if none of those feel quite right, head on over to the <a href=\\"https://ghost.org/themes/?ref=127.0.0.1\\">Ghost Marketplace</a>, where you'll find a huge variety of both free and premium themes.</p><h2 id=\\"building-something-custom\\">Building something custom</h2><p>Finally, if you want something completely bespoke for your site, you can always build a custom theme from scratch and upload it to your site.</p><p>Ghost's theming template files are very easy to work with, and can be picked up in the space of a few hours by anyone who has just a little bit of knowledge of HTML and CSS. Templates from other platforms can also be ported to Ghost with relatively little effort.</p><p>If you want to take a quick look at the theme syntax to see what it's like, you can <a href=\\"https://github.com/tryghost/casper/?ref=127.0.0.1\\">browse through the files of the default Casper theme</a>. We've added tons of inline code comments to make it easy to learn, and the structure is very readable.</p><figure class=\\"kg-card kg-code-card\\"><pre><code class=\\"language-handlebars\\">{{#post}}
&lt;article class=\\"article {{post_class}}\\"&gt;

    &lt;h1&gt;{{title}}&lt;/h1&gt;
    
    {{#if feature_image}}
    	&lt;img src=\\"{{feature_image}}\\" alt=\\"Feature image\\" /&gt;
    {{/if}}
    
    {{content}}

&lt;/article&gt;
{{/post}}</code></pre><figcaption>A snippet from a post template</figcaption></figure><p>See? Not that scary! But still completely optional. </p><p>If you're interested in creating your own Ghost theme, check out our extensive <a href=\\"https://ghost.org/docs/themes/?ref=127.0.0.1\\">theme documentation</a> for a full guide to all the different template variables and helpers which are available.</p>",
      "id": "6194d3ce51e2700162531a76",
      "meta_description": null,
      "meta_title": null,
      "og_description": null,
      "og_image": null,
      "og_title": null,
      "published_at": StringMatching /\\\\d\\{4\\}-\\\\d\\{2\\}-\\\\d\\{2\\}T\\\\d\\{2\\}:\\\\d\\{2\\}:\\\\d\\{2\\}\\\\\\.000\\\\\\+\\\\d\\{2\\}:\\\\d\\{2\\}/,
      "reading_time": 3,
      "slug": "design",
      "title": "Customizing your brand and design settings",
      "twitter_description": null,
      "twitter_image": null,
      "twitter_title": null,
      "updated_at": StringMatching /\\\\d\\{4\\}-\\\\d\\{2\\}-\\\\d\\{2\\}T\\\\d\\{2\\}:\\\\d\\{2\\}:\\\\d\\{2\\}\\\\\\.000\\\\\\+\\\\d\\{2\\}:\\\\d\\{2\\}/,
      "url": "http://127.0.0.1:2369/design/",
      "uuid": StringMatching /\\[a-f0-9\\]\\{8\\}-\\[a-f0-9\\]\\{4\\}-\\[a-f0-9\\]\\{4\\}-\\[a-f0-9\\]\\{4\\}-\\[a-f0-9\\]\\{12\\}/,
      "visibility": "public",
    },
    Object {
      "access": true,
      "canonical_url": null,
      "codeinjection_foot": null,
      "codeinjection_head": null,
      "comment_id": "6194d3ce51e2700162531a75",
      "comments": false,
      "created_at": StringMatching /\\\\d\\{4\\}-\\\\d\\{2\\}-\\\\d\\{2\\}T\\\\d\\{2\\}:\\\\d\\{2\\}:\\\\d\\{2\\}\\\\\\.000\\\\\\+\\\\d\\{2\\}:\\\\d\\{2\\}/,
      "custom_excerpt": "A full overview of all the features built into the Ghost editor, including powerful workflow automations to speed up your creative process.",
      "custom_template": null,
      "email_subject": null,
      "excerpt": "A full overview of all the features built into the Ghost editor, including powerful workflow automations to speed up your creative process.",
      "feature_image": "https://static.ghost.org/v4.0.0/images/writing-posts-with-ghost.png",
      "feature_image_alt": null,
      "feature_image_caption": null,
      "featured": false,
      "frontmatter": null,
      "html": "<p>Ghost comes with a best-in-class editor which does its very best to get out of the way, and let you focus on your content. Don't let its minimal looks fool you, though, beneath the surface lies a powerful editing toolset designed to accommodate the extensive needs of modern creators.</p><p>For many, the base canvas of the Ghost editor will feel familiar. You can start writing as you would expect, highlight content to access the toolbar you would expect, and generally use all of the keyboard shortcuts you would expect.</p><p>Our main focus in building the Ghost editor is to try and make as many things that you hope/expect might work: actually work. </p><ul><li>You can copy and paste raw content from web pages, and Ghost will do its best to correctly preserve the formatting. </li><li>Pasting an image from your clipboard will upload inline.</li><li>Pasting a social media URL will automatically create an embed.</li><li>Highlight a word in the editor and paste a URL from your clipboard on top: Ghost will turn it into a link.</li><li>You can also paste (or write!) Markdown and Ghost will usually be able to auto-convert it into fully editable, formatted content.</li></ul><figure class=\\"kg-card kg-image-card kg-width-wide kg-card-hascaption\\"><img src=\\"https://static.ghost.org/v4.0.0/images/editor.png\\" class=\\"kg-image\\" alt loading=\\"lazy\\" width=\\"3182\\" height=\\"1500\\"><figcaption>The Ghost editor. Also available in dark-mode, for late night writing sessions.</figcaption></figure><p>The goal, as much as possible, is for things to work so that you don't have to <em>think</em> so much about the editor. You won't find any disastrous \\"block builders\\" here, where you have to open 6 submenus and choose from 18 different but identical alignment options. That's not what Ghost is about.</p><p>What you will find though, is dynamic cards which allow you to embed rich media into your posts and create beautifully laid out stories.</p><h2 id=\\"using-cards\\">Using cards</h2><p>You can insert dynamic cards inside post content using the <code>+</code> button, which appears on new lines, or by typing <code>/</code> on a new line to trigger the card menu. Many of the choices are simple and intuitive, like bookmark cards, which allow you to create rich links with embedded structured data:</p><figure class=\\"kg-card kg-bookmark-card\\"><a class=\\"kg-bookmark-container\\" href=\\"https://opensubscriptionplatforms.com/?ref=127.0.0.1\\"><div class=\\"kg-bookmark-content\\"><div class=\\"kg-bookmark-title\\">Open Subscription Platforms</div><div class=\\"kg-bookmark-description\\">A shared movement for independent subscription data.</div><div class=\\"kg-bookmark-metadata\\"><img class=\\"kg-bookmark-icon\\" src=\\"https://opensubscriptionplatforms.com/images/favicon.png\\" alt=\\"\\"><span class=\\"kg-bookmark-author\\">Open Subscription Platforms</span></div></div><div class=\\"kg-bookmark-thumbnail\\"><img src=\\"https://opensubscriptionplatforms.com/images/osp-card.png\\" alt=\\"\\"></div></a></figure><p>or embed cards which make it easy to insert content you want to share with your audience, from external services:</p><figure class=\\"kg-card kg-embed-card\\"><iframe width=\\"200\\" height=\\"113\\" src=\\"https://www.youtube.com/embed/hmH3XMlms8E?feature=oembed\\" frameborder=\\"0\\" allow=\\"accelerometer; autoplay; clipboard-write; encrypted-media; gyroscope; picture-in-picture\\" allowfullscreen></iframe></figure><p>But, dig a little deeper, and you'll also find more advanced cards, like one that only shows up in email newsletters (great for personalized introductions) and a comprehensive set of specialized cards for different types of images and galleries.</p><blockquote>Once you  start mixing text and image cards creatively, the whole narrative of the story changes. Suddenly, you're working in a new format.</blockquote><figure class=\\"kg-card kg-image-card kg-width-full\\"><img src=\\"https://static.ghost.org/v4.0.0/images/andreas-selter-xSMqGH7gi6o-unsplash.jpg\\" class=\\"kg-image\\" alt loading=\\"lazy\\" width=\\"6000\\" height=\\"4000\\"></figure><p>As it turns out, sometimes pictures and a thousand words go together really well. Telling people a great story often has much more impact if they can feel, even for a moment, as though they were right there with you.</p><figure class=\\"kg-card kg-gallery-card kg-width-wide\\"><div class=\\"kg-gallery-container\\"><div class=\\"kg-gallery-row\\"><div class=\\"kg-gallery-image\\"><img src=\\"https://static.ghost.org/v4.0.0/images/andreas-selter-e4yK8QQlZa0-unsplash.jpg\\" width=\\"4572\\" height=\\"3048\\" loading=\\"lazy\\" alt></div><div class=\\"kg-gallery-image\\"><img src=\\"https://static.ghost.org/v4.0.0/images/steve-carter-Ixp4YhCKZkI-unsplash.jpg\\" width=\\"4032\\" height=\\"2268\\" loading=\\"lazy\\" alt></div></div></div></figure><figure class=\\"kg-card kg-image-card kg-width-wide\\"><img src=\\"https://static.ghost.org/v4.0.0/images/lukasz-szmigiel-jFCViYFYcus-unsplash.jpg\\" class=\\"kg-image\\" alt loading=\\"lazy\\" width=\\"2560\\" height=\\"1705\\"></figure><figure class=\\"kg-card kg-gallery-card kg-width-wide kg-card-hascaption\\"><div class=\\"kg-gallery-container\\"><div class=\\"kg-gallery-row\\"><div class=\\"kg-gallery-image\\"><img src=\\"https://static.ghost.org/v4.0.0/images/jd-mason-hPiEFq6-Eto-unsplash.jpg\\" width=\\"5184\\" height=\\"3888\\" loading=\\"lazy\\" alt></div><div class=\\"kg-gallery-image\\"><img src=\\"https://static.ghost.org/v4.0.0/images/jp-valery-OBpOP9GVH9U-unsplash.jpg\\" width=\\"5472\\" height=\\"3648\\" loading=\\"lazy\\" alt></div></div></div><figcaption>Peaceful places</figcaption></figure><p>Galleries and image cards can be combined in so many different ways — the only limit is your imagination.</p><h2 id=\\"build-workflows-with-snippets\\">Build workflows with snippets</h2><p>One of the most powerful features of the Ghost editor is the ability to create and re-use content snippets. If you've ever used an email client with a concept of <em>saved replies</em> then this will be immediately intuitive.</p><p>To create a snippet, select a piece of content in the editor that you'd like to re-use in future, then click on the snippet icon in the toolbar. Give your snippet a name, and you're all done. Now your snippet will be available from within the card menu, or you can search for it directly using the <code>/</code> command.</p><p>This works really well for saving images you might want to use often, like a company logo or team photo, links to resources you find yourself often linking to, or introductions and passages that you want to remember.</p><figure class=\\"kg-card kg-image-card kg-width-wide\\"><img src=\\"https://static.ghost.org/v4.0.0/images/createsnippet.png\\" class=\\"kg-image\\" alt loading=\\"lazy\\" width=\\"2282\\" height=\\"1272\\"></figure><p>You can even build entire post templates or outlines to create a quick, re-usable workflow for publishing over time. Or build custom design elements for your post with an HTML card, and use a snippet to insert it.</p><p>Once you get a few useful snippets set up, it's difficult to go back to the old way of diving through media libraries and trawling for that one thing you know you used somewhere that one time.</p><hr><h2 id=\\"publishing-and-newsletters-the-easy-way\\">Publishing and newsletters the easy way</h2><p>When you're ready to publish, Ghost makes it as simple as possible to deliver your new post to all your existing members. Just hit the <em>Preview</em> link and you'll get a chance to see what your content looks like on Web, Mobile, Email and Social.</p><figure class=\\"kg-card kg-image-card kg-width-wide\\"><img src=\\"https://static.ghost.org/v4.0.0/images/preview.png\\" class=\\"kg-image\\" alt loading=\\"lazy\\" width=\\"3166\\" height=\\"2224\\"></figure><p>You can send yourself a test newsletter to make sure everything looks good in your email client, and then hit the <em>Publish</em> button to decide who to deliver it to.</p><p>Ghost comes with a streamlined, optimized email newsletter template that has settings built-in for you to customize the colors and typography. We've spent countless hours refining the template to make sure it works great across all email clients, and performs well for email deliverability.</p><p>So, you don't need to fight the awful process of building a custom email template from scratch. It's all done already!</p><hr><p>The Ghost editor is powerful enough to do whatever you want it to do. With a little exploration, you'll be up and running in no time.</p>",
      "id": "6194d3ce51e2700162531a75",
      "meta_description": null,
      "meta_title": null,
      "og_description": null,
      "og_image": null,
      "og_title": null,
      "published_at": StringMatching /\\\\d\\{4\\}-\\\\d\\{2\\}-\\\\d\\{2\\}T\\\\d\\{2\\}:\\\\d\\{2\\}:\\\\d\\{2\\}\\\\\\.000\\\\\\+\\\\d\\{2\\}:\\\\d\\{2\\}/,
      "reading_time": 5,
      "slug": "write",
      "title": "Writing and managing content in Ghost, an advanced guide",
      "twitter_description": null,
      "twitter_image": null,
      "twitter_title": null,
      "updated_at": StringMatching /\\\\d\\{4\\}-\\\\d\\{2\\}-\\\\d\\{2\\}T\\\\d\\{2\\}:\\\\d\\{2\\}:\\\\d\\{2\\}\\\\\\.000\\\\\\+\\\\d\\{2\\}:\\\\d\\{2\\}/,
      "url": "http://127.0.0.1:2369/write/",
      "uuid": StringMatching /\\[a-f0-9\\]\\{8\\}-\\[a-f0-9\\]\\{4\\}-\\[a-f0-9\\]\\{4\\}-\\[a-f0-9\\]\\{4\\}-\\[a-f0-9\\]\\{12\\}/,
      "visibility": "public",
    },
    Object {
      "access": true,
      "canonical_url": null,
      "codeinjection_foot": null,
      "codeinjection_head": null,
      "comment_id": "6194d3ce51e2700162531a74",
      "comments": false,
      "created_at": StringMatching /\\\\d\\{4\\}-\\\\d\\{2\\}-\\\\d\\{2\\}T\\\\d\\{2\\}:\\\\d\\{2\\}:\\\\d\\{2\\}\\\\\\.000\\\\\\+\\\\d\\{2\\}:\\\\d\\{2\\}/,
      "custom_excerpt": "How Ghost allows you to turn anonymous readers into an audience of active subscribers, so you know what's working and what isn't.",
      "custom_template": null,
      "email_subject": null,
      "excerpt": "How Ghost allows you to turn anonymous readers into an audience of active subscribers, so you know what's working and what isn't.",
      "feature_image": "https://static.ghost.org/v4.0.0/images/creating-a-custom-theme.png",
      "feature_image_alt": null,
      "feature_image_caption": null,
      "featured": false,
      "frontmatter": null,
      "html": "<p>What sets Ghost apart from other products is that you can publish content and grow your audience using the same platform. Rather than just endlessly posting and hoping someone is listening, you can track real signups against your work and have them subscribe to be notified of future posts. The feature that makes all this possible is called <em>Portal</em>.</p><p>Portal is an embedded interface for your audience to sign up to your site. It works on every Ghost site, with every theme, and for any type of publisher. </p><p>You can customize the design, content and settings of Portal to suit your site, whether you just want people to sign up to your newsletter — or you're running a full premium publication with user sign-ins and private content.</p><figure class=\\"kg-card kg-image-card kg-width-wide\\"><img src=\\"https://static.ghost.org/v4.0.0/images/portalsettings.png\\" class=\\"kg-image\\" alt loading=\\"lazy\\" width=\\"2924\\" height=\\"1810\\"></figure><p>Once people sign up to your site, they'll receive an email confirmation with a link to click. The link acts as an automatic sign-in, so subscribers will be automatically signed-in to your site when they click on it. There are a couple of interesting angles to this:</p><p>Because subscribers are automatically able to sign in and out of your site as registered members: You can (optionally) restrict access to posts and pages depending on whether people are signed-in or not. So if you want to publish some posts for free, but keep some really great stuff for members-only, this can be a great draw to encourage people to sign up!</p><p>Ghost members sign in using email authentication links, so there are no passwords for people to set or forget. You can turn any list of email subscribers into a database of registered members who can sign in to your site. Like magic.</p><p>Portal makes all of this possible, and it appears by default as a floating button in the bottom-right corner of your site. When people are logged out, clicking it will open a sign-up/sign-in window. When members are logged in, clicking the Portal button will open the account menu where they can edit their name, email, and subscription settings.</p><p>The floating Portal button is completely optional. If you prefer, you can add manual links to your content, navigation, or theme to trigger it instead.</p><p>Like this! <a href=\\"#/portal\\">Sign up here</a></p><hr><p>As you start to grow your registered audience, you'll be able to get a sense of who you're publishing <em>for</em> and where those people are coming <em>from</em>. Best of all: You'll have a straightforward, reliable way to connect with people who enjoy your work.</p><p>Social networks go in and out of fashion all the time. Email addresses are timeless.</p><p>Growing your audience is valuable no matter what type of site you run, but if your content <em>is</em> your business, then you might also be interested in <a href=\\"http://127.0.0.1:2369/sell/\\">setting up premium subscriptions</a>.</p>",
      "id": "6194d3ce51e2700162531a74",
      "meta_description": null,
      "meta_title": null,
      "og_description": null,
      "og_image": null,
      "og_title": null,
      "published_at": StringMatching /\\\\d\\{4\\}-\\\\d\\{2\\}-\\\\d\\{2\\}T\\\\d\\{2\\}:\\\\d\\{2\\}:\\\\d\\{2\\}\\\\\\.000\\\\\\+\\\\d\\{2\\}:\\\\d\\{2\\}/,
      "reading_time": 2,
      "slug": "portal",
      "title": "Building your audience with subscriber signups",
      "twitter_description": null,
      "twitter_image": null,
      "twitter_title": null,
      "updated_at": StringMatching /\\\\d\\{4\\}-\\\\d\\{2\\}-\\\\d\\{2\\}T\\\\d\\{2\\}:\\\\d\\{2\\}:\\\\d\\{2\\}\\\\\\.000\\\\\\+\\\\d\\{2\\}:\\\\d\\{2\\}/,
      "url": "http://127.0.0.1:2369/portal/",
      "uuid": StringMatching /\\[a-f0-9\\]\\{8\\}-\\[a-f0-9\\]\\{4\\}-\\[a-f0-9\\]\\{4\\}-\\[a-f0-9\\]\\{4\\}-\\[a-f0-9\\]\\{12\\}/,
      "visibility": "public",
    },
    Object {
      "access": false,
      "canonical_url": null,
      "codeinjection_foot": null,
      "codeinjection_head": null,
      "comment_id": "6194d3ce51e2700162531a73",
      "comments": false,
      "created_at": StringMatching /\\\\d\\{4\\}-\\\\d\\{2\\}-\\\\d\\{2\\}T\\\\d\\{2\\}:\\\\d\\{2\\}:\\\\d\\{2\\}\\\\\\.000\\\\\\+\\\\d\\{2\\}:\\\\d\\{2\\}/,
      "custom_excerpt": null,
      "custom_template": null,
      "email_subject": null,
      "excerpt": "For creators and aspiring entrepreneurs looking to generate a sustainable recurring revenue stream from their creative work, Ghost has built-in payments allowing you to create a subscription commerce business.

Connect your Stripe account to Ghost, and you'll be able to quickly and easily create monthly and yearly premium plans for members to subscribe to, as well as complimentary plans for friends and family.

Ghost takes 0% payment fees, so everything you make is yours to keep!

Using subscrip",
      "feature_image": "https://static.ghost.org/v4.0.0/images/organizing-your-content.png",
      "feature_image_alt": null,
      "feature_image_caption": null,
      "featured": false,
      "frontmatter": null,
      "html": "<p>For creators and aspiring entrepreneurs looking to generate a sustainable recurring revenue stream from their creative work, Ghost has built-in payments allowing you to create a subscription commerce business.</p><p>Connect your <a href=\\"https://stripe.com/?ref=127.0.0.1\\">Stripe</a> account to Ghost, and you'll be able to quickly and easily create monthly and yearly premium plans for members to subscribe to, as well as complimentary plans for friends and family.</p><p>Ghost takes <strong>0% payment fees</strong>, so everything you make is yours to keep!</p><p>Using subscriptions, you can build an independent media business like <a href=\\"https://stratechery.com/?ref=127.0.0.1\\">Stratechery</a>, <a href=\\"https://www.theinformation.com/?ref=127.0.0.1\\">The Information</a>, or <a href=\\"https://thebrowser.com/?ref=127.0.0.1\\">The Browser</a>.</p><p>The creator economy is just getting started, and Ghost allows you to build something based on technology that you own and control.</p><figure class=\\"kg-card kg-image-card kg-card-hascaption\\"><a href=\\"https://thebrowser.com/?ref=127.0.0.1\\"><img src=\\"https://static.ghost.org/v4.0.0/images/thebrowser.jpg\\" class=\\"kg-image\\" alt loading=\\"lazy\\" width=\\"1600\\" height=\\"2000\\"></a><figcaption>The Browser has over 10,000 paying subscribers</figcaption></figure><p>Most successful subscription businesses publish a mix of free and paid posts to attract a new audience, and upsell the most loyal members to a premium offering. You can also mix different access levels within the same post, showing a free preview to logged out members and then, right when you're ready for a cliffhanger, that's a good time to...</p>",
      "id": "6194d3ce51e2700162531a73",
      "meta_description": null,
      "meta_title": null,
      "og_description": null,
      "og_image": null,
      "og_title": null,
      "plaintext": "For creators and aspiring entrepreneurs looking to generate a sustainable recurring revenue stream from their creative work, Ghost has built-in payments allowing you to create a subscription commerce business.

Connect your Stripe account to Ghost, and you'll be able to quickly and easily create monthly and yearly premium plans for members to subscribe to, as well as complimentary plans for friends and family.

Ghost takes 0% payment fees, so everything you make is yours to keep!

Using subscriptions, you can build an independent media business like Stratechery, The Information, or The Browser.

The creator economy is just getting started, and Ghost allows you to build something based on technology that you own and control.

Most successful subscription businesses publish a mix of free and paid posts to attract a new audience, and upsell the most loyal members to a premium offering. You can also mix different access levels within the same post, showing a free preview to logged out members and then, right when you're ready for a cliffhanger, that's a good time to...",
      "published_at": StringMatching /\\\\d\\{4\\}-\\\\d\\{2\\}-\\\\d\\{2\\}T\\\\d\\{2\\}:\\\\d\\{2\\}:\\\\d\\{2\\}\\\\\\.000\\\\\\+\\\\d\\{2\\}:\\\\d\\{2\\}/,
      "reading_time": 1,
      "slug": "sell",
      "title": "Selling premium memberships with recurring revenue",
      "twitter_description": null,
      "twitter_image": null,
      "twitter_title": null,
      "updated_at": StringMatching /\\\\d\\{4\\}-\\\\d\\{2\\}-\\\\d\\{2\\}T\\\\d\\{2\\}:\\\\d\\{2\\}:\\\\d\\{2\\}\\\\\\.000\\\\\\+\\\\d\\{2\\}:\\\\d\\{2\\}/,
      "url": "http://127.0.0.1:2369/sell/",
      "uuid": StringMatching /\\[a-f0-9\\]\\{8\\}-\\[a-f0-9\\]\\{4\\}-\\[a-f0-9\\]\\{4\\}-\\[a-f0-9\\]\\{4\\}-\\[a-f0-9\\]\\{12\\}/,
      "visibility": "paid",
    },
    Object {
      "access": true,
      "canonical_url": null,
      "codeinjection_foot": null,
      "codeinjection_head": null,
      "comment_id": "6194d3ce51e2700162531a72",
      "comments": false,
      "created_at": StringMatching /\\\\d\\{4\\}-\\\\d\\{2\\}-\\\\d\\{2\\}T\\\\d\\{2\\}:\\\\d\\{2\\}:\\\\d\\{2\\}\\\\\\.000\\\\\\+\\\\d\\{2\\}:\\\\d\\{2\\}/,
      "custom_excerpt": "A guide to collaborating with other staff users to publish, and some resources to help you with the next steps of growing your business",
      "custom_template": null,
      "email_subject": null,
      "excerpt": "A guide to collaborating with other staff users to publish, and some resources to help you with the next steps of growing your business",
      "feature_image": "https://static.ghost.org/v4.0.0/images/admin-settings.png",
      "feature_image_alt": null,
      "feature_image_caption": null,
      "featured": false,
      "frontmatter": null,
      "html": "<p>As you grow, you'll probably want to start inviting team members and collaborators to your site. Ghost has a number of different user roles for your team:</p><p><strong>Contributors</strong><br>This is the base user level in Ghost. Contributors can create and edit their own draft posts, but they are unable to edit drafts of others or publish posts. Contributors are <strong>untrusted</strong> users with the most basic access to your publication.</p><p><strong>Authors</strong><br>Authors are the 2nd user level in Ghost. Authors can write, edit and publish their own posts. Authors are <strong>trusted</strong> users. If you don't trust users to be allowed to publish their own posts, they should be set as Contributors.</p><p><strong>Editors</strong><br>Editors are the 3rd user level in Ghost. Editors can do everything that an Author can do, but they can also edit and publish the posts of others - as well as their own. Editors can also invite new Contributors &amp; Authors to the site.</p><p><strong>Administrators</strong><br>The top user level in Ghost is Administrator. Again, administrators can do everything that Authors and Editors can do, but they can also edit all site settings and data, not just content. Additionally, administrators have full access to invite, manage or remove any other user of the site.<br><br><strong>The Owner</strong><br>There is only ever one owner of a Ghost site. The owner is a special user which has all the same permissions as an Administrator, but with two exceptions: The Owner can never be deleted. And in some circumstances the owner will have access to additional special settings if applicable. For example: billing details, if using <a href=\\"https://ghost.org/pricing/?ref=127.0.0.1\\"><strong>Ghost(Pro)</strong></a>.</p><blockquote><em>Ask all of your users to fill out their user profiles, including bio and social links. These will populate rich structured data for posts and generally create more opportunities for themes to fully populate their design.</em></blockquote><hr><p>If you're looking for insights, tips and reference materials to expand your content business, here's 5 top resources to get you started:</p><ul><li><a href=\\"https://ghost.org/blog/how-to-create-a-newsletter/?ref=127.0.0.1\\"><strong>How to create a premium newsletter (+ some case studies)</strong></a><strong> </strong> <br>Learn how others run successful paid email newsletter products</li><li><strong><a href=\\"https://ghost.org/blog/membership-sites/?ref=127.0.0.1\\">The ultimate guide to membership websites for creators</a></strong><br>Tips to help you build, launch and grow your new membership business</li><li><strong><a href=\\"https://newsletterguide.org/?ref=127.0.0.1\\">The Newsletter Guide</a></strong><br>A 201 guide for taking your newsletters to the next level</li><li><a href=\\"https://ghost.org/blog/find-your-niche-creator-economy/?ref=127.0.0.1\\"><strong>The proven way to find your niche, explained</strong></a><br>Find the overlap and find a monetizable niche that gets noticed</li><li><strong><a href=\\"https://ghost.org/blog/newsletter-referral-programs/?ref=127.0.0.1\\">Should you launch a referral program? </a></strong><br>Strategies for building a sustainable referral growth machine</li></ul>",
      "id": "6194d3ce51e2700162531a72",
      "meta_description": null,
      "meta_title": null,
      "og_description": null,
      "og_image": null,
      "og_title": null,
      "published_at": StringMatching /\\\\d\\{4\\}-\\\\d\\{2\\}-\\\\d\\{2\\}T\\\\d\\{2\\}:\\\\d\\{2\\}:\\\\d\\{2\\}\\\\\\.000\\\\\\+\\\\d\\{2\\}:\\\\d\\{2\\}/,
      "reading_time": 2,
      "slug": "grow",
      "title": "How to grow your business around an audience",
      "twitter_description": null,
      "twitter_image": null,
      "twitter_title": null,
      "updated_at": StringMatching /\\\\d\\{4\\}-\\\\d\\{2\\}-\\\\d\\{2\\}T\\\\d\\{2\\}:\\\\d\\{2\\}:\\\\d\\{2\\}\\\\\\.000\\\\\\+\\\\d\\{2\\}:\\\\d\\{2\\}/,
      "url": "http://127.0.0.1:2369/grow/",
      "uuid": StringMatching /\\[a-f0-9\\]\\{8\\}-\\[a-f0-9\\]\\{4\\}-\\[a-f0-9\\]\\{4\\}-\\[a-f0-9\\]\\{4\\}-\\[a-f0-9\\]\\{12\\}/,
      "visibility": "public",
    },
    Object {
      "access": true,
      "canonical_url": null,
      "codeinjection_foot": null,
      "codeinjection_head": null,
      "comment_id": "6194d3ce51e2700162531a71",
      "comments": false,
      "created_at": StringMatching /\\\\d\\{4\\}-\\\\d\\{2\\}-\\\\d\\{2\\}T\\\\d\\{2\\}:\\\\d\\{2\\}:\\\\d\\{2\\}\\\\\\.000\\\\\\+\\\\d\\{2\\}:\\\\d\\{2\\}/,
      "custom_excerpt": "Work with all your favorite apps and tools or create your own custom integrations using the Ghost API.",
      "custom_template": null,
      "email_subject": null,
      "excerpt": "Work with all your favorite apps and tools or create your own custom integrations using the Ghost API.",
      "feature_image": "https://static.ghost.org/v4.0.0/images/app-integrations.png",
      "feature_image_alt": null,
      "feature_image_caption": null,
      "featured": false,
      "frontmatter": null,
      "html": "<p>It's possible to extend your Ghost site and connect it with hundreds of the most popular apps and tools using integrations. </p><p>Whether you need to automatically publish new posts on social media, connect your favorite analytics tool, sync your community or embed forms into your content — our <a href=\\"https://ghost.org/integrations/?ref=127.0.0.1\\">integrations library</a> has got it all covered with hundreds of integration tutorials.</p><p>Many integrations are as simple as inserting an embed by pasting a link, or copying a snippet of code directly from an app and pasting it into Ghost. Our integration tutorials are used by creators of all kinds to get apps and integrations up and running in no time — no technical knowledge required.</p><figure class=\\"kg-card kg-image-card kg-width-full\\"><img src=\\"https://static.ghost.org/v4.0.0/images/integrations-icons.png\\" class=\\"kg-image\\" alt loading=\\"lazy\\"></figure><h2 id=\\"zapier\\">Zapier</h2><p>Zapier is a no-code tool that allows you to build powerful automations, and our official integration allows you to connect your Ghost site to more than 1,000 external services.</p><blockquote><strong>Example</strong>: When someone new subscribes to a newsletter on a Ghost site (Trigger) then the contact information is automatically pushed into MailChimp (Action).</blockquote><p><strong>Here's a few of the most popular automation templates:</strong> </p><!--kg-card-begin: markdown--><script src=\\"https://zapier.com/apps/embed/widget.js?services=Ghost,-shortcm,-hubspot,-sendpulse,-noticeable,-aweber,-icontact,-facebook-pages,-github,-medium,-slack,-mailchimp,-activecampaign,-twitter,-discourse&container,-convertkit,-drip,-airtable=true&limit=5\\"></script>
<!--kg-card-end: markdown--><h2 id=\\"custom-integrations\\">Custom integrations</h2><p>For more advanced automation, it's possible to create custom Ghost integrations with dedicated API keys from the Integrations page within Ghost Admin. </p><figure class=\\"kg-card kg-image-card\\"><img src=\\"https://static.ghost.org/v4.0.0/images/iawriter-integration.png\\" class=\\"kg-image\\" alt loading=\\"lazy\\" width=\\"2244\\" height=\\"936\\"></figure><p>These custom integrations allow you to use the Ghost API without needing to write code, and create powerful workflows such as sending content from your favorite desktop editor into Ghost as a new draft.</p>",
      "id": "6194d3ce51e2700162531a71",
      "meta_description": null,
      "meta_title": null,
      "og_description": null,
      "og_image": null,
      "og_title": null,
      "published_at": StringMatching /\\\\d\\{4\\}-\\\\d\\{2\\}-\\\\d\\{2\\}T\\\\d\\{2\\}:\\\\d\\{2\\}:\\\\d\\{2\\}\\\\\\.000\\\\\\+\\\\d\\{2\\}:\\\\d\\{2\\}/,
      "reading_time": 1,
      "slug": "integrations",
      "title": "Setting up apps and custom integrations",
      "twitter_description": null,
      "twitter_image": null,
      "twitter_title": null,
      "updated_at": StringMatching /\\\\d\\{4\\}-\\\\d\\{2\\}-\\\\d\\{2\\}T\\\\d\\{2\\}:\\\\d\\{2\\}:\\\\d\\{2\\}\\\\\\.000\\\\\\+\\\\d\\{2\\}:\\\\d\\{2\\}/,
      "url": "http://127.0.0.1:2369/integrations/",
      "uuid": StringMatching /\\[a-f0-9\\]\\{8\\}-\\[a-f0-9\\]\\{4\\}-\\[a-f0-9\\]\\{4\\}-\\[a-f0-9\\]\\{4\\}-\\[a-f0-9\\]\\{12\\}/,
      "visibility": "public",
    },
    Object {
      "access": true,
      "canonical_url": null,
      "codeinjection_foot": null,
      "codeinjection_head": null,
      "comment_id": "618ba1ffbe2896088840a6e7",
      "comments": false,
      "created_at": StringMatching /\\\\d\\{4\\}-\\\\d\\{2\\}-\\\\d\\{2\\}T\\\\d\\{2\\}:\\\\d\\{2\\}:\\\\d\\{2\\}\\\\\\.000\\\\\\+\\\\d\\{2\\}:\\\\d\\{2\\}/,
      "custom_excerpt": null,
      "custom_template": null,
      "email_subject": null,
      "excerpt": " * Lorem
 * Aliquam
 * Tortor
 * Morbi
 * Praesent
 * Pellentesque

Pellentesque habitant morbi tristique senectus et netus et malesuada fames ac turpis egestas. Vestibulum tortor quam, feugiat vitae, ultricies eget, tempor sit amet, ante. Donec eu libero sit amet quam egestas semper. Aenean ultricies mi vitae est. Mauris placerat eleifend leo.

1234abcdefghijkl

Definition listConsectetur adipisicing elit, sed do eiusmod tempor incididunt ut labore et dolore magna aliqua. Ut enim ad minim venia",
      "feature_image": null,
      "feature_image_alt": null,
      "feature_image_caption": null,
      "featured": true,
      "frontmatter": null,
      "html": "<!--kg-card-begin: markdown--><p><nav><ul><li><a href=\\"#nowhere\\" title=\\"Anchor URL\\">Lorem</a></li><li><a href=\\"http://127.0.0.1:2369/about#nowhere\\" title=\\"Relative URL\\">Aliquam</a></li><li><a href=\\"//somewhere.com/link#nowhere\\" title=\\"Protocol Relative URL\\">Tortor</a></li><li><a href=\\"http://somewhere.com/link?ref=127.0.0.1#nowhere\\" title=\\"Absolute URL\\">Morbi</a></li><li><a href=\\"#nowhere\\" title=\\"Praesent dapibus, neque id cursus faucibus\\">Praesent</a></li><li><a href=\\"#nowhere\\" title=\\"Pellentesque fermentum dolor\\">Pellentesque</a></li></ul></nav><p>Pellentesque habitant morbi tristique senectus et netus et malesuada fames ac turpis egestas. Vestibulum tortor quam, feugiat vitae, ultricies eget, tempor sit amet, ante. Donec eu libero sit amet quam egestas semper. Aenean ultricies mi vitae est. Mauris placerat eleifend leo.</p><table><thead><tr><th>1</th><th>2</th><th>3</th><th>4</th></tr></thead><tbody><tr><td>a</td><td>b</td><td>c</td><td>d</td></tr><tr><td>e</td><td>f</td><td>g</td><td>h</td></tr><tr><td>i</td><td>j</td><td>k</td><td>l</td></tr></tbody></table><dl><dt>Definition list</dt><dd>Consectetur adipisicing elit, sed do eiusmod tempor incididunt ut labore et dolore magna aliqua. Ut enim ad minim veniam, quis nostrud exercitation ullamco laboris nisi ut aliquip ex ea commodo consequat.</dd><dt>Lorem ipsum dolor sit amet</dt><dd>Consectetur adipisicing elit, sed do eiusmod tempor incididunt ut labore et dolore magna aliqua. Ut enim ad minim veniam, quis nostrud exercitation ullamco laboris nisi ut aliquip ex ea commodo consequat.</dd></dl><ul><li>Morbi in sem quis dui placerat ornare. Pellentesque odio nisi, euismod in, pharetra a, ultricies in, diam. Sed arcu. Cras consequat.</li><li>Praesent dapibus, neque id cursus faucibus, tortor neque egestas augue, eu vulputate magna eros eu erat. Aliquam erat volutpat. Nam dui mi, tincidunt quis, accumsan porttitor, facilisis luctus, metus.</li><li>Phasellus ultrices nulla quis nibh. Quisque a lectus. Donec consectetuer ligula vulputate sem tristique cursus. Nam nulla quam, gravida non, commodo a, sodales sit amet, nisi.</li><li>Pellentesque fermentum dolor. Aliquam quam lectus, facilisis auctor, ultrices ut, elementum vulputate, nunc.</li></ul></p><!--kg-card-end: markdown-->",
      "id": "618ba1ffbe2896088840a6e7",
      "meta_description": null,
      "meta_title": null,
      "og_description": null,
      "og_image": null,
      "og_title": null,
      "published_at": StringMatching /\\\\d\\{4\\}-\\\\d\\{2\\}-\\\\d\\{2\\}T\\\\d\\{2\\}:\\\\d\\{2\\}:\\\\d\\{2\\}\\\\\\.000\\\\\\+\\\\d\\{2\\}:\\\\d\\{2\\}/,
      "reading_time": 1,
      "slug": "not-so-short-bit-complex",
      "title": "Not so short, bit complex",
      "twitter_description": null,
      "twitter_image": null,
      "twitter_title": null,
      "updated_at": StringMatching /\\\\d\\{4\\}-\\\\d\\{2\\}-\\\\d\\{2\\}T\\\\d\\{2\\}:\\\\d\\{2\\}:\\\\d\\{2\\}\\\\\\.000\\\\\\+\\\\d\\{2\\}:\\\\d\\{2\\}/,
      "url": "http://127.0.0.1:2369/not-so-short-bit-complex/",
      "uuid": StringMatching /\\[a-f0-9\\]\\{8\\}-\\[a-f0-9\\]\\{4\\}-\\[a-f0-9\\]\\{4\\}-\\[a-f0-9\\]\\{4\\}-\\[a-f0-9\\]\\{12\\}/,
      "visibility": "public",
    },
    Object {
      "access": true,
      "canonical_url": null,
      "codeinjection_foot": null,
      "codeinjection_head": null,
      "comment_id": "618ba1ffbe2896088840a6e3",
      "comments": false,
      "created_at": StringMatching /\\\\d\\{4\\}-\\\\d\\{2\\}-\\\\d\\{2\\}T\\\\d\\{2\\}:\\\\d\\{2\\}:\\\\d\\{2\\}\\\\\\.000\\\\\\+\\\\d\\{2\\}:\\\\d\\{2\\}/,
      "custom_excerpt": null,
      "custom_template": null,
      "email_subject": null,
      "excerpt": "testing


mctesters


 * test
 * line
 * items
",
      "feature_image": "http://placekitten.com/500/200",
      "feature_image_alt": null,
      "feature_image_caption": null,
      "featured": true,
      "frontmatter": null,
      "html": "<!--kg-card-begin: markdown--><h2 id=\\"testing\\">testing</h2>
<p>mctesters</p>
<ul>
<li>test</li>
<li>line</li>
<li>items</li>
</ul>
<!--kg-card-end: markdown-->",
      "id": "618ba1ffbe2896088840a6e3",
      "meta_description": "meta description for short and sweet",
      "meta_title": null,
      "og_description": null,
      "og_image": null,
      "og_title": null,
      "published_at": StringMatching /\\\\d\\{4\\}-\\\\d\\{2\\}-\\\\d\\{2\\}T\\\\d\\{2\\}:\\\\d\\{2\\}:\\\\d\\{2\\}\\\\\\.000\\\\\\+\\\\d\\{2\\}:\\\\d\\{2\\}/,
      "reading_time": 0,
      "slug": "short-and-sweet",
      "title": "Short and Sweet",
      "twitter_description": null,
      "twitter_image": null,
      "twitter_title": null,
      "updated_at": StringMatching /\\\\d\\{4\\}-\\\\d\\{2\\}-\\\\d\\{2\\}T\\\\d\\{2\\}:\\\\d\\{2\\}:\\\\d\\{2\\}\\\\\\.000\\\\\\+\\\\d\\{2\\}:\\\\d\\{2\\}/,
      "url": "http://127.0.0.1:2369/short-and-sweet/",
      "uuid": StringMatching /\\[a-f0-9\\]\\{8\\}-\\[a-f0-9\\]\\{4\\}-\\[a-f0-9\\]\\{4\\}-\\[a-f0-9\\]\\{4\\}-\\[a-f0-9\\]\\{12\\}/,
      "visibility": "public",
    },
    Object {
      "access": true,
      "canonical_url": null,
      "codeinjection_foot": null,
      "codeinjection_head": null,
      "comment_id": "618ba1ffbe2896088840a6e1",
      "comments": false,
      "created_at": StringMatching /\\\\d\\{4\\}-\\\\d\\{2\\}-\\\\d\\{2\\}T\\\\d\\{2\\}:\\\\d\\{2\\}:\\\\d\\{2\\}\\\\\\.000\\\\\\+\\\\d\\{2\\}:\\\\d\\{2\\}/,
      "custom_excerpt": null,
      "custom_template": null,
      "email_subject": null,
      "excerpt": "HTML Ipsum Presents

Pellentesque habitant morbi tristique senectus et netus et malesuada fames ac turpis egestas. Vestibulum tortor quam, feugiat vitae, ultricies eget, tempor sit amet, ante. Donec eu libero sit amet quam egestas semper. Aenean ultricies mi vitae est. Mauris placerat eleifend leo. Quisque sit amet est et sapien ullamcorper pharetra. Vestibulum erat wisi, condimentum sed, commodo vitae, ornare sit amet, wisi. Aenean fermentum, elit eget tincidunt condimentum, eros ipsum rutrum o",
      "feature_image": "http://127.0.0.1:2369/content/images/2018/hey.jpg",
      "feature_image_alt": null,
      "feature_image_caption": null,
      "featured": false,
      "frontmatter": null,
      "html": "<!--kg-card-begin: markdown--><h1>HTML Ipsum Presents</h1><img src=\\"http://127.0.0.1:2369/content/images/lol.jpg\\"><p><strong>Pellentesque habitant morbi tristique</strong> senectus et netus et malesuada fames ac turpis egestas. Vestibulum tortor quam, feugiat vitae, ultricies eget, tempor sit amet, ante. Donec eu libero sit amet quam egestas semper. <em>Aenean ultricies mi vitae est.</em> Mauris placerat eleifend leo. Quisque sit amet est et sapien ullamcorper pharetra. Vestibulum erat wisi, condimentum sed, <code>commodo vitae</code>, ornare sit amet, wisi. Aenean fermentum, elit eget tincidunt condimentum, eros ipsum rutrum orci, sagittis tempus lacus enim ac dui. <a href=\\"#\\">Donec non enim</a> in turpis pulvinar facilisis. Ut felis.</p><h2>Header Level 2</h2><ol><li>Lorem ipsum dolor sit amet, consectetuer adipiscing elit.</li><li>Aliquam tincidunt mauris eu risus.</li></ol><blockquote><p>Lorem ipsum dolor sit amet, consectetur adipiscing elit. Vivamus magna. Cras in mi at felis aliquet congue. Ut a est eget ligula molestie gravida. Curabitur massa. Donec eleifend, libero at sagittis mollis, tellus est malesuada tellus, at luctus turpis elit sit amet quam. Vivamus pretium ornare est.</p></blockquote><h3>Header Level 3</h3><ul><li>Lorem ipsum dolor sit amet, consectetuer adipiscing elit.</li><li>Aliquam tincidunt mauris eu risus.</li></ul><pre><code>#header h1 a{display: block;width: 300px;height: 80px;}</code></pre><!--kg-card-end: markdown-->",
      "id": "618ba1ffbe2896088840a6e1",
      "meta_description": null,
      "meta_title": null,
      "og_description": null,
      "og_image": null,
      "og_title": null,
      "published_at": StringMatching /\\\\d\\{4\\}-\\\\d\\{2\\}-\\\\d\\{2\\}T\\\\d\\{2\\}:\\\\d\\{2\\}:\\\\d\\{2\\}\\\\\\.000\\\\\\+\\\\d\\{2\\}:\\\\d\\{2\\}/,
      "reading_time": 1,
      "slug": "ghostly-kitchen-sink",
      "title": "Ghostly Kitchen Sink",
      "twitter_description": null,
      "twitter_image": null,
      "twitter_title": null,
      "updated_at": StringMatching /\\\\d\\{4\\}-\\\\d\\{2\\}-\\\\d\\{2\\}T\\\\d\\{2\\}:\\\\d\\{2\\}:\\\\d\\{2\\}\\\\\\.000\\\\\\+\\\\d\\{2\\}:\\\\d\\{2\\}/,
      "url": "http://127.0.0.1:2369/ghostly-kitchen-sink/",
      "uuid": StringMatching /\\[a-f0-9\\]\\{8\\}-\\[a-f0-9\\]\\{4\\}-\\[a-f0-9\\]\\{4\\}-\\[a-f0-9\\]\\{4\\}-\\[a-f0-9\\]\\{12\\}/,
      "visibility": "public",
    },
    Object {
      "access": true,
      "canonical_url": null,
      "codeinjection_foot": null,
      "codeinjection_head": null,
      "comment_id": "618ba1ffbe2896088840a6df",
      "comments": false,
      "created_at": StringMatching /\\\\d\\{4\\}-\\\\d\\{2\\}-\\\\d\\{2\\}T\\\\d\\{2\\}:\\\\d\\{2\\}:\\\\d\\{2\\}\\\\\\.000\\\\\\+\\\\d\\{2\\}:\\\\d\\{2\\}/,
      "custom_excerpt": "This is my custom excerpt!",
      "custom_template": null,
      "email_subject": null,
      "excerpt": "This is my custom excerpt!",
      "feature_image": "https://example.com/super_photo.jpg",
      "feature_image_alt": null,
      "feature_image_caption": null,
      "featured": false,
      "frontmatter": null,
      "html": "<!--kg-card-begin: markdown--><h1>HTML Ipsum Presents</h1><p><strong>Pellentesque habitant morbi tristique</strong> senectus et netus et malesuada fames ac turpis egestas. Vestibulum tortor quam, feugiat vitae, ultricies eget, tempor sit amet, ante. Donec eu libero sit amet quam egestas semper. <em>Aenean ultricies mi vitae est.</em> Mauris placerat eleifend leo. Quisque sit amet est et sapien ullamcorper pharetra. Vestibulum erat wisi, condimentum sed, <code>commodo vitae</code>, ornare sit amet, wisi. Aenean fermentum, elit eget tincidunt condimentum, eros ipsum rutrum orci, sagittis tempus lacus enim ac dui. <a href=\\"#\\">Donec non enim</a> in turpis pulvinar facilisis. Ut felis.</p><h2>Header Level 2</h2><ol><li>Lorem ipsum dolor sit amet, consectetuer adipiscing elit.</li><li>Aliquam tincidunt mauris eu risus.</li></ol><blockquote><p>Lorem ipsum dolor sit amet, consectetur adipiscing elit. Vivamus magna. Cras in mi at felis aliquet congue. Ut a est eget ligula molestie gravida. Curabitur massa. Donec eleifend, libero at sagittis mollis, tellus est malesuada tellus, at luctus turpis elit sit amet quam. Vivamus pretium ornare est.</p></blockquote><h3>Header Level 3</h3><ul><li>Lorem ipsum dolor sit amet, consectetuer adipiscing elit.</li><li>Aliquam tincidunt mauris eu risus.</li></ul><pre><code>#header h1 a{display: block;width: 300px;height: 80px;}</code></pre><!--kg-card-end: markdown-->",
      "id": "618ba1ffbe2896088840a6df",
      "meta_description": null,
      "meta_title": null,
      "og_description": null,
      "og_image": null,
      "og_title": null,
      "published_at": StringMatching /\\\\d\\{4\\}-\\\\d\\{2\\}-\\\\d\\{2\\}T\\\\d\\{2\\}:\\\\d\\{2\\}:\\\\d\\{2\\}\\\\\\.000\\\\\\+\\\\d\\{2\\}:\\\\d\\{2\\}/,
      "reading_time": 1,
      "slug": "html-ipsum",
      "title": "HTML Ipsum",
      "twitter_description": null,
      "twitter_image": null,
      "twitter_title": null,
      "updated_at": StringMatching /\\\\d\\{4\\}-\\\\d\\{2\\}-\\\\d\\{2\\}T\\\\d\\{2\\}:\\\\d\\{2\\}:\\\\d\\{2\\}\\\\\\.000\\\\\\+\\\\d\\{2\\}:\\\\d\\{2\\}/,
      "url": "http://127.0.0.1:2369/html-ipsum/",
      "uuid": StringMatching /\\[a-f0-9\\]\\{8\\}-\\[a-f0-9\\]\\{4\\}-\\[a-f0-9\\]\\{4\\}-\\[a-f0-9\\]\\{4\\}-\\[a-f0-9\\]\\{12\\}/,
      "visibility": "public",
    },
  ],
}
`;

exports[`Posts Content API Can request posts from different origin 2: [headers] 1`] = `
Object {
  "access-control-allow-origin": "*",
  "cache-control": "public, max-age=600",
  "content-length": "46632",
  "content-type": "application/json; charset=utf-8",
  "content-version": StringMatching /v\\\\d\\+\\\\\\.\\\\d\\+/,
  "etag": StringMatching /\\(\\?:W\\\\/\\)\\?"\\(\\?:\\[ !#-\\\\x7E\\\\x80-\\\\xFF\\]\\*\\|\\\\r\\\\n\\[\\\\t \\]\\|\\\\\\\\\\.\\)\\*"/,
  "vary": "Accept-Version, Accept-Encoding",
  "x-powered-by": "Express",
}
`;

exports[`Posts Content API Can use post excerpt as field 1: [body] 1`] = `
Object {
  "meta": Object {
    "pagination": Object {
      "limit": 15,
      "next": null,
      "page": 1,
      "pages": 1,
      "prev": null,
      "total": 15,
    },
  },
  "posts": Array [
    Object {
      "excerpt": "",
    },
    Object {
      "excerpt": "",
    },
    Object {
      "excerpt": "",
    },
    Object {
      "excerpt": "markdown
",
    },
    Object {
      "excerpt": "We've crammed the most important information to help you get started with Ghost into this one post. It's your cheat-sheet to get started, and your shortcut to advanced features.",
    },
    Object {
      "excerpt": "How to tweak a few settings in Ghost to transform your site from a generic template to a custom brand with style and personality.",
    },
    Object {
      "excerpt": "A full overview of all the features built into the Ghost editor, including powerful workflow automations to speed up your creative process.",
    },
    Object {
      "excerpt": "How Ghost allows you to turn anonymous readers into an audience of active subscribers, so you know what's working and what isn't.",
    },
    Object {
      "excerpt": "",
    },
    Object {
      "excerpt": "A guide to collaborating with other staff users to publish, and some resources to help you with the next steps of growing your business",
    },
    Object {
      "excerpt": "Work with all your favorite apps and tools or create your own custom integrations using the Ghost API.",
    },
    Object {
      "excerpt": " * Lorem
 * Aliquam
 * Tortor
 * Morbi
 * Praesent
 * Pellentesque

Pellentesque habitant morbi tristique senectus et netus et malesuada fames ac turpis egestas. Vestibulum tortor quam, feugiat vitae, ultricies eget, tempor sit amet, ante. Donec eu libero sit amet quam egestas semper. Aenean ultricies mi vitae est. Mauris placerat eleifend leo.

1234abcdefghijkl

Definition listConsectetur adipisicing elit, sed do eiusmod tempor incididunt ut labore et dolore magna aliqua. Ut enim ad minim venia",
    },
    Object {
      "excerpt": "testing


mctesters


 * test
 * line
 * items
",
    },
    Object {
      "excerpt": "HTML Ipsum Presents

Pellentesque habitant morbi tristique senectus et netus et malesuada fames ac turpis egestas. Vestibulum tortor quam, feugiat vitae, ultricies eget, tempor sit amet, ante. Donec eu libero sit amet quam egestas semper. Aenean ultricies mi vitae est. Mauris placerat eleifend leo. Quisque sit amet est et sapien ullamcorper pharetra. Vestibulum erat wisi, condimentum sed, commodo vitae, ornare sit amet, wisi. Aenean fermentum, elit eget tincidunt condimentum, eros ipsum rutrum o",
    },
    Object {
      "excerpt": "This is my custom excerpt!",
    },
  ],
}
`;

exports[`Posts Content API Can use post plaintext as field 1: [body] 1`] = `
Object {
  "meta": Object {
    "pagination": Object {
      "limit": 15,
      "next": null,
      "page": 1,
      "pages": 1,
      "prev": null,
      "total": 15,
    },
  },
  "posts": Array [
    Object {
      "plaintext": "",
    },
    Object {
      "plaintext": "",
    },
    Object {
      "plaintext": "",
    },
    Object {
      "plaintext": "markdown
",
    },
    Object {
      "plaintext": "Hey there, welcome to your new home on the web!

Unlike social networks, this one is all yours. Publish your work on a custom domain, invite your audience to subscribe, send them new content by email newsletter, and offer premium subscriptions to generate sustainable recurring revenue to fund your work.

Ghost is an independent, open source app, which means you can customize absolutely everything. Inside the admin area, you'll find straightforward controls for changing themes, colors, navigation, logos and settings — so you can set your site up just how you like it. No technical knowledge required.

If you're feeling a little more adventurous, there's really no limit to what's possible. With just a little bit of HTML and CSS you can modify or build your very own theme from scratch, or connect to Zapier to explore advanced integrations. Advanced developers can go even further and build entirely custom workflows using the Ghost API.

This level of customization means that Ghost grows with you. It's easy to get started, but there's always another level of what's possible. So, you won't find yourself outgrowing the app in a few months time and wishing you'd chosen something more powerful!

For now, you're probably just wondering what to do first. To help get you going as quickly as possible, we've populated your site with starter content (like this post!) covering all the key concepts and features of the product.

You'll find an outline of all the different topics below, with links to each section so you can explore the parts that interest you most.

Once you're ready to begin publishing and want to clear out these starter posts, you can delete the \\"Ghost\\" staff user. Deleting an author will automatically remove all of their posts, leaving you with a clean blank canvas.


Your guide to Ghost

 * Customizing your brand and site settings
 * Writing & managing content, an advanced guide for creators
 * Building your audience with subscriber signups
 * Selling premium memberships with recurring revenue
 * How to grow your business around an audience
 * Setting up custom integrations and apps

If you get through all those and you're hungry for more, you can find an extensive library of content for creators over on the Ghost blog.


Getting help

If you need help, Ghost(Pro) customers can always reach our full-time support team by clicking on the Ghost(Pro) link inside their admin panel.

If you're a developer working with the codebase in a self-managed install, check out our developer community forum to chat with other users.

Have fun!",
    },
    Object {
      "plaintext": "As discussed in the introduction post, one of the best things about Ghost is just how much you can customize to turn your site into something unique. Everything about your layout and design can be changed, so you're not stuck with yet another clone of a social network profile.

How far you want to go with customization is completely up to you, there's no right or wrong approach! The majority of people use one of Ghost's built-in themes to get started, and then progress to something more bespoke later on as their site grows.

The best way to get started is with Ghost's branding settings, where you can set up colors, images and logos to fit with your brand.

Any Ghost theme that's up to date and compatible with Ghost 4.0 and higher will reflect your branding settings in the preview window, so you can see what your site will look like as you experiment with different options.

When selecting an accent color, try to choose something which will contrast well with white text. Many themes will use your accent color as the background for buttons, headers and navigational elements. Vibrant colors with a darker hue tend to work best, as a general rule.


Installing Ghost themes

By default, new sites are created with Ghost's friendly publication theme, called Casper. Everything in Casper is optimized to work for the most common types of blog, newsletter and publication that people create with Ghost — so it's a perfect place to start.

However, there are hundreds of different themes available to install, so you can pick out a look and feel that suits you best.

Inside Ghost's theme settings you'll find 4 more official themes that can be directly installed and activated. Each theme is suited to slightly different use-cases.

 * Casper (default) — Made for all sorts of blogs and newsletters
 * Edition — A beautiful minimal template for newsletter authors
 * Alto — A slick news/magazine style design for creators
 * London — A light photography theme with a bold grid
 * Ease — A library theme for organizing large content archives

And if none of those feel quite right, head on over to the Ghost Marketplace, where you'll find a huge variety of both free and premium themes.


Building something custom

Finally, if you want something completely bespoke for your site, you can always build a custom theme from scratch and upload it to your site.

Ghost's theming template files are very easy to work with, and can be picked up in the space of a few hours by anyone who has just a little bit of knowledge of HTML and CSS. Templates from other platforms can also be ported to Ghost with relatively little effort.

If you want to take a quick look at the theme syntax to see what it's like, you can browse through the files of the default Casper theme. We've added tons of inline code comments to make it easy to learn, and the structure is very readable.

{{#post}}
<article class=\\"article {{post_class}}\\">

    <h1>{{title}}</h1>
    
    {{#if feature_image}}
    	<img src=\\"{{feature_image}}\\" alt=\\"Feature image\\" />
    {{/if}}
    
    {{content}}

</article>
{{/post}}

See? Not that scary! But still completely optional.

If you're interested in creating your own Ghost theme, check out our extensive theme documentation for a full guide to all the different template variables and helpers which are available.",
    },
    Object {
      "plaintext": "Ghost comes with a best-in-class editor which does its very best to get out of the way, and let you focus on your content. Don't let its minimal looks fool you, though, beneath the surface lies a powerful editing toolset designed to accommodate the extensive needs of modern creators.

For many, the base canvas of the Ghost editor will feel familiar. You can start writing as you would expect, highlight content to access the toolbar you would expect, and generally use all of the keyboard shortcuts you would expect.

Our main focus in building the Ghost editor is to try and make as many things that you hope/expect might work: actually work.

 * You can copy and paste raw content from web pages, and Ghost will do its best to correctly preserve the formatting.
 * Pasting an image from your clipboard will upload inline.
 * Pasting a social media URL will automatically create an embed.
 * Highlight a word in the editor and paste a URL from your clipboard on top: Ghost will turn it into a link.
 * You can also paste (or write!) Markdown and Ghost will usually be able to auto-convert it into fully editable, formatted content.

The goal, as much as possible, is for things to work so that you don't have to think so much about the editor. You won't find any disastrous \\"block builders\\" here, where you have to open 6 submenus and choose from 18 different but identical alignment options. That's not what Ghost is about.

What you will find though, is dynamic cards which allow you to embed rich media into your posts and create beautifully laid out stories.


Using cards

You can insert dynamic cards inside post content using the + button, which appears on new lines, or by typing / on a new line to trigger the card menu. Many of the choices are simple and intuitive, like bookmark cards, which allow you to create rich links with embedded structured data:

Open Subscription PlatformsA shared movement for independent subscription data.Open Subscription Platforms

or embed cards which make it easy to insert content you want to share with your audience, from external services:

But, dig a little deeper, and you'll also find more advanced cards, like one that only shows up in email newsletters (great for personalized introductions) and a comprehensive set of specialized cards for different types of images and galleries.

Once you  start mixing text and image cards creatively, the whole narrative of the story changes. Suddenly, you're working in a new format.

As it turns out, sometimes pictures and a thousand words go together really well. Telling people a great story often has much more impact if they can feel, even for a moment, as though they were right there with you.

Galleries and image cards can be combined in so many different ways — the only limit is your imagination.


Build workflows with snippets

One of the most powerful features of the Ghost editor is the ability to create and re-use content snippets. If you've ever used an email client with a concept of saved replies then this will be immediately intuitive.

To create a snippet, select a piece of content in the editor that you'd like to re-use in future, then click on the snippet icon in the toolbar. Give your snippet a name, and you're all done. Now your snippet will be available from within the card menu, or you can search for it directly using the / command.

This works really well for saving images you might want to use often, like a company logo or team photo, links to resources you find yourself often linking to, or introductions and passages that you want to remember.

You can even build entire post templates or outlines to create a quick, re-usable workflow for publishing over time. Or build custom design elements for your post with an HTML card, and use a snippet to insert it.

Once you get a few useful snippets set up, it's difficult to go back to the old way of diving through media libraries and trawling for that one thing you know you used somewhere that one time.


Publishing and newsletters the easy way

When you're ready to publish, Ghost makes it as simple as possible to deliver your new post to all your existing members. Just hit the Preview link and you'll get a chance to see what your content looks like on Web, Mobile, Email and Social.

You can send yourself a test newsletter to make sure everything looks good in your email client, and then hit the Publish button to decide who to deliver it to.

Ghost comes with a streamlined, optimized email newsletter template that has settings built-in for you to customize the colors and typography. We've spent countless hours refining the template to make sure it works great across all email clients, and performs well for email deliverability.

So, you don't need to fight the awful process of building a custom email template from scratch. It's all done already!

The Ghost editor is powerful enough to do whatever you want it to do. With a little exploration, you'll be up and running in no time.",
    },
    Object {
      "plaintext": "What sets Ghost apart from other products is that you can publish content and grow your audience using the same platform. Rather than just endlessly posting and hoping someone is listening, you can track real signups against your work and have them subscribe to be notified of future posts. The feature that makes all this possible is called Portal.

Portal is an embedded interface for your audience to sign up to your site. It works on every Ghost site, with every theme, and for any type of publisher.

You can customize the design, content and settings of Portal to suit your site, whether you just want people to sign up to your newsletter — or you're running a full premium publication with user sign-ins and private content.

Once people sign up to your site, they'll receive an email confirmation with a link to click. The link acts as an automatic sign-in, so subscribers will be automatically signed-in to your site when they click on it. There are a couple of interesting angles to this:

Because subscribers are automatically able to sign in and out of your site as registered members: You can (optionally) restrict access to posts and pages depending on whether people are signed-in or not. So if you want to publish some posts for free, but keep some really great stuff for members-only, this can be a great draw to encourage people to sign up!

Ghost members sign in using email authentication links, so there are no passwords for people to set or forget. You can turn any list of email subscribers into a database of registered members who can sign in to your site. Like magic.

Portal makes all of this possible, and it appears by default as a floating button in the bottom-right corner of your site. When people are logged out, clicking it will open a sign-up/sign-in window. When members are logged in, clicking the Portal button will open the account menu where they can edit their name, email, and subscription settings.

The floating Portal button is completely optional. If you prefer, you can add manual links to your content, navigation, or theme to trigger it instead.

Like this! Sign up here

As you start to grow your registered audience, you'll be able to get a sense of who you're publishing for and where those people are coming from. Best of all: You'll have a straightforward, reliable way to connect with people who enjoy your work.

Social networks go in and out of fashion all the time. Email addresses are timeless.

Growing your audience is valuable no matter what type of site you run, but if your content is your business, then you might also be interested in setting up premium subscriptions.",
    },
    Object {
      "plaintext": "",
    },
    Object {
      "plaintext": "As you grow, you'll probably want to start inviting team members and collaborators to your site. Ghost has a number of different user roles for your team:

Contributors
This is the base user level in Ghost. Contributors can create and edit their own draft posts, but they are unable to edit drafts of others or publish posts. Contributors are untrusted users with the most basic access to your publication.

Authors
Authors are the 2nd user level in Ghost. Authors can write, edit and publish their own posts. Authors are trusted users. If you don't trust users to be allowed to publish their own posts, they should be set as Contributors.

Editors
Editors are the 3rd user level in Ghost. Editors can do everything that an Author can do, but they can also edit and publish the posts of others - as well as their own. Editors can also invite new Contributors & Authors to the site.

Administrators
The top user level in Ghost is Administrator. Again, administrators can do everything that Authors and Editors can do, but they can also edit all site settings and data, not just content. Additionally, administrators have full access to invite, manage or remove any other user of the site.

The Owner
There is only ever one owner of a Ghost site. The owner is a special user which has all the same permissions as an Administrator, but with two exceptions: The Owner can never be deleted. And in some circumstances the owner will have access to additional special settings if applicable. For example: billing details, if using Ghost(Pro).

Ask all of your users to fill out their user profiles, including bio and social links. These will populate rich structured data for posts and generally create more opportunities for themes to fully populate their design.

If you're looking for insights, tips and reference materials to expand your content business, here's 5 top resources to get you started:

 * How to create a premium newsletter (+ some case studies)
   Learn how others run successful paid email newsletter products
 * The ultimate guide to membership websites for creators
   Tips to help you build, launch and grow your new membership business
 * The Newsletter Guide
   A 201 guide for taking your newsletters to the next level
 * The proven way to find your niche, explained
   Find the overlap and find a monetizable niche that gets noticed
 * Should you launch a referral program?
   Strategies for building a sustainable referral growth machine",
    },
    Object {
      "plaintext": "It's possible to extend your Ghost site and connect it with hundreds of the most popular apps and tools using integrations.

Whether you need to automatically publish new posts on social media, connect your favorite analytics tool, sync your community or embed forms into your content — our integrations library has got it all covered with hundreds of integration tutorials.

Many integrations are as simple as inserting an embed by pasting a link, or copying a snippet of code directly from an app and pasting it into Ghost. Our integration tutorials are used by creators of all kinds to get apps and integrations up and running in no time — no technical knowledge required.


Zapier

Zapier is a no-code tool that allows you to build powerful automations, and our official integration allows you to connect your Ghost site to more than 1,000 external services.

Example: When someone new subscribes to a newsletter on a Ghost site (Trigger) then the contact information is automatically pushed into MailChimp (Action).

Here's a few of the most popular automation templates:



Custom integrations

For more advanced automation, it's possible to create custom Ghost integrations with dedicated API keys from the Integrations page within Ghost Admin.

These custom integrations allow you to use the Ghost API without needing to write code, and create powerful workflows such as sending content from your favorite desktop editor into Ghost as a new draft.",
    },
    Object {
      "plaintext": " * Lorem
 * Aliquam
 * Tortor
 * Morbi
 * Praesent
 * Pellentesque

Pellentesque habitant morbi tristique senectus et netus et malesuada fames ac turpis egestas. Vestibulum tortor quam, feugiat vitae, ultricies eget, tempor sit amet, ante. Donec eu libero sit amet quam egestas semper. Aenean ultricies mi vitae est. Mauris placerat eleifend leo.

1234abcdefghijkl

Definition listConsectetur adipisicing elit, sed do eiusmod tempor incididunt ut labore et dolore magna aliqua. Ut enim ad minim veniam, quis nostrud exercitation ullamco laboris nisi ut aliquip ex ea commodo consequat.Lorem ipsum dolor sit ametConsectetur adipisicing elit, sed do eiusmod tempor incididunt ut labore et dolore magna aliqua. Ut enim ad minim veniam, quis nostrud exercitation ullamco laboris nisi ut aliquip ex ea commodo consequat.
 * Morbi in sem quis dui placerat ornare. Pellentesque odio nisi, euismod in, pharetra a, ultricies in, diam. Sed arcu. Cras consequat.
 * Praesent dapibus, neque id cursus faucibus, tortor neque egestas augue, eu vulputate magna eros eu erat. Aliquam erat volutpat. Nam dui mi, tincidunt quis, accumsan porttitor, facilisis luctus, metus.
 * Phasellus ultrices nulla quis nibh. Quisque a lectus. Donec consectetuer ligula vulputate sem tristique cursus. Nam nulla quam, gravida non, commodo a, sodales sit amet, nisi.
 * Pellentesque fermentum dolor. Aliquam quam lectus, facilisis auctor, ultrices ut, elementum vulputate, nunc.

",
    },
    Object {
      "plaintext": "testing


mctesters


 * test
 * line
 * items
",
    },
    Object {
      "plaintext": "HTML Ipsum Presents

Pellentesque habitant morbi tristique senectus et netus et malesuada fames ac turpis egestas. Vestibulum tortor quam, feugiat vitae, ultricies eget, tempor sit amet, ante. Donec eu libero sit amet quam egestas semper. Aenean ultricies mi vitae est. Mauris placerat eleifend leo. Quisque sit amet est et sapien ullamcorper pharetra. Vestibulum erat wisi, condimentum sed, commodo vitae, ornare sit amet, wisi. Aenean fermentum, elit eget tincidunt condimentum, eros ipsum rutrum orci, sagittis tempus lacus enim ac dui. Donec non enim in turpis pulvinar facilisis. Ut felis.


Header Level 2

 1. Lorem ipsum dolor sit amet, consectetuer adipiscing elit.
 2. Aliquam tincidunt mauris eu risus.

Lorem ipsum dolor sit amet, consectetur adipiscing elit. Vivamus magna. Cras in mi at felis aliquet congue. Ut a est eget ligula molestie gravida. Curabitur massa. Donec eleifend, libero at sagittis mollis, tellus est malesuada tellus, at luctus turpis elit sit amet quam. Vivamus pretium ornare est.


Header Level 3

 * Lorem ipsum dolor sit amet, consectetuer adipiscing elit.
 * Aliquam tincidunt mauris eu risus.

#header h1 a{display: block;width: 300px;height: 80px;}",
    },
    Object {
      "plaintext": "HTML Ipsum Presents

Pellentesque habitant morbi tristique senectus et netus et malesuada fames ac turpis egestas. Vestibulum tortor quam, feugiat vitae, ultricies eget, tempor sit amet, ante. Donec eu libero sit amet quam egestas semper. Aenean ultricies mi vitae est. Mauris placerat eleifend leo. Quisque sit amet est et sapien ullamcorper pharetra. Vestibulum erat wisi, condimentum sed, commodo vitae, ornare sit amet, wisi. Aenean fermentum, elit eget tincidunt condimentum, eros ipsum rutrum orci, sagittis tempus lacus enim ac dui. Donec non enim in turpis pulvinar facilisis. Ut felis.


Header Level 2

 1. Lorem ipsum dolor sit amet, consectetuer adipiscing elit.
 2. Aliquam tincidunt mauris eu risus.

Lorem ipsum dolor sit amet, consectetur adipiscing elit. Vivamus magna. Cras in mi at felis aliquet congue. Ut a est eget ligula molestie gravida. Curabitur massa. Donec eleifend, libero at sagittis mollis, tellus est malesuada tellus, at luctus turpis elit sit amet quam. Vivamus pretium ornare est.


Header Level 3

 * Lorem ipsum dolor sit amet, consectetuer adipiscing elit.
 * Aliquam tincidunt mauris eu risus.

#header h1 a{display: block;width: 300px;height: 80px;}",
    },
  ],
}
`;

exports[`Posts Content API Cannot request mobiledoc or lexical fields 1: [body] 1`] = `
Object {
  "meta": Object {
    "pagination": Object {
      "limit": 15,
      "next": null,
      "page": 1,
      "pages": 1,
      "prev": null,
      "total": 11,
    },
  },
  "posts": Array [
    Object {
      "created_at": StringMatching /\\\\d\\{4\\}-\\\\d\\{2\\}-\\\\d\\{2\\}T\\\\d\\{2\\}:\\\\d\\{2\\}:\\\\d\\{2\\}\\\\\\.000\\\\\\+\\\\d\\{2\\}:\\\\d\\{2\\}/,
      "published_at": StringMatching /\\\\d\\{4\\}-\\\\d\\{2\\}-\\\\d\\{2\\}T\\\\d\\{2\\}:\\\\d\\{2\\}:\\\\d\\{2\\}\\\\\\.000\\\\\\+\\\\d\\{2\\}:\\\\d\\{2\\}/,
      "updated_at": StringMatching /\\\\d\\{4\\}-\\\\d\\{2\\}-\\\\d\\{2\\}T\\\\d\\{2\\}:\\\\d\\{2\\}:\\\\d\\{2\\}\\\\\\.000\\\\\\+\\\\d\\{2\\}:\\\\d\\{2\\}/,
      "uuid": StringMatching /\\[a-f0-9\\]\\{8\\}-\\[a-f0-9\\]\\{4\\}-\\[a-f0-9\\]\\{4\\}-\\[a-f0-9\\]\\{4\\}-\\[a-f0-9\\]\\{12\\}/,
    },
    Object {
      "created_at": StringMatching /\\\\d\\{4\\}-\\\\d\\{2\\}-\\\\d\\{2\\}T\\\\d\\{2\\}:\\\\d\\{2\\}:\\\\d\\{2\\}\\\\\\.000\\\\\\+\\\\d\\{2\\}:\\\\d\\{2\\}/,
      "published_at": StringMatching /\\\\d\\{4\\}-\\\\d\\{2\\}-\\\\d\\{2\\}T\\\\d\\{2\\}:\\\\d\\{2\\}:\\\\d\\{2\\}\\\\\\.000\\\\\\+\\\\d\\{2\\}:\\\\d\\{2\\}/,
      "updated_at": StringMatching /\\\\d\\{4\\}-\\\\d\\{2\\}-\\\\d\\{2\\}T\\\\d\\{2\\}:\\\\d\\{2\\}:\\\\d\\{2\\}\\\\\\.000\\\\\\+\\\\d\\{2\\}:\\\\d\\{2\\}/,
      "uuid": StringMatching /\\[a-f0-9\\]\\{8\\}-\\[a-f0-9\\]\\{4\\}-\\[a-f0-9\\]\\{4\\}-\\[a-f0-9\\]\\{4\\}-\\[a-f0-9\\]\\{12\\}/,
    },
    Object {
      "created_at": StringMatching /\\\\d\\{4\\}-\\\\d\\{2\\}-\\\\d\\{2\\}T\\\\d\\{2\\}:\\\\d\\{2\\}:\\\\d\\{2\\}\\\\\\.000\\\\\\+\\\\d\\{2\\}:\\\\d\\{2\\}/,
      "published_at": StringMatching /\\\\d\\{4\\}-\\\\d\\{2\\}-\\\\d\\{2\\}T\\\\d\\{2\\}:\\\\d\\{2\\}:\\\\d\\{2\\}\\\\\\.000\\\\\\+\\\\d\\{2\\}:\\\\d\\{2\\}/,
      "updated_at": StringMatching /\\\\d\\{4\\}-\\\\d\\{2\\}-\\\\d\\{2\\}T\\\\d\\{2\\}:\\\\d\\{2\\}:\\\\d\\{2\\}\\\\\\.000\\\\\\+\\\\d\\{2\\}:\\\\d\\{2\\}/,
      "uuid": StringMatching /\\[a-f0-9\\]\\{8\\}-\\[a-f0-9\\]\\{4\\}-\\[a-f0-9\\]\\{4\\}-\\[a-f0-9\\]\\{4\\}-\\[a-f0-9\\]\\{12\\}/,
    },
    Object {
      "created_at": StringMatching /\\\\d\\{4\\}-\\\\d\\{2\\}-\\\\d\\{2\\}T\\\\d\\{2\\}:\\\\d\\{2\\}:\\\\d\\{2\\}\\\\\\.000\\\\\\+\\\\d\\{2\\}:\\\\d\\{2\\}/,
      "published_at": StringMatching /\\\\d\\{4\\}-\\\\d\\{2\\}-\\\\d\\{2\\}T\\\\d\\{2\\}:\\\\d\\{2\\}:\\\\d\\{2\\}\\\\\\.000\\\\\\+\\\\d\\{2\\}:\\\\d\\{2\\}/,
      "updated_at": StringMatching /\\\\d\\{4\\}-\\\\d\\{2\\}-\\\\d\\{2\\}T\\\\d\\{2\\}:\\\\d\\{2\\}:\\\\d\\{2\\}\\\\\\.000\\\\\\+\\\\d\\{2\\}:\\\\d\\{2\\}/,
      "uuid": StringMatching /\\[a-f0-9\\]\\{8\\}-\\[a-f0-9\\]\\{4\\}-\\[a-f0-9\\]\\{4\\}-\\[a-f0-9\\]\\{4\\}-\\[a-f0-9\\]\\{12\\}/,
    },
    Object {
      "created_at": StringMatching /\\\\d\\{4\\}-\\\\d\\{2\\}-\\\\d\\{2\\}T\\\\d\\{2\\}:\\\\d\\{2\\}:\\\\d\\{2\\}\\\\\\.000\\\\\\+\\\\d\\{2\\}:\\\\d\\{2\\}/,
      "published_at": StringMatching /\\\\d\\{4\\}-\\\\d\\{2\\}-\\\\d\\{2\\}T\\\\d\\{2\\}:\\\\d\\{2\\}:\\\\d\\{2\\}\\\\\\.000\\\\\\+\\\\d\\{2\\}:\\\\d\\{2\\}/,
      "updated_at": StringMatching /\\\\d\\{4\\}-\\\\d\\{2\\}-\\\\d\\{2\\}T\\\\d\\{2\\}:\\\\d\\{2\\}:\\\\d\\{2\\}\\\\\\.000\\\\\\+\\\\d\\{2\\}:\\\\d\\{2\\}/,
      "uuid": StringMatching /\\[a-f0-9\\]\\{8\\}-\\[a-f0-9\\]\\{4\\}-\\[a-f0-9\\]\\{4\\}-\\[a-f0-9\\]\\{4\\}-\\[a-f0-9\\]\\{12\\}/,
    },
    Object {
      "created_at": StringMatching /\\\\d\\{4\\}-\\\\d\\{2\\}-\\\\d\\{2\\}T\\\\d\\{2\\}:\\\\d\\{2\\}:\\\\d\\{2\\}\\\\\\.000\\\\\\+\\\\d\\{2\\}:\\\\d\\{2\\}/,
      "published_at": StringMatching /\\\\d\\{4\\}-\\\\d\\{2\\}-\\\\d\\{2\\}T\\\\d\\{2\\}:\\\\d\\{2\\}:\\\\d\\{2\\}\\\\\\.000\\\\\\+\\\\d\\{2\\}:\\\\d\\{2\\}/,
      "updated_at": StringMatching /\\\\d\\{4\\}-\\\\d\\{2\\}-\\\\d\\{2\\}T\\\\d\\{2\\}:\\\\d\\{2\\}:\\\\d\\{2\\}\\\\\\.000\\\\\\+\\\\d\\{2\\}:\\\\d\\{2\\}/,
      "uuid": StringMatching /\\[a-f0-9\\]\\{8\\}-\\[a-f0-9\\]\\{4\\}-\\[a-f0-9\\]\\{4\\}-\\[a-f0-9\\]\\{4\\}-\\[a-f0-9\\]\\{12\\}/,
    },
    Object {
      "created_at": StringMatching /\\\\d\\{4\\}-\\\\d\\{2\\}-\\\\d\\{2\\}T\\\\d\\{2\\}:\\\\d\\{2\\}:\\\\d\\{2\\}\\\\\\.000\\\\\\+\\\\d\\{2\\}:\\\\d\\{2\\}/,
      "published_at": StringMatching /\\\\d\\{4\\}-\\\\d\\{2\\}-\\\\d\\{2\\}T\\\\d\\{2\\}:\\\\d\\{2\\}:\\\\d\\{2\\}\\\\\\.000\\\\\\+\\\\d\\{2\\}:\\\\d\\{2\\}/,
      "updated_at": StringMatching /\\\\d\\{4\\}-\\\\d\\{2\\}-\\\\d\\{2\\}T\\\\d\\{2\\}:\\\\d\\{2\\}:\\\\d\\{2\\}\\\\\\.000\\\\\\+\\\\d\\{2\\}:\\\\d\\{2\\}/,
      "uuid": StringMatching /\\[a-f0-9\\]\\{8\\}-\\[a-f0-9\\]\\{4\\}-\\[a-f0-9\\]\\{4\\}-\\[a-f0-9\\]\\{4\\}-\\[a-f0-9\\]\\{12\\}/,
    },
    Object {
      "created_at": StringMatching /\\\\d\\{4\\}-\\\\d\\{2\\}-\\\\d\\{2\\}T\\\\d\\{2\\}:\\\\d\\{2\\}:\\\\d\\{2\\}\\\\\\.000\\\\\\+\\\\d\\{2\\}:\\\\d\\{2\\}/,
      "published_at": StringMatching /\\\\d\\{4\\}-\\\\d\\{2\\}-\\\\d\\{2\\}T\\\\d\\{2\\}:\\\\d\\{2\\}:\\\\d\\{2\\}\\\\\\.000\\\\\\+\\\\d\\{2\\}:\\\\d\\{2\\}/,
      "updated_at": StringMatching /\\\\d\\{4\\}-\\\\d\\{2\\}-\\\\d\\{2\\}T\\\\d\\{2\\}:\\\\d\\{2\\}:\\\\d\\{2\\}\\\\\\.000\\\\\\+\\\\d\\{2\\}:\\\\d\\{2\\}/,
      "uuid": StringMatching /\\[a-f0-9\\]\\{8\\}-\\[a-f0-9\\]\\{4\\}-\\[a-f0-9\\]\\{4\\}-\\[a-f0-9\\]\\{4\\}-\\[a-f0-9\\]\\{12\\}/,
    },
    Object {
      "created_at": StringMatching /\\\\d\\{4\\}-\\\\d\\{2\\}-\\\\d\\{2\\}T\\\\d\\{2\\}:\\\\d\\{2\\}:\\\\d\\{2\\}\\\\\\.000\\\\\\+\\\\d\\{2\\}:\\\\d\\{2\\}/,
      "published_at": StringMatching /\\\\d\\{4\\}-\\\\d\\{2\\}-\\\\d\\{2\\}T\\\\d\\{2\\}:\\\\d\\{2\\}:\\\\d\\{2\\}\\\\\\.000\\\\\\+\\\\d\\{2\\}:\\\\d\\{2\\}/,
      "updated_at": StringMatching /\\\\d\\{4\\}-\\\\d\\{2\\}-\\\\d\\{2\\}T\\\\d\\{2\\}:\\\\d\\{2\\}:\\\\d\\{2\\}\\\\\\.000\\\\\\+\\\\d\\{2\\}:\\\\d\\{2\\}/,
      "uuid": StringMatching /\\[a-f0-9\\]\\{8\\}-\\[a-f0-9\\]\\{4\\}-\\[a-f0-9\\]\\{4\\}-\\[a-f0-9\\]\\{4\\}-\\[a-f0-9\\]\\{12\\}/,
    },
    Object {
      "created_at": StringMatching /\\\\d\\{4\\}-\\\\d\\{2\\}-\\\\d\\{2\\}T\\\\d\\{2\\}:\\\\d\\{2\\}:\\\\d\\{2\\}\\\\\\.000\\\\\\+\\\\d\\{2\\}:\\\\d\\{2\\}/,
      "published_at": StringMatching /\\\\d\\{4\\}-\\\\d\\{2\\}-\\\\d\\{2\\}T\\\\d\\{2\\}:\\\\d\\{2\\}:\\\\d\\{2\\}\\\\\\.000\\\\\\+\\\\d\\{2\\}:\\\\d\\{2\\}/,
      "updated_at": StringMatching /\\\\d\\{4\\}-\\\\d\\{2\\}-\\\\d\\{2\\}T\\\\d\\{2\\}:\\\\d\\{2\\}:\\\\d\\{2\\}\\\\\\.000\\\\\\+\\\\d\\{2\\}:\\\\d\\{2\\}/,
      "uuid": StringMatching /\\[a-f0-9\\]\\{8\\}-\\[a-f0-9\\]\\{4\\}-\\[a-f0-9\\]\\{4\\}-\\[a-f0-9\\]\\{4\\}-\\[a-f0-9\\]\\{12\\}/,
    },
    Object {
      "created_at": StringMatching /\\\\d\\{4\\}-\\\\d\\{2\\}-\\\\d\\{2\\}T\\\\d\\{2\\}:\\\\d\\{2\\}:\\\\d\\{2\\}\\\\\\.000\\\\\\+\\\\d\\{2\\}:\\\\d\\{2\\}/,
      "published_at": StringMatching /\\\\d\\{4\\}-\\\\d\\{2\\}-\\\\d\\{2\\}T\\\\d\\{2\\}:\\\\d\\{2\\}:\\\\d\\{2\\}\\\\\\.000\\\\\\+\\\\d\\{2\\}:\\\\d\\{2\\}/,
      "updated_at": StringMatching /\\\\d\\{4\\}-\\\\d\\{2\\}-\\\\d\\{2\\}T\\\\d\\{2\\}:\\\\d\\{2\\}:\\\\d\\{2\\}\\\\\\.000\\\\\\+\\\\d\\{2\\}:\\\\d\\{2\\}/,
      "uuid": StringMatching /\\[a-f0-9\\]\\{8\\}-\\[a-f0-9\\]\\{4\\}-\\[a-f0-9\\]\\{4\\}-\\[a-f0-9\\]\\{4\\}-\\[a-f0-9\\]\\{12\\}/,
    },
  ],
}
`;

exports[`Posts Content API Cannot request mobiledoc or lexical formats 1: [body] 1`] = `
Object {
  "meta": Object {
    "pagination": Object {
      "limit": 15,
      "next": null,
      "page": 1,
      "pages": 1,
      "prev": null,
      "total": 11,
    },
  },
  "posts": Array [
    Object {
      "access": true,
      "canonical_url": null,
      "codeinjection_foot": null,
      "codeinjection_head": null,
      "comment_id": "6194d3ce51e2700162531a77",
      "comments": false,
      "created_at": StringMatching /\\\\d\\{4\\}-\\\\d\\{2\\}-\\\\d\\{2\\}T\\\\d\\{2\\}:\\\\d\\{2\\}:\\\\d\\{2\\}\\\\\\.000\\\\\\+\\\\d\\{2\\}:\\\\d\\{2\\}/,
      "custom_excerpt": "We've crammed the most important information to help you get started with Ghost into this one post. It's your cheat-sheet to get started, and your shortcut to advanced features.",
      "custom_template": null,
      "email_subject": null,
      "excerpt": "We've crammed the most important information to help you get started with Ghost into this one post. It's your cheat-sheet to get started, and your shortcut to advanced features.",
      "feature_image": "https://static.ghost.org/v4.0.0/images/welcome-to-ghost.png",
      "feature_image_alt": null,
      "feature_image_caption": null,
      "featured": false,
      "frontmatter": null,
      "id": "6194d3ce51e2700162531a77",
      "meta_description": null,
      "meta_title": null,
      "og_description": null,
      "og_image": null,
      "og_title": null,
      "published_at": StringMatching /\\\\d\\{4\\}-\\\\d\\{2\\}-\\\\d\\{2\\}T\\\\d\\{2\\}:\\\\d\\{2\\}:\\\\d\\{2\\}\\\\\\.000\\\\\\+\\\\d\\{2\\}:\\\\d\\{2\\}/,
      "reading_time": 2,
      "slug": "welcome",
      "title": "Start here for a quick overview of everything you need to know",
      "twitter_description": null,
      "twitter_image": null,
      "twitter_title": null,
      "updated_at": StringMatching /\\\\d\\{4\\}-\\\\d\\{2\\}-\\\\d\\{2\\}T\\\\d\\{2\\}:\\\\d\\{2\\}:\\\\d\\{2\\}\\\\\\.000\\\\\\+\\\\d\\{2\\}:\\\\d\\{2\\}/,
      "url": "http://127.0.0.1:2369/welcome/",
      "uuid": StringMatching /\\[a-f0-9\\]\\{8\\}-\\[a-f0-9\\]\\{4\\}-\\[a-f0-9\\]\\{4\\}-\\[a-f0-9\\]\\{4\\}-\\[a-f0-9\\]\\{12\\}/,
      "visibility": "public",
    },
    Object {
      "access": true,
      "canonical_url": null,
      "codeinjection_foot": null,
      "codeinjection_head": null,
      "comment_id": "6194d3ce51e2700162531a76",
      "comments": false,
      "created_at": StringMatching /\\\\d\\{4\\}-\\\\d\\{2\\}-\\\\d\\{2\\}T\\\\d\\{2\\}:\\\\d\\{2\\}:\\\\d\\{2\\}\\\\\\.000\\\\\\+\\\\d\\{2\\}:\\\\d\\{2\\}/,
      "custom_excerpt": "How to tweak a few settings in Ghost to transform your site from a generic template to a custom brand with style and personality.",
      "custom_template": null,
      "email_subject": null,
      "excerpt": "How to tweak a few settings in Ghost to transform your site from a generic template to a custom brand with style and personality.",
      "feature_image": "https://static.ghost.org/v4.0.0/images/publishing-options.png",
      "feature_image_alt": null,
      "feature_image_caption": null,
      "featured": false,
      "frontmatter": null,
      "id": "6194d3ce51e2700162531a76",
      "meta_description": null,
      "meta_title": null,
      "og_description": null,
      "og_image": null,
      "og_title": null,
      "published_at": StringMatching /\\\\d\\{4\\}-\\\\d\\{2\\}-\\\\d\\{2\\}T\\\\d\\{2\\}:\\\\d\\{2\\}:\\\\d\\{2\\}\\\\\\.000\\\\\\+\\\\d\\{2\\}:\\\\d\\{2\\}/,
      "reading_time": 3,
      "slug": "design",
      "title": "Customizing your brand and design settings",
      "twitter_description": null,
      "twitter_image": null,
      "twitter_title": null,
      "updated_at": StringMatching /\\\\d\\{4\\}-\\\\d\\{2\\}-\\\\d\\{2\\}T\\\\d\\{2\\}:\\\\d\\{2\\}:\\\\d\\{2\\}\\\\\\.000\\\\\\+\\\\d\\{2\\}:\\\\d\\{2\\}/,
      "url": "http://127.0.0.1:2369/design/",
      "uuid": StringMatching /\\[a-f0-9\\]\\{8\\}-\\[a-f0-9\\]\\{4\\}-\\[a-f0-9\\]\\{4\\}-\\[a-f0-9\\]\\{4\\}-\\[a-f0-9\\]\\{12\\}/,
      "visibility": "public",
    },
    Object {
      "access": true,
      "canonical_url": null,
      "codeinjection_foot": null,
      "codeinjection_head": null,
      "comment_id": "6194d3ce51e2700162531a75",
      "comments": false,
      "created_at": StringMatching /\\\\d\\{4\\}-\\\\d\\{2\\}-\\\\d\\{2\\}T\\\\d\\{2\\}:\\\\d\\{2\\}:\\\\d\\{2\\}\\\\\\.000\\\\\\+\\\\d\\{2\\}:\\\\d\\{2\\}/,
      "custom_excerpt": "A full overview of all the features built into the Ghost editor, including powerful workflow automations to speed up your creative process.",
      "custom_template": null,
      "email_subject": null,
      "excerpt": "A full overview of all the features built into the Ghost editor, including powerful workflow automations to speed up your creative process.",
      "feature_image": "https://static.ghost.org/v4.0.0/images/writing-posts-with-ghost.png",
      "feature_image_alt": null,
      "feature_image_caption": null,
      "featured": false,
      "frontmatter": null,
      "id": "6194d3ce51e2700162531a75",
      "meta_description": null,
      "meta_title": null,
      "og_description": null,
      "og_image": null,
      "og_title": null,
      "published_at": StringMatching /\\\\d\\{4\\}-\\\\d\\{2\\}-\\\\d\\{2\\}T\\\\d\\{2\\}:\\\\d\\{2\\}:\\\\d\\{2\\}\\\\\\.000\\\\\\+\\\\d\\{2\\}:\\\\d\\{2\\}/,
      "reading_time": 5,
      "slug": "write",
      "title": "Writing and managing content in Ghost, an advanced guide",
      "twitter_description": null,
      "twitter_image": null,
      "twitter_title": null,
      "updated_at": StringMatching /\\\\d\\{4\\}-\\\\d\\{2\\}-\\\\d\\{2\\}T\\\\d\\{2\\}:\\\\d\\{2\\}:\\\\d\\{2\\}\\\\\\.000\\\\\\+\\\\d\\{2\\}:\\\\d\\{2\\}/,
      "url": "http://127.0.0.1:2369/write/",
      "uuid": StringMatching /\\[a-f0-9\\]\\{8\\}-\\[a-f0-9\\]\\{4\\}-\\[a-f0-9\\]\\{4\\}-\\[a-f0-9\\]\\{4\\}-\\[a-f0-9\\]\\{12\\}/,
      "visibility": "public",
    },
    Object {
      "access": true,
      "canonical_url": null,
      "codeinjection_foot": null,
      "codeinjection_head": null,
      "comment_id": "6194d3ce51e2700162531a74",
      "comments": false,
      "created_at": StringMatching /\\\\d\\{4\\}-\\\\d\\{2\\}-\\\\d\\{2\\}T\\\\d\\{2\\}:\\\\d\\{2\\}:\\\\d\\{2\\}\\\\\\.000\\\\\\+\\\\d\\{2\\}:\\\\d\\{2\\}/,
      "custom_excerpt": "How Ghost allows you to turn anonymous readers into an audience of active subscribers, so you know what's working and what isn't.",
      "custom_template": null,
      "email_subject": null,
      "excerpt": "How Ghost allows you to turn anonymous readers into an audience of active subscribers, so you know what's working and what isn't.",
      "feature_image": "https://static.ghost.org/v4.0.0/images/creating-a-custom-theme.png",
      "feature_image_alt": null,
      "feature_image_caption": null,
      "featured": false,
      "frontmatter": null,
      "id": "6194d3ce51e2700162531a74",
      "meta_description": null,
      "meta_title": null,
      "og_description": null,
      "og_image": null,
      "og_title": null,
      "published_at": StringMatching /\\\\d\\{4\\}-\\\\d\\{2\\}-\\\\d\\{2\\}T\\\\d\\{2\\}:\\\\d\\{2\\}:\\\\d\\{2\\}\\\\\\.000\\\\\\+\\\\d\\{2\\}:\\\\d\\{2\\}/,
      "reading_time": 2,
      "slug": "portal",
      "title": "Building your audience with subscriber signups",
      "twitter_description": null,
      "twitter_image": null,
      "twitter_title": null,
      "updated_at": StringMatching /\\\\d\\{4\\}-\\\\d\\{2\\}-\\\\d\\{2\\}T\\\\d\\{2\\}:\\\\d\\{2\\}:\\\\d\\{2\\}\\\\\\.000\\\\\\+\\\\d\\{2\\}:\\\\d\\{2\\}/,
      "url": "http://127.0.0.1:2369/portal/",
      "uuid": StringMatching /\\[a-f0-9\\]\\{8\\}-\\[a-f0-9\\]\\{4\\}-\\[a-f0-9\\]\\{4\\}-\\[a-f0-9\\]\\{4\\}-\\[a-f0-9\\]\\{12\\}/,
      "visibility": "public",
    },
    Object {
      "access": false,
      "canonical_url": null,
      "codeinjection_foot": null,
      "codeinjection_head": null,
      "comment_id": "6194d3ce51e2700162531a73",
      "comments": false,
      "created_at": StringMatching /\\\\d\\{4\\}-\\\\d\\{2\\}-\\\\d\\{2\\}T\\\\d\\{2\\}:\\\\d\\{2\\}:\\\\d\\{2\\}\\\\\\.000\\\\\\+\\\\d\\{2\\}:\\\\d\\{2\\}/,
      "custom_excerpt": null,
      "custom_template": null,
      "email_subject": null,
      "excerpt": "",
      "feature_image": "https://static.ghost.org/v4.0.0/images/organizing-your-content.png",
      "feature_image_alt": null,
      "feature_image_caption": null,
      "featured": false,
      "frontmatter": null,
      "id": "6194d3ce51e2700162531a73",
      "meta_description": null,
      "meta_title": null,
      "og_description": null,
      "og_image": null,
      "og_title": null,
      "published_at": StringMatching /\\\\d\\{4\\}-\\\\d\\{2\\}-\\\\d\\{2\\}T\\\\d\\{2\\}:\\\\d\\{2\\}:\\\\d\\{2\\}\\\\\\.000\\\\\\+\\\\d\\{2\\}:\\\\d\\{2\\}/,
      "reading_time": 1,
      "slug": "sell",
      "title": "Selling premium memberships with recurring revenue",
      "twitter_description": null,
      "twitter_image": null,
      "twitter_title": null,
      "updated_at": StringMatching /\\\\d\\{4\\}-\\\\d\\{2\\}-\\\\d\\{2\\}T\\\\d\\{2\\}:\\\\d\\{2\\}:\\\\d\\{2\\}\\\\\\.000\\\\\\+\\\\d\\{2\\}:\\\\d\\{2\\}/,
      "url": "http://127.0.0.1:2369/sell/",
      "uuid": StringMatching /\\[a-f0-9\\]\\{8\\}-\\[a-f0-9\\]\\{4\\}-\\[a-f0-9\\]\\{4\\}-\\[a-f0-9\\]\\{4\\}-\\[a-f0-9\\]\\{12\\}/,
      "visibility": "paid",
    },
    Object {
      "access": true,
      "canonical_url": null,
      "codeinjection_foot": null,
      "codeinjection_head": null,
      "comment_id": "6194d3ce51e2700162531a72",
      "comments": false,
      "created_at": StringMatching /\\\\d\\{4\\}-\\\\d\\{2\\}-\\\\d\\{2\\}T\\\\d\\{2\\}:\\\\d\\{2\\}:\\\\d\\{2\\}\\\\\\.000\\\\\\+\\\\d\\{2\\}:\\\\d\\{2\\}/,
      "custom_excerpt": "A guide to collaborating with other staff users to publish, and some resources to help you with the next steps of growing your business",
      "custom_template": null,
      "email_subject": null,
      "excerpt": "A guide to collaborating with other staff users to publish, and some resources to help you with the next steps of growing your business",
      "feature_image": "https://static.ghost.org/v4.0.0/images/admin-settings.png",
      "feature_image_alt": null,
      "feature_image_caption": null,
      "featured": false,
      "frontmatter": null,
      "id": "6194d3ce51e2700162531a72",
      "meta_description": null,
      "meta_title": null,
      "og_description": null,
      "og_image": null,
      "og_title": null,
      "published_at": StringMatching /\\\\d\\{4\\}-\\\\d\\{2\\}-\\\\d\\{2\\}T\\\\d\\{2\\}:\\\\d\\{2\\}:\\\\d\\{2\\}\\\\\\.000\\\\\\+\\\\d\\{2\\}:\\\\d\\{2\\}/,
      "reading_time": 2,
      "slug": "grow",
      "title": "How to grow your business around an audience",
      "twitter_description": null,
      "twitter_image": null,
      "twitter_title": null,
      "updated_at": StringMatching /\\\\d\\{4\\}-\\\\d\\{2\\}-\\\\d\\{2\\}T\\\\d\\{2\\}:\\\\d\\{2\\}:\\\\d\\{2\\}\\\\\\.000\\\\\\+\\\\d\\{2\\}:\\\\d\\{2\\}/,
      "url": "http://127.0.0.1:2369/grow/",
      "uuid": StringMatching /\\[a-f0-9\\]\\{8\\}-\\[a-f0-9\\]\\{4\\}-\\[a-f0-9\\]\\{4\\}-\\[a-f0-9\\]\\{4\\}-\\[a-f0-9\\]\\{12\\}/,
      "visibility": "public",
    },
    Object {
      "access": true,
      "canonical_url": null,
      "codeinjection_foot": null,
      "codeinjection_head": null,
      "comment_id": "6194d3ce51e2700162531a71",
      "comments": false,
      "created_at": StringMatching /\\\\d\\{4\\}-\\\\d\\{2\\}-\\\\d\\{2\\}T\\\\d\\{2\\}:\\\\d\\{2\\}:\\\\d\\{2\\}\\\\\\.000\\\\\\+\\\\d\\{2\\}:\\\\d\\{2\\}/,
      "custom_excerpt": "Work with all your favorite apps and tools or create your own custom integrations using the Ghost API.",
      "custom_template": null,
      "email_subject": null,
      "excerpt": "Work with all your favorite apps and tools or create your own custom integrations using the Ghost API.",
      "feature_image": "https://static.ghost.org/v4.0.0/images/app-integrations.png",
      "feature_image_alt": null,
      "feature_image_caption": null,
      "featured": false,
      "frontmatter": null,
      "id": "6194d3ce51e2700162531a71",
      "meta_description": null,
      "meta_title": null,
      "og_description": null,
      "og_image": null,
      "og_title": null,
      "published_at": StringMatching /\\\\d\\{4\\}-\\\\d\\{2\\}-\\\\d\\{2\\}T\\\\d\\{2\\}:\\\\d\\{2\\}:\\\\d\\{2\\}\\\\\\.000\\\\\\+\\\\d\\{2\\}:\\\\d\\{2\\}/,
      "reading_time": 1,
      "slug": "integrations",
      "title": "Setting up apps and custom integrations",
      "twitter_description": null,
      "twitter_image": null,
      "twitter_title": null,
      "updated_at": StringMatching /\\\\d\\{4\\}-\\\\d\\{2\\}-\\\\d\\{2\\}T\\\\d\\{2\\}:\\\\d\\{2\\}:\\\\d\\{2\\}\\\\\\.000\\\\\\+\\\\d\\{2\\}:\\\\d\\{2\\}/,
      "url": "http://127.0.0.1:2369/integrations/",
      "uuid": StringMatching /\\[a-f0-9\\]\\{8\\}-\\[a-f0-9\\]\\{4\\}-\\[a-f0-9\\]\\{4\\}-\\[a-f0-9\\]\\{4\\}-\\[a-f0-9\\]\\{12\\}/,
      "visibility": "public",
    },
    Object {
      "access": true,
      "canonical_url": null,
      "codeinjection_foot": null,
      "codeinjection_head": null,
      "comment_id": "618ba1ffbe2896088840a6e7",
      "comments": false,
      "created_at": StringMatching /\\\\d\\{4\\}-\\\\d\\{2\\}-\\\\d\\{2\\}T\\\\d\\{2\\}:\\\\d\\{2\\}:\\\\d\\{2\\}\\\\\\.000\\\\\\+\\\\d\\{2\\}:\\\\d\\{2\\}/,
      "custom_excerpt": null,
      "custom_template": null,
      "email_subject": null,
      "excerpt": " * Lorem
 * Aliquam
 * Tortor
 * Morbi
 * Praesent
 * Pellentesque

Pellentesque habitant morbi tristique senectus et netus et malesuada fames ac turpis egestas. Vestibulum tortor quam, feugiat vitae, ultricies eget, tempor sit amet, ante. Donec eu libero sit amet quam egestas semper. Aenean ultricies mi vitae est. Mauris placerat eleifend leo.

1234abcdefghijkl

Definition listConsectetur adipisicing elit, sed do eiusmod tempor incididunt ut labore et dolore magna aliqua. Ut enim ad minim venia",
      "feature_image": null,
      "feature_image_alt": null,
      "feature_image_caption": null,
      "featured": true,
      "frontmatter": null,
      "id": "618ba1ffbe2896088840a6e7",
      "meta_description": null,
      "meta_title": null,
      "og_description": null,
      "og_image": null,
      "og_title": null,
      "published_at": StringMatching /\\\\d\\{4\\}-\\\\d\\{2\\}-\\\\d\\{2\\}T\\\\d\\{2\\}:\\\\d\\{2\\}:\\\\d\\{2\\}\\\\\\.000\\\\\\+\\\\d\\{2\\}:\\\\d\\{2\\}/,
      "reading_time": 1,
      "slug": "not-so-short-bit-complex",
      "title": "Not so short, bit complex",
      "twitter_description": null,
      "twitter_image": null,
      "twitter_title": null,
      "updated_at": StringMatching /\\\\d\\{4\\}-\\\\d\\{2\\}-\\\\d\\{2\\}T\\\\d\\{2\\}:\\\\d\\{2\\}:\\\\d\\{2\\}\\\\\\.000\\\\\\+\\\\d\\{2\\}:\\\\d\\{2\\}/,
      "url": "http://127.0.0.1:2369/not-so-short-bit-complex/",
      "uuid": StringMatching /\\[a-f0-9\\]\\{8\\}-\\[a-f0-9\\]\\{4\\}-\\[a-f0-9\\]\\{4\\}-\\[a-f0-9\\]\\{4\\}-\\[a-f0-9\\]\\{12\\}/,
      "visibility": "public",
    },
    Object {
      "access": true,
      "canonical_url": null,
      "codeinjection_foot": null,
      "codeinjection_head": null,
      "comment_id": "618ba1ffbe2896088840a6e3",
      "comments": false,
      "created_at": StringMatching /\\\\d\\{4\\}-\\\\d\\{2\\}-\\\\d\\{2\\}T\\\\d\\{2\\}:\\\\d\\{2\\}:\\\\d\\{2\\}\\\\\\.000\\\\\\+\\\\d\\{2\\}:\\\\d\\{2\\}/,
      "custom_excerpt": null,
      "custom_template": null,
      "email_subject": null,
      "excerpt": "testing


mctesters


 * test
 * line
 * items
",
      "feature_image": "http://placekitten.com/500/200",
      "feature_image_alt": null,
      "feature_image_caption": null,
      "featured": true,
      "frontmatter": null,
      "id": "618ba1ffbe2896088840a6e3",
      "meta_description": "meta description for short and sweet",
      "meta_title": null,
      "og_description": null,
      "og_image": null,
      "og_title": null,
      "published_at": StringMatching /\\\\d\\{4\\}-\\\\d\\{2\\}-\\\\d\\{2\\}T\\\\d\\{2\\}:\\\\d\\{2\\}:\\\\d\\{2\\}\\\\\\.000\\\\\\+\\\\d\\{2\\}:\\\\d\\{2\\}/,
      "reading_time": 0,
      "slug": "short-and-sweet",
      "title": "Short and Sweet",
      "twitter_description": null,
      "twitter_image": null,
      "twitter_title": null,
      "updated_at": StringMatching /\\\\d\\{4\\}-\\\\d\\{2\\}-\\\\d\\{2\\}T\\\\d\\{2\\}:\\\\d\\{2\\}:\\\\d\\{2\\}\\\\\\.000\\\\\\+\\\\d\\{2\\}:\\\\d\\{2\\}/,
      "url": "http://127.0.0.1:2369/short-and-sweet/",
      "uuid": StringMatching /\\[a-f0-9\\]\\{8\\}-\\[a-f0-9\\]\\{4\\}-\\[a-f0-9\\]\\{4\\}-\\[a-f0-9\\]\\{4\\}-\\[a-f0-9\\]\\{12\\}/,
      "visibility": "public",
    },
    Object {
      "access": true,
      "canonical_url": null,
      "codeinjection_foot": null,
      "codeinjection_head": null,
      "comment_id": "618ba1ffbe2896088840a6e1",
      "comments": false,
      "created_at": StringMatching /\\\\d\\{4\\}-\\\\d\\{2\\}-\\\\d\\{2\\}T\\\\d\\{2\\}:\\\\d\\{2\\}:\\\\d\\{2\\}\\\\\\.000\\\\\\+\\\\d\\{2\\}:\\\\d\\{2\\}/,
      "custom_excerpt": null,
      "custom_template": null,
      "email_subject": null,
      "excerpt": "HTML Ipsum Presents

Pellentesque habitant morbi tristique senectus et netus et malesuada fames ac turpis egestas. Vestibulum tortor quam, feugiat vitae, ultricies eget, tempor sit amet, ante. Donec eu libero sit amet quam egestas semper. Aenean ultricies mi vitae est. Mauris placerat eleifend leo. Quisque sit amet est et sapien ullamcorper pharetra. Vestibulum erat wisi, condimentum sed, commodo vitae, ornare sit amet, wisi. Aenean fermentum, elit eget tincidunt condimentum, eros ipsum rutrum o",
      "feature_image": "http://127.0.0.1:2369/content/images/2018/hey.jpg",
      "feature_image_alt": null,
      "feature_image_caption": null,
      "featured": false,
      "frontmatter": null,
      "id": "618ba1ffbe2896088840a6e1",
      "meta_description": null,
      "meta_title": null,
      "og_description": null,
      "og_image": null,
      "og_title": null,
      "published_at": StringMatching /\\\\d\\{4\\}-\\\\d\\{2\\}-\\\\d\\{2\\}T\\\\d\\{2\\}:\\\\d\\{2\\}:\\\\d\\{2\\}\\\\\\.000\\\\\\+\\\\d\\{2\\}:\\\\d\\{2\\}/,
      "reading_time": 1,
      "slug": "ghostly-kitchen-sink",
      "title": "Ghostly Kitchen Sink",
      "twitter_description": null,
      "twitter_image": null,
      "twitter_title": null,
      "updated_at": StringMatching /\\\\d\\{4\\}-\\\\d\\{2\\}-\\\\d\\{2\\}T\\\\d\\{2\\}:\\\\d\\{2\\}:\\\\d\\{2\\}\\\\\\.000\\\\\\+\\\\d\\{2\\}:\\\\d\\{2\\}/,
      "url": "http://127.0.0.1:2369/ghostly-kitchen-sink/",
      "uuid": StringMatching /\\[a-f0-9\\]\\{8\\}-\\[a-f0-9\\]\\{4\\}-\\[a-f0-9\\]\\{4\\}-\\[a-f0-9\\]\\{4\\}-\\[a-f0-9\\]\\{12\\}/,
      "visibility": "public",
    },
    Object {
      "access": true,
      "canonical_url": null,
      "codeinjection_foot": null,
      "codeinjection_head": null,
      "comment_id": "618ba1ffbe2896088840a6df",
      "comments": false,
      "created_at": StringMatching /\\\\d\\{4\\}-\\\\d\\{2\\}-\\\\d\\{2\\}T\\\\d\\{2\\}:\\\\d\\{2\\}:\\\\d\\{2\\}\\\\\\.000\\\\\\+\\\\d\\{2\\}:\\\\d\\{2\\}/,
      "custom_excerpt": "This is my custom excerpt!",
      "custom_template": null,
      "email_subject": null,
      "excerpt": "This is my custom excerpt!",
      "feature_image": "https://example.com/super_photo.jpg",
      "feature_image_alt": null,
      "feature_image_caption": null,
      "featured": false,
      "frontmatter": null,
      "id": "618ba1ffbe2896088840a6df",
      "meta_description": null,
      "meta_title": null,
      "og_description": null,
      "og_image": null,
      "og_title": null,
      "published_at": StringMatching /\\\\d\\{4\\}-\\\\d\\{2\\}-\\\\d\\{2\\}T\\\\d\\{2\\}:\\\\d\\{2\\}:\\\\d\\{2\\}\\\\\\.000\\\\\\+\\\\d\\{2\\}:\\\\d\\{2\\}/,
      "reading_time": 1,
      "slug": "html-ipsum",
      "title": "HTML Ipsum",
      "twitter_description": null,
      "twitter_image": null,
      "twitter_title": null,
      "updated_at": StringMatching /\\\\d\\{4\\}-\\\\d\\{2\\}-\\\\d\\{2\\}T\\\\d\\{2\\}:\\\\d\\{2\\}:\\\\d\\{2\\}\\\\\\.000\\\\\\+\\\\d\\{2\\}:\\\\d\\{2\\}/,
      "url": "http://127.0.0.1:2369/html-ipsum/",
      "uuid": StringMatching /\\[a-f0-9\\]\\{8\\}-\\[a-f0-9\\]\\{4\\}-\\[a-f0-9\\]\\{4\\}-\\[a-f0-9\\]\\{4\\}-\\[a-f0-9\\]\\{12\\}/,
      "visibility": "public",
    },
  ],
}
`;

exports[`Posts Content API Errors upon invalid filter value 1: [body] 1`] = `
Object {
  "errors": Array [
    Object {
      "code": "ER_WRONG_VALUE",
      "context": "Invalid value select count(distinct posts.id) as aggregate from \`posts\` where (\`posts\`.\`status\` = 'published' and (\`posts\`.\`published_at\` < '1715091791890' and \`posts\`.\`type\` = 'post')) - Incorrect DATETIME value: '1715091791890'",
      "details": null,
      "ghostErrorCode": null,
      "help": null,
      "id": StringMatching /\\[a-f0-9\\]\\{8\\}-\\[a-f0-9\\]\\{4\\}-\\[a-f0-9\\]\\{4\\}-\\[a-f0-9\\]\\{4\\}-\\[a-f0-9\\]\\{12\\}/,
      "message": "Validation error, cannot list posts.",
      "property": null,
      "type": "ValidationError",
    },
  ],
}
`;<|MERGE_RESOLUTION|>--- conflicted
+++ resolved
@@ -1776,11 +1776,7 @@
 exports[`Posts Content API Can filter posts by authors 2: [headers] 1`] = `
 Object {
   "access-control-allow-origin": "*",
-<<<<<<< HEAD
-  "cache-control": "public, max-age=0",
-=======
   "cache-control": "public, max-age=600",
->>>>>>> 93965ca9
   "content-length": "57852",
   "content-type": "application/json; charset=utf-8",
   "content-version": StringMatching /v\\\\d\\+\\\\\\.\\\\d\\+/,
@@ -3119,11 +3115,7 @@
 exports[`Posts Content API Can include relations 2: [headers] 1`] = `
 Object {
   "access-control-allow-origin": "*",
-<<<<<<< HEAD
-  "cache-control": "public, max-age=0",
-=======
   "cache-control": "public, max-age=600",
->>>>>>> 93965ca9
   "content-length": "68181",
   "content-type": "application/json; charset=utf-8",
   "content-version": StringMatching /v\\\\d\\+\\\\\\.\\\\d\\+/,
