--- conflicted
+++ resolved
@@ -170,6 +170,14 @@
     display: initial !important;
   }
 
+  .hide-desktop {
+    display: initial !important;
+  }
+
+  .desktop-only {
+    display: none !important;
+  }
+
   table.body p,
 table.body ul,
 table.body ol,
@@ -321,8 +329,6 @@
   }
 
   table.body .latest-post-title {
-    display: inline-block !important;
-    width: 100%;
     padding-right: 8px !important;
   }
 
@@ -337,10 +343,6 @@
 table.body .latest-post-excerpt span {
     font-size: 13px !important;
     line-height: 1.2 !important;
-  }
-
-  table.body .latest-post-excerpt span {
-    display: none !important;
   }
 
   table.body .subscription-box h3 {
@@ -552,13 +554,8 @@
                                             </tr>
 
                                             <tr>
-<<<<<<< HEAD
-                                                <td class=\\"post-title\\" style=\\"font-family: -apple-system, BlinkMacSystemFont, &#39;Segoe UI&#39;, Roboto, Helvetica, Arial, sans-serif, &#39;Apple Color Emoji&#39;, &#39;Segoe UI Emoji&#39;, &#39;Segoe UI Symbol&#39;; vertical-align: top; color: #000000; padding-bottom: 16px; font-size: 42px; line-height: 1.1em; font-weight: 700; text-align: center;\\" valign=\\"top\\" align=\\"center\\">
-                                                    <a href=\\"http://127.0.0.1:2369/p/d52c42ae-2755-455c-80ec-70b2ec55c904/\\" class=\\"post-title-link\\" style=\\"display: block; text-align: center; margin-top: 50px; color: #000000; overflow-wrap: anywhere; text-decoration: none;\\" target=\\"_blank\\">Post with email-only card</a>
-=======
                                                 <td class=\\"post-title post-title-no-excerpt\\" style=\\"font-family: -apple-system, BlinkMacSystemFont, &#39;Segoe UI&#39;, Roboto, Helvetica, Arial, sans-serif, &#39;Apple Color Emoji&#39;, &#39;Segoe UI Emoji&#39;, &#39;Segoe UI Symbol&#39;; vertical-align: top; color: #15212A; font-size: 36px; line-height: 1.1em; font-weight: 700; text-align: center; padding-bottom: 16px;\\" valign=\\"top\\" align=\\"center\\">
                                                     <a href=\\"http://127.0.0.1:2369/p/d52c42ae-2755-455c-80ec-70b2ec55c904/\\" class=\\"post-title-link\\" style=\\"text-decoration: none; color: #15212A; display: block; text-align: center; margin-top: 32px; overflow-wrap: anywhere;\\" target=\\"_blank\\">Post with email-only card</a>
->>>>>>> 33c97860
                                                 </td>
                                             </tr>
                                             <tr>
@@ -775,11 +772,7 @@
 Object {
   "access-control-allow-origin": "http://127.0.0.1:2369",
   "cache-control": "no-cache, private, no-store, must-revalidate, max-stale=0, post-check=0, pre-check=0",
-<<<<<<< HEAD
-  "content-length": "23528",
-=======
   "content-length": "24500",
->>>>>>> 33c97860
   "content-type": "application/json; charset=utf-8",
   "content-version": StringMatching /v\\\\d\\+\\\\\\.\\\\d\\+/,
   "etag": StringMatching /\\(\\?:W\\\\/\\)\\?"\\(\\?:\\[ !#-\\\\x7E\\\\x80-\\\\xFF\\]\\*\\|\\\\r\\\\n\\[\\\\t \\]\\|\\\\\\\\\\.\\)\\*"/,
@@ -863,6 +856,14 @@
     display: initial !important;
   }
 
+  .hide-desktop {
+    display: initial !important;
+  }
+
+  .desktop-only {
+    display: none !important;
+  }
+
   table.body p,
 table.body ul,
 table.body ol,
@@ -1014,8 +1015,6 @@
   }
 
   table.body .latest-post-title {
-    display: inline-block !important;
-    width: 100%;
     padding-right: 8px !important;
   }
 
@@ -1030,10 +1029,6 @@
 table.body .latest-post-excerpt span {
     font-size: 13px !important;
     line-height: 1.2 !important;
-  }
-
-  table.body .latest-post-excerpt span {
-    display: none !important;
   }
 
   table.body .subscription-box h3 {
@@ -1245,13 +1240,8 @@
                                             </tr>
 
                                             <tr>
-<<<<<<< HEAD
-                                                <td class=\\"post-title\\" style=\\"font-family: -apple-system, BlinkMacSystemFont, &#39;Segoe UI&#39;, Roboto, Helvetica, Arial, sans-serif, &#39;Apple Color Emoji&#39;, &#39;Segoe UI Emoji&#39;, &#39;Segoe UI Symbol&#39;; vertical-align: top; color: #000000; padding-bottom: 16px; font-size: 42px; line-height: 1.1em; font-weight: 700; text-align: center;\\" valign=\\"top\\" align=\\"center\\">
-                                                    <a href=\\"http://127.0.0.1:2369/html-ipsum/\\" class=\\"post-title-link\\" style=\\"display: block; text-align: center; margin-top: 50px; color: #000000; overflow-wrap: anywhere; text-decoration: none;\\" target=\\"_blank\\">HTML Ipsum</a>
-=======
                                                 <td class=\\"post-title post-title-with-excerpt\\" style=\\"font-family: -apple-system, BlinkMacSystemFont, &#39;Segoe UI&#39;, Roboto, Helvetica, Arial, sans-serif, &#39;Apple Color Emoji&#39;, &#39;Segoe UI Emoji&#39;, &#39;Segoe UI Symbol&#39;; vertical-align: top; color: #15212A; font-size: 36px; line-height: 1.1em; font-weight: 700; text-align: center; padding-bottom: 8px;\\" valign=\\"top\\" align=\\"center\\">
                                                     <a href=\\"http://127.0.0.1:2369/html-ipsum/\\" class=\\"post-title-link\\" style=\\"text-decoration: none; color: #15212A; display: block; text-align: center; margin-top: 32px; overflow-wrap: anywhere;\\" target=\\"_blank\\">HTML Ipsum</a>
->>>>>>> 33c97860
                                                 </td>
                                             </tr>
                                             <tr>
@@ -1276,11 +1266,7 @@
 
                                             <tr class=\\"feature-image-row\\">
                                                 <td class=\\"feature-image
-<<<<<<< HEAD
-                                                \\" style=\\"font-family: -apple-system, BlinkMacSystemFont, &#39;Segoe UI&#39;, Roboto, Helvetica, Arial, sans-serif, &#39;Apple Color Emoji&#39;, &#39;Segoe UI Emoji&#39;, &#39;Segoe UI Symbol&#39;; font-size: 18px; vertical-align: top; color: #000000; padding-bottom: 30px; width: 100%;\\" width=\\"100%\\" valign=\\"top\\"><img src=\\"https://example.com/super_photo.jpg\\" style=\\"border: none; -ms-interpolation-mode: bicubic; max-width: 100%;\\"></td>
-=======
                                                 \\" align=\\"center\\" style=\\"font-family: -apple-system, BlinkMacSystemFont, &#39;Segoe UI&#39;, Roboto, Helvetica, Arial, sans-serif, &#39;Apple Color Emoji&#39;, &#39;Segoe UI Emoji&#39;, &#39;Segoe UI Symbol&#39;; font-size: 18px; vertical-align: top; color: #15212A; padding-bottom: 30px; width: 100%; text-align: center;\\" width=\\"100%\\" valign=\\"top\\"><img src=\\"https://example.com/super_photo.jpg\\" style=\\"border: none; -ms-interpolation-mode: bicubic; max-width: 100%;\\"></td>
->>>>>>> 33c97860
                                             </tr>
 
                                         <tr class=\\"post-content-row\\">
@@ -1494,11 +1480,7 @@
 Object {
   "access-control-allow-origin": "http://127.0.0.1:2369",
   "cache-control": "no-cache, private, no-store, must-revalidate, max-stale=0, post-check=0, pre-check=0",
-<<<<<<< HEAD
-  "content-length": "28339",
-=======
   "content-length": "29289",
->>>>>>> 33c97860
   "content-type": "application/json; charset=utf-8",
   "content-version": StringMatching /v\\\\d\\+\\\\\\.\\\\d\\+/,
   "etag": StringMatching /\\(\\?:W\\\\/\\)\\?"\\(\\?:\\[ !#-\\\\x7E\\\\x80-\\\\xFF\\]\\*\\|\\\\r\\\\n\\[\\\\t \\]\\|\\\\\\\\\\.\\)\\*"/,
@@ -1613,6 +1595,14 @@
     display: initial !important;
   }
 
+  .hide-desktop {
+    display: initial !important;
+  }
+
+  .desktop-only {
+    display: none !important;
+  }
+
   table.body p,
 table.body ul,
 table.body ol,
@@ -1764,8 +1754,6 @@
   }
 
   table.body .latest-post-title {
-    display: inline-block !important;
-    width: 100%;
     padding-right: 8px !important;
   }
 
@@ -1780,10 +1768,6 @@
 table.body .latest-post-excerpt span {
     font-size: 13px !important;
     line-height: 1.2 !important;
-  }
-
-  table.body .latest-post-excerpt span {
-    display: none !important;
   }
 
   table.body .subscription-box h3 {
@@ -1995,13 +1979,8 @@
                                             </tr>
 
                                             <tr>
-<<<<<<< HEAD
-                                                <td class=\\"post-title\\" style=\\"font-family: -apple-system, BlinkMacSystemFont, &#39;Segoe UI&#39;, Roboto, Helvetica, Arial, sans-serif, &#39;Apple Color Emoji&#39;, &#39;Segoe UI Emoji&#39;, &#39;Segoe UI Symbol&#39;; vertical-align: top; color: #000000; padding-bottom: 16px; font-size: 42px; line-height: 1.1em; font-weight: 700; text-align: center;\\" valign=\\"top\\" align=\\"center\\">
-                                                    <a href=\\"http://127.0.0.1:2369/p/d52c42ae-2755-455c-80ec-70b2ec55c904/\\" class=\\"post-title-link\\" style=\\"display: block; text-align: center; margin-top: 50px; color: #000000; overflow-wrap: anywhere; text-decoration: none;\\" target=\\"_blank\\">Post with email-only card</a>
-=======
                                                 <td class=\\"post-title post-title-no-excerpt\\" style=\\"font-family: -apple-system, BlinkMacSystemFont, &#39;Segoe UI&#39;, Roboto, Helvetica, Arial, sans-serif, &#39;Apple Color Emoji&#39;, &#39;Segoe UI Emoji&#39;, &#39;Segoe UI Symbol&#39;; vertical-align: top; color: #15212A; font-size: 36px; line-height: 1.1em; font-weight: 700; text-align: center; padding-bottom: 16px;\\" valign=\\"top\\" align=\\"center\\">
                                                     <a href=\\"http://127.0.0.1:2369/p/d52c42ae-2755-455c-80ec-70b2ec55c904/\\" class=\\"post-title-link\\" style=\\"text-decoration: none; color: #15212A; display: block; text-align: center; margin-top: 32px; overflow-wrap: anywhere;\\" target=\\"_blank\\">Post with email-only card</a>
->>>>>>> 33c97860
                                                 </td>
                                             </tr>
                                             <tr>
@@ -2225,11 +2204,7 @@
 Object {
   "access-control-allow-origin": "http://127.0.0.1:2369",
   "cache-control": "no-cache, private, no-store, must-revalidate, max-stale=0, post-check=0, pre-check=0",
-<<<<<<< HEAD
-  "content-length": "23282",
-=======
   "content-length": "24254",
->>>>>>> 33c97860
   "content-type": "application/json; charset=utf-8",
   "content-version": StringMatching /v\\\\d\\+\\\\\\.\\\\d\\+/,
   "etag": StringMatching /\\(\\?:W\\\\/\\)\\?"\\(\\?:\\[ !#-\\\\x7E\\\\x80-\\\\xFF\\]\\*\\|\\\\r\\\\n\\[\\\\t \\]\\|\\\\\\\\\\.\\)\\*"/,
@@ -2673,6 +2648,14 @@
     display: initial !important;
   }
 
+  .hide-desktop {
+    display: initial !important;
+  }
+
+  .desktop-only {
+    display: none !important;
+  }
+
   table.body p,
 table.body ul,
 table.body ol,
@@ -2824,8 +2807,6 @@
   }
 
   table.body .latest-post-title {
-    display: inline-block !important;
-    width: 100%;
     padding-right: 8px !important;
   }
 
@@ -2840,10 +2821,6 @@
 table.body .latest-post-excerpt span {
     font-size: 13px !important;
     line-height: 1.2 !important;
-  }
-
-  table.body .latest-post-excerpt span {
-    display: none !important;
   }
 
   table.body .subscription-box h3 {
@@ -3062,13 +3039,8 @@
                                             </tr>
 
                                             <tr>
-<<<<<<< HEAD
-                                                <td class=\\"post-title post-title-serif\\" style=\\"vertical-align: top; color: #000000; padding-bottom: 16px; font-size: 42px; line-height: 1.1em; font-weight: 700; text-align: center; font-family: Georgia, serif; letter-spacing: -0.01em;\\" valign=\\"top\\" align=\\"center\\">
-                                                    <a href=\\"http://127.0.0.1:2369/p/d52c42ae-2755-455c-80ec-70b2ec55c904/\\" class=\\"post-title-link\\" style=\\"display: block; text-align: center; margin-top: 50px; color: #000000; overflow-wrap: anywhere; text-decoration: none;\\" target=\\"_blank\\">Post with email-only card</a>
-=======
                                                 <td class=\\"post-title post-title-no-excerpt post-title-serif\\" style=\\"vertical-align: top; color: #15212A; font-size: 36px; line-height: 1.1em; font-weight: 700; text-align: center; padding-bottom: 16px; font-family: Georgia, serif; letter-spacing: -0.01em;\\" valign=\\"top\\" align=\\"center\\">
                                                     <a href=\\"http://127.0.0.1:2369/p/d52c42ae-2755-455c-80ec-70b2ec55c904/\\" class=\\"post-title-link\\" style=\\"text-decoration: none; color: #15212A; display: block; text-align: center; margin-top: 32px; overflow-wrap: anywhere;\\" target=\\"_blank\\">Post with email-only card</a>
->>>>>>> 33c97860
                                                 </td>
                                             </tr>
                                             <tr>
@@ -3299,11 +3271,7 @@
 Object {
   "access-control-allow-origin": "http://127.0.0.1:2369",
   "cache-control": "no-cache, private, no-store, must-revalidate, max-stale=0, post-check=0, pre-check=0",
-<<<<<<< HEAD
-  "content-length": "24043",
-=======
   "content-length": "25037",
->>>>>>> 33c97860
   "content-type": "application/json; charset=utf-8",
   "content-version": StringMatching /v\\\\d\\+\\\\\\.\\\\d\\+/,
   "etag": StringMatching /\\(\\?:W\\\\/\\)\\?"\\(\\?:\\[ !#-\\\\x7E\\\\x80-\\\\xFF\\]\\*\\|\\\\r\\\\n\\[\\\\t \\]\\|\\\\\\\\\\.\\)\\*"/,
@@ -3773,6 +3741,14 @@
     display: initial !important;
   }
 
+  .hide-desktop {
+    display: initial !important;
+  }
+
+  .desktop-only {
+    display: none !important;
+  }
+
   table.body p,
 table.body ul,
 table.body ol,
@@ -3924,8 +3900,6 @@
   }
 
   table.body .latest-post-title {
-    display: inline-block !important;
-    width: 100%;
     padding-right: 8px !important;
   }
 
@@ -3940,10 +3914,6 @@
 table.body .latest-post-excerpt span {
     font-size: 13px !important;
     line-height: 1.2 !important;
-  }
-
-  table.body .latest-post-excerpt span {
-    display: none !important;
   }
 
   table.body .subscription-box h3 {
@@ -4162,13 +4132,8 @@
                                             </tr>
 
                                             <tr>
-<<<<<<< HEAD
-                                                <td class=\\"post-title post-title-serif\\" style=\\"vertical-align: top; color: #000000; padding-bottom: 16px; font-size: 42px; line-height: 1.1em; font-weight: 700; text-align: center; font-family: Georgia, serif; letter-spacing: -0.01em;\\" valign=\\"top\\" align=\\"center\\">
-                                                    <a href=\\"http://127.0.0.1:2369/p/d52c42ae-2755-455c-80ec-70b2ec55c904/\\" class=\\"post-title-link\\" style=\\"display: block; text-align: center; margin-top: 50px; color: #000000; overflow-wrap: anywhere; text-decoration: none;\\" target=\\"_blank\\">Post with email-only card</a>
-=======
                                                 <td class=\\"post-title post-title-no-excerpt post-title-serif\\" style=\\"vertical-align: top; color: #15212A; font-size: 36px; line-height: 1.1em; font-weight: 700; text-align: center; padding-bottom: 16px; font-family: Georgia, serif; letter-spacing: -0.01em;\\" valign=\\"top\\" align=\\"center\\">
                                                     <a href=\\"http://127.0.0.1:2369/p/d52c42ae-2755-455c-80ec-70b2ec55c904/\\" class=\\"post-title-link\\" style=\\"text-decoration: none; color: #15212A; display: block; text-align: center; margin-top: 32px; overflow-wrap: anywhere;\\" target=\\"_blank\\">Post with email-only card</a>
->>>>>>> 33c97860
                                                 </td>
                                             </tr>
                                             <tr>
@@ -4399,11 +4364,7 @@
 Object {
   "access-control-allow-origin": "http://127.0.0.1:2369",
   "cache-control": "no-cache, private, no-store, must-revalidate, max-stale=0, post-check=0, pre-check=0",
-<<<<<<< HEAD
-  "content-length": "24043",
-=======
   "content-length": "25037",
->>>>>>> 33c97860
   "content-type": "application/json; charset=utf-8",
   "content-version": StringMatching /v\\\\d\\+\\\\\\.\\\\d\\+/,
   "etag": StringMatching /\\(\\?:W\\\\/\\)\\?"\\(\\?:\\[ !#-\\\\x7E\\\\x80-\\\\xFF\\]\\*\\|\\\\r\\\\n\\[\\\\t \\]\\|\\\\\\\\\\.\\)\\*"/,
