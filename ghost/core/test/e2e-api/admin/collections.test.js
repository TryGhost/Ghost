const assert = require('assert/strict');
const {
    agentProvider,
    fixtureManager,
    mockManager,
    matchers
} = require('../../utils/e2e-framework');
const {
    anyContentVersion,
    anyEtag,
    anyErrorId,
    anyLocationFor,
    anyObjectId,
    anyISODateTime,
    anyString,
    anyUuid,
    anyArray,
    anyObject
} = matchers;

const matchCollection = {
    id: anyObjectId,
    created_at: anyISODateTime,
    updated_at: anyISODateTime
};

<<<<<<< HEAD
=======
const tierSnapshot = {
    id: anyObjectId,
    created_at: anyISODateTime,
    updated_at: anyISODateTime
};

const tagSnapshotMatcher = {
    id: anyObjectId,
    created_at: anyISODateTime,
    updated_at: anyISODateTime
};

>>>>>>> 87d23440
const matchPostShallowIncludes = {
    id: anyObjectId,
    uuid: anyUuid,
    comment_id: anyString,
    url: anyString,
    authors: anyArray,
    primary_author: anyObject,
    tags: Array(2).fill(tagSnapshotMatcher),
    primary_tag: anyObject,
    tiers: anyArray,
    created_at: anyISODateTime,
    updated_at: anyISODateTime,
    published_at: anyISODateTime,
    post_revisions: anyArray
};

describe('Collections API', function () {
    let agent;

    before(async function () {
        mockManager.mockLabsEnabled('collections');
        agent = await agentProvider.getAdminAPIAgent();
        await fixtureManager.init('users', 'posts');
        await agent.loginAsOwner();
    });

    afterEach(function () {
        mockManager.restore();
    });

    it('Can add a Collection', async function () {
        const collection = {
            title: 'Test Collection',
            description: 'Test Collection Description'
        };

        await agent
            .post('/collections/')
            .body({
                collections: [collection]
            })
            .expectStatus(201)
            .matchHeaderSnapshot({
                'content-version': anyContentVersion,
                etag: anyEtag,
                location: anyLocationFor('collections')
            })
            .matchBodySnapshot({
                collections: [matchCollection]
            });
    });

    describe('Browse', function () {
        it('Can browse Collections', async function () {
            await agent
                .get('/collections/')
                .expectStatus(200)
                .matchHeaderSnapshot({
                    'content-version': anyContentVersion,
                    etag: anyEtag
                })
                .matchBodySnapshot({
                    collections: [
                        matchCollection,
                        matchCollection,
                        matchCollection
                    ]
                });
        });
    });

    it('Can read a Collection by id and slug', async function () {
        const collection = {
            title: 'Test Collection to Read'
        };

        const addResponse = await agent
            .post('/collections/')
            .body({
                collections: [collection]
            })
            .expectStatus(201)
            .matchHeaderSnapshot({
                'content-version': anyContentVersion,
                etag: anyEtag,
                location: anyLocationFor('collections')
            })
            .matchBodySnapshot({
                collections: [matchCollection]
            });

        const collectionId = addResponse.body.collections[0].id;

        const readResponse = await agent
            .get(`/collections/${collectionId}/`)
            .expectStatus(200)
            .matchHeaderSnapshot({
                'content-version': anyContentVersion,
                etag: anyEtag
            })
            .matchBodySnapshot({
                collections: [matchCollection]
            });

        assert.equal(readResponse.body.collections[0].title, 'Test Collection to Read');

        const collectionSlug = addResponse.body.collections[0].slug;
        const readBySlugResponse = await agent
            .get(`/collections/slug/${collectionSlug}/`)
            .expectStatus(200)
            .matchHeaderSnapshot({
                'content-version': anyContentVersion,
                etag: anyEtag
            })
            .matchBodySnapshot({
                collections: [matchCollection]
            });

        assert.equal(readBySlugResponse.body.collections[0].title, 'Test Collection to Read');

        await agent
            .delete(`/collections/${collectionId}/`)
            .expectStatus(204);
    });

    describe('Edit', function () {
        let collectionToEdit;

        before(async function () {
            const collection = {
                title: 'Test Collection to Edit'
            };

            const addResponse = await agent
                .post('/collections/')
                .body({
                    collections: [collection]
                })
                .expectStatus(201);

            collectionToEdit = addResponse.body.collections[0];
        });

        it('Can edit a Collection', async function () {
            const editResponse = await agent
                .put(`/collections/${collectionToEdit.id}/`)
                .body({
                    collections: [{
                        title: 'Test Collection Edited'
                    }]
                })
                .expectStatus(200)
                .matchHeaderSnapshot({
                    'content-version': anyContentVersion,
                    etag: anyEtag
                })
                .matchBodySnapshot({
                    collections: [matchCollection]
                });

            assert.equal(editResponse.body.collections[0].title, 'Test Collection Edited');
        });

        it('Fails to edit unexistent Collection', async function () {
            const unexistentID = '5951f5fca366002ebd5dbef7';
            await agent
                .put(`/collections/${unexistentID}/`)
                .body({
                    collections: [{
                        id: unexistentID,
                        title: 'Editing unexistent Collection'
                    }]
                })
                .expectStatus(404)
                .matchBodySnapshot({
                    errors: [{
                        id: anyErrorId
                    }]
                })
                .matchHeaderSnapshot({
                    'content-version': anyContentVersion,
                    etag: anyEtag
                });
        });
    });

    it('Can delete a Collection', async function () {
        const collection = {
            title: 'Test Collection to Delete'
        };

        const addResponse = await agent
            .post('/collections/')
            .body({
                collections: [collection]
            })
            .expectStatus(201)
            .matchHeaderSnapshot({
                'content-version': anyContentVersion,
                etag: anyEtag,
                location: anyLocationFor('collections')
            })
            .matchBodySnapshot({
                collections: [matchCollection]
            });

        const collectionId = addResponse.body.collections[0].id;

        await agent
            .delete(`/collections/${collectionId}/`)
            .expectStatus(204)
            .matchHeaderSnapshot({
                'content-version': anyContentVersion,
                etag: anyEtag
            })
            .matchBodySnapshot();

        await agent
            .get(`/collections/${collectionId}/`)
            .expectStatus(404)
            .matchHeaderSnapshot({
                'content-version': anyContentVersion,
                etag: anyEtag
            })
            .matchBodySnapshot({
                errors: [{
                    id: anyErrorId
                }]
            });
    });

    it('Cannot delete a built in collection', async function () {
        const builtInCollection = await agent
            .get('/collections/?filter=slug:featured')
            .expectStatus(200);

        assert.ok(builtInCollection.body.collections);
        assert.equal(builtInCollection.body.collections.length, 1);

        await agent
            .delete(`/collections/${builtInCollection.body.collections[0].id}/`)
            .expectStatus(405)
            .matchHeaderSnapshot({
                'content-version': anyContentVersion,
                etag: anyEtag
            })
            .matchBodySnapshot({
                errors: [{
                    id: anyErrorId,
                    context: anyString
                }]
            });
    });

    describe('Automatic Collection Filtering', function () {
        it('Creates an automatic Collection with a featured filter', async function () {
            const collection = {
                title: 'Test Featured Collection',
                slug: 'featured-filter',
                description: 'Test Collection Description',
                type: 'automatic',
                filter: 'featured:true'
            };

            await agent
                .post('/collections/')
                .body({
                    collections: [collection]
                })
                .expectStatus(201)
                .matchHeaderSnapshot({
                    'content-version': anyContentVersion,
                    etag: anyEtag,
                    location: anyLocationFor('collections')
                })
                .matchBodySnapshot({
                    collections: [matchCollection]
                });

            await agent.get(`posts/?collection=${collection.slug}`)
                .expectStatus(200)
                .matchHeaderSnapshot({
                    'content-version': anyContentVersion,
                    etag: anyEtag
                })
                .matchBodySnapshot({
                    posts: new Array(2).fill(matchPostShallowIncludes)
                });
        });

        it('Creates an automatic Collection with a published_at filter', async function () {
            const collection = {
                title: 'Test Collection with published_at filter',
                slug: 'published-at-filter',
                description: 'Test Collection Description with published_at filter',
                type: 'automatic',
                filter: 'published_at:>=2022-05-25'
            };

            await agent
                .post('/collections/')
                .body({
                    collections: [collection]
                })
                .expectStatus(201)
                .matchHeaderSnapshot({
                    'content-version': anyContentVersion,
                    etag: anyEtag,
                    location: anyLocationFor('collections')
                })
                .matchBodySnapshot({
                    collections: [matchCollection]
                });

            await agent.get(`posts/?collection=${collection.slug}`)
                .expectStatus(200)
                .matchHeaderSnapshot({
                    'content-version': anyContentVersion,
                    etag: anyEtag
                })
                .matchBodySnapshot({
                    posts: new Array(7).fill(matchPostShallowIncludes)
                });
        });

        it('Creates an automatic Collection with a tags filter', async function () {
            const collection = {
<<<<<<< HEAD
                title: 'Test Collection with tag filter',
                slug: 'tag-filter',
=======
                title: 'Test Collection with tags filter',
                slug: 'bacon',
>>>>>>> 87d23440
                description: 'BACON!',
                type: 'automatic',
                filter: 'tags:[\'bacon\']'
            };

            await agent
                .post('/collections/')
                .body({
                    collections: [collection]
                })
                .expectStatus(201)
                .matchHeaderSnapshot({
                    'content-version': anyContentVersion,
                    etag: anyEtag,
                    location: anyLocationFor('collections')
                })
                .matchBodySnapshot({
                    collections: [matchCollection]
                });

            await agent.get(`posts/?collection=${collection.slug}`)
                .expectStatus(200)
                .matchHeaderSnapshot({
                    'content-version': anyContentVersion,
                    etag: anyEtag
                })
                .matchBodySnapshot({
                    posts: new Array(2).fill(matchPostShallowIncludes)
                });
        });

        it('Creates an automatic Collection with a tag filter, checking filter aliases', async function () {
            const collection = {
                title: 'Test Collection with tag filter alias',
                slug: 'bacon-tag-expansion',
                description: 'BACON!',
                type: 'automatic',
                filter: 'tag:[\'bacon\']'
            };

            await agent
                .post('/collections/')
                .body({
                    collections: [collection]
                })
                .expectStatus(201)
                .matchHeaderSnapshot({
                    'content-version': anyContentVersion,
                    etag: anyEtag,
                    location: anyLocationFor('collections')
                })
                .matchBodySnapshot({
                    collections: [buildMatcher(2)]
                });

            await agent.get(`posts/?collection=${collection.slug}`)
                .expectStatus(200)
                .matchHeaderSnapshot({
                    'content-version': anyContentVersion,
                    etag: anyEtag
                })
                .matchBodySnapshot({
                    posts: new Array(2).fill(matchPostShallowIncludes)
                });
        });
    });
});<|MERGE_RESOLUTION|>--- conflicted
+++ resolved
@@ -24,21 +24,12 @@
     updated_at: anyISODateTime
 };
 
-<<<<<<< HEAD
-=======
-const tierSnapshot = {
-    id: anyObjectId,
-    created_at: anyISODateTime,
-    updated_at: anyISODateTime
-};
-
 const tagSnapshotMatcher = {
     id: anyObjectId,
     created_at: anyISODateTime,
     updated_at: anyISODateTime
 };
 
->>>>>>> 87d23440
 const matchPostShallowIncludes = {
     id: anyObjectId,
     uuid: anyUuid,
@@ -46,7 +37,7 @@
     url: anyString,
     authors: anyArray,
     primary_author: anyObject,
-    tags: Array(2).fill(tagSnapshotMatcher),
+    tags: anyArray,
     primary_tag: anyObject,
     tiers: anyArray,
     created_at: anyISODateTime,
@@ -55,7 +46,7 @@
     post_revisions: anyArray
 };
 
-describe('Collections API', function () {
+describe.only('Collections API', function () {
     let agent;
 
     before(async function () {
@@ -366,13 +357,8 @@
 
         it('Creates an automatic Collection with a tags filter', async function () {
             const collection = {
-<<<<<<< HEAD
                 title: 'Test Collection with tag filter',
                 slug: 'tag-filter',
-=======
-                title: 'Test Collection with tags filter',
-                slug: 'bacon',
->>>>>>> 87d23440
                 description: 'BACON!',
                 type: 'automatic',
                 filter: 'tags:[\'bacon\']'
@@ -400,7 +386,10 @@
                     etag: anyEtag
                 })
                 .matchBodySnapshot({
-                    posts: new Array(2).fill(matchPostShallowIncludes)
+                    posts: new Array(2).fill({
+                        ...matchPostShallowIncludes,
+                        tags: new Array(2).fill(tagSnapshotMatcher)
+                    })
                 });
         });
 
@@ -425,7 +414,7 @@
                     location: anyLocationFor('collections')
                 })
                 .matchBodySnapshot({
-                    collections: [buildMatcher(2)]
+                    collections: [matchCollection]
                 });
 
             await agent.get(`posts/?collection=${collection.slug}`)
@@ -435,7 +424,10 @@
                     etag: anyEtag
                 })
                 .matchBodySnapshot({
-                    posts: new Array(2).fill(matchPostShallowIncludes)
+                    posts: new Array(2).fill({
+                        ...matchPostShallowIncludes,
+                        tags: new Array(2).fill(tagSnapshotMatcher)
+                    })
                 });
         });
     });
