const {test, expect} = require('@playwright/test');

test.describe('Site Settings', () => {
    test.describe('Privacy setting', () => {
        test('A site set to private should require a password to access it', async ({page, browser}) => {
            // set private mode in admin "on"
            await page.goto('/ghost');

            await page.locator('[data-test-nav="settings"]').click();

            const section = page.getByTestId('locksite');

            await section.getByRole('button', {name: 'Edit'}).click();

            await section.getByLabel(/Enable password protection/).check();
            await section.getByLabel('Site password').fill('password');

            // save changes
            await section.getByRole('button', {name: 'Save'}).click();
            await expect(section.getByLabel('Site password')).toHaveCount(0);

            // copy site password
            //const passwordInput = await page.locator('[data-test-password-input]');
            //const sitePassword = await passwordInput.inputValue();

            // frontend needs new context to store cookies
            const frontendContext = await browser.newContext();
            const frontendPage = await frontendContext.newPage();

            // check the site is protected by a password
            await frontendPage.goto('/');
            await expect(frontendPage.getByRole('button', {name: 'Access site →'})).toBeVisible();

            // @NOTE: site access doesn't not work because Playwright ignores cookies set
            //        during the redirect response. Possibly related to https://github.com/microsoft/playwright/issues/5236
            // assert /private/?r=%2F
            // assert should not see the site front page
            // await frontendPage.getByPlaceholder('Password').fill(sitePassword);
            // await frontendPage.getByRole('button', {name: 'Access site →'}).click();
            // await frontendPage.waitForSelector('.site-title');
            // await expect(frontendPage.locator('.site-title')).toHaveText('The Local Test');

            // set private mode in admin "off"
            await section.getByRole('button', {name: 'Edit'}).click();

            await section.getByLabel(/Enable password protection/).uncheck();

            // save changes
            await section.getByRole('button', {name: 'Save'}).click();
            await expect(section.getByLabel('Site password')).toHaveCount(0);

            // check the site is publicly accessible
<<<<<<< HEAD
            await expect(async () => {
                await frontendPage.goto('/');
                await expect(frontendPage.locator('.site-title')).toHaveText('The Local Test');
            }).toPass();
=======
            await frontendPage.goto('/');
            await expect(frontendPage.locator('.gh-navigation-brand')).toHaveText('The Local Test');
>>>>>>> fb7bf6d0
        });
    });
});<|MERGE_RESOLUTION|>--- conflicted
+++ resolved
@@ -50,15 +50,10 @@
             await expect(section.getByLabel('Site password')).toHaveCount(0);
 
             // check the site is publicly accessible
-<<<<<<< HEAD
             await expect(async () => {
                 await frontendPage.goto('/');
-                await expect(frontendPage.locator('.site-title')).toHaveText('The Local Test');
+                await expect(frontendPage.locator('.gh-navigation-brand')).toHaveText('The Local Test');
             }).toPass();
-=======
-            await frontendPage.goto('/');
-            await expect(frontendPage.locator('.gh-navigation-brand')).toHaveText('The Local Test');
->>>>>>> fb7bf6d0
         });
     });
 });