--- conflicted
+++ resolved
@@ -2147,11 +2147,8 @@
                     postTitleColor: '#BADA55',
                     dividerColor: '#e0e7eb',
                     linkColor: '#BADA55',
-<<<<<<< HEAD
-                    backgroundIsDark: false
-=======
+                    backgroundIsDark: false,
                     headerBackgroundColor: '#BADA55'
->>>>>>> 6db3b833
                 },
                 labs: {emailCustomizationAlpha: true}
             });
