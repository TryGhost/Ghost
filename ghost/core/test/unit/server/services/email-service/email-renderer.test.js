require('should');
const EmailRenderer = require('../../../../../core/server/services/email-service/EmailRenderer');
const assert = require('assert/strict');
const cheerio = require('cheerio');
const {createModel, createModelClass} = require('./utils');
const linkReplacer = require('../../../../../core/server/services/lib/link-replacer');
const sinon = require('sinon');
const logging = require('@tryghost/logging');
const {HtmlValidate} = require('html-validate');
const crypto = require('crypto');

async function validateHtml(html) {
    const htmlvalidate = new HtmlValidate({
        extends: [
            'html-validate:document',
            'html-validate:standard'
        ],
        rules: {
            // We need deprecated attrs for legacy tables in older email clients
            'no-deprecated-attr': 'off',

            // Don't care that the first <hx> isn't <h1>
            'heading-level': 'off'
        },
        elements: [
            'html5',
            // By default, html-validate requires the 'lang' attribute on the <html> tag. We don't really want that for now.
            {
                html: {
                    attributes: {
                        lang: {
                            required: false
                        }
                    }
                }
            }
        ]
    });
    const report = await htmlvalidate.validateString(html);

    // Improve debugging and show a snippet of the invalid HTML instead of just the line number or a huge HTML-dump
    const parsedErrors = [];

    if (!report.valid) {
        const lines = html.split('\n');
        const messages = report.results[0].messages;

        for (const item of messages) {
            if (item.severity !== 2) {
                // Ignore warnings
                continue;
            }
            const start = Math.max(item.line - 4, 0);
            const end = Math.min(item.line + 4, lines.length - 1);

            const _html = lines.slice(start, end).map(l => l.trim()).join('\n');
            parsedErrors.push(`${item.ruleId}: ${item.message}\n   At line ${item.line}, col ${item.column}\n   HTML-snippet:\n${_html}`);
        }
    }

    // Fail if invalid HTML
    assert.equal(report.valid, true, 'Expected valid HTML without warnings, got errors:\n' + parsedErrors.join('\n\n'));
}

const createUnsubscribeUrl = (uuid) => {
    return `https://example.com/unsubscribe/?uuid=${uuid}&key=456`;
};

const getMembersValidationKey = () => {
    return 'members-key';
};
// stub the t function so that we don't need to load the i18n module
// actually, no, this is a terrible option, because then we don't actually get interpolation.
// we should probably just load the i18n module

// load the i18n module
const i18nLib = require('@tryghost/i18n');
const i18n = i18nLib('en', 'ghost');
const t = (key, options) => {
    return i18n.t(key, options);
};

const i18nFr = i18nLib('fr', 'ghost');
const tFr = (key, options) => {
    return i18nFr.t(key, options);
};

describe('Email renderer', function () {
    let logStub;

    beforeEach(function () {
        logStub = sinon.stub(logging, 'error');
    });

    afterEach(function () {
        sinon.restore();
    });

    describe('buildReplacementDefinitions', function () {
        let emailRenderer;
        let newsletter;
        let member;
        let labsEnabled = false;

        beforeEach(function () {
            labsEnabled = false;
            emailRenderer = new EmailRenderer({
                urlUtils: {
                    urlFor: () => 'http://example.com/subdirectory/'
                },
                labs: {
                    isSet: () => labsEnabled
                },
                settingsCache: {
                    get: (key) => {
                        if (key === 'timezone') {
                            return 'UTC';
                        }
                    }
                },
                settingsHelpers: {getMembersValidationKey,createUnsubscribeUrl},
                t: t
            });
            newsletter = createModel({
                uuid: 'newsletteruuid'
            });
            member = {
                id: '456',
                uuid: 'myuuid',
                name: 'Test User',
                email: 'test@example.com',
                createdAt: new Date(2023, 2, 13, 12, 0),
                status: 'free'
            };
        });

        it('returns the unsubscribe header replacement by default', function () {
            const html = 'Hello world';
            const replacements = emailRenderer.buildReplacementDefinitions({html, newsletterUuid: newsletter.get('uuid')});
            assert.equal(replacements.length, 1);
            assert.equal(replacements[0].token.toString(), '/%%\\{list_unsubscribe\\}%%/g');
            assert.equal(replacements[0].id, 'list_unsubscribe');
            const unsubscribeUrl = createUnsubscribeUrl(member.uuid);
            assert.equal(replacements[0].getValue(member), unsubscribeUrl);
        });

        it('returns a replacement if it is used', function () {
            const html = 'Hello world %%{uuid}%%';
            const replacements = emailRenderer.buildReplacementDefinitions({html, newsletterUuid: newsletter.get('uuid')});
            assert.equal(replacements.length, 2);
            assert.equal(replacements[0].token.toString(), '/%%\\{uuid\\}%%/g');
            assert.equal(replacements[0].id, 'uuid');
            assert.equal(replacements[0].getValue(member), 'myuuid');
        });

        it('returns a replacement only once if used multiple times', function () {
            const html = 'Hello world %%{uuid}%% And %%{uuid}%%';
            const replacements = emailRenderer.buildReplacementDefinitions({html, newsletterUuid: newsletter.get('uuid')});
            assert.equal(replacements.length, 2);
            assert.equal(replacements[0].token.toString(), '/%%\\{uuid\\}%%/g');
            assert.equal(replacements[0].id, 'uuid');
            assert.equal(replacements[0].getValue(member), 'myuuid');
        });

        it('returns correct first name', function () {
            const html = 'Hello %%{first_name}%%,';
            const replacements = emailRenderer.buildReplacementDefinitions({html, newsletterUuid: newsletter.get('uuid')});
            assert.equal(replacements.length, 2);
            assert.equal(replacements[0].token.toString(), '/%%\\{first_name\\}%%/g');
            assert.equal(replacements[0].id, 'first_name');
            assert.equal(replacements[0].getValue(member), 'Test');
        });

        it('returns correct unsubscribe url', function () {
            const html = 'Hello %%{unsubscribe_url}%%,';
            const replacements = emailRenderer.buildReplacementDefinitions({html, newsletterUuid: newsletter.get('uuid')});
            assert.equal(replacements.length, 2);
            assert.equal(replacements[0].token.toString(), '/%%\\{unsubscribe_url\\}%%/g');
            assert.equal(replacements[0].id, 'unsubscribe_url');
            const unsubscribeUrl = createUnsubscribeUrl(member.uuid);
            assert.equal(replacements[0].getValue(member), unsubscribeUrl);
        });

        it('returns correct name', function () {
            const html = 'Hello %%{name}%%,';
            const replacements = emailRenderer.buildReplacementDefinitions({html, newsletterUuid: newsletter.get('uuid')});
            assert.equal(replacements.length, 2);
            assert.equal(replacements[0].token.toString(), '/%%\\{name\\}%%/g');
            assert.equal(replacements[0].id, 'name');
            assert.equal(replacements[0].getValue(member), 'Test User');
        });

        it('returns hidden class for missing name', function () {
            member.name = '';
            const html = 'Hello %%{name_class}%%,';
            const replacements = emailRenderer.buildReplacementDefinitions({html, newsletterUuid: newsletter.get('uuid')});
            assert.equal(replacements.length, 2);
            assert.equal(replacements[0].token.toString(), '/%%\\{name_class\\}%%/g');
            assert.equal(replacements[0].id, 'name_class');
            assert.equal(replacements[0].getValue(member), 'hidden');
        });

        it('returns empty class for available name', function () {
            const html = 'Hello %%{name_class}%%,';
            const replacements = emailRenderer.buildReplacementDefinitions({html, newsletterUuid: newsletter.get('uuid')});
            assert.equal(replacements.length, 2);
            assert.equal(replacements[0].token.toString(), '/%%\\{name_class\\}%%/g');
            assert.equal(replacements[0].id, 'name_class');
            assert.equal(replacements[0].getValue(member), '');
        });

        it('returns correct email', function () {
            const html = 'Hello %%{email}%%,';
            const replacements = emailRenderer.buildReplacementDefinitions({html, newsletterUuid: newsletter.get('uuid')});
            assert.equal(replacements.length, 2);
            assert.equal(replacements[0].token.toString(), '/%%\\{email\\}%%/g');
            assert.equal(replacements[0].id, 'email');
            assert.equal(replacements[0].getValue(member), 'test@example.com');
        });

        it('returns correct status', function () {
            const html = 'Hello %%{status}%%,';
            const replacements = emailRenderer.buildReplacementDefinitions({html, newsletterUuid: newsletter.get('uuid')});
            assert.equal(replacements.length, 2);
            assert.equal(replacements[0].token.toString(), '/%%\\{status\\}%%/g');
            assert.equal(replacements[0].id, 'status');
            assert.equal(replacements[0].getValue(member), 'free');
        });

        it('returns mapped complimentary status', function () {
            member.status = 'comped';
            const html = 'Hello %%{status}%%,';
            const replacements = emailRenderer.buildReplacementDefinitions({html, newsletterUuid: newsletter.get('uuid')});
            assert.equal(replacements.length, 2);
            assert.equal(replacements[0].token.toString(), '/%%\\{status\\}%%/g');
            assert.equal(replacements[0].id, 'status');
            assert.equal(replacements[0].getValue(member), 'complimentary');
        });

        it('returns mapped trialing status', function () {
            member.status = 'paid';
            member.subscriptions = [
                {
                    status: 'trialing',
                    trial_end_at: new Date(2050, 2, 13, 12, 0),
                    current_period_end: new Date(2023, 2, 13, 12, 0),
                    cancel_at_period_end: false
                }
            ];
            const html = 'Hello %%{status}%%,';
            const replacements = emailRenderer.buildReplacementDefinitions({html, newsletterUuid: newsletter.get('uuid')});
            assert.equal(replacements.length, 2);
            assert.equal(replacements[0].token.toString(), '/%%\\{status\\}%%/g');
            assert.equal(replacements[0].id, 'status');
            assert.equal(replacements[0].getValue(member), 'trialing');
        });

        it('returns manage_account_url', function () {
            const html = 'Hello %%{manage_account_url}%%,';
            const replacements = emailRenderer.buildReplacementDefinitions({html, newsletterUuid: newsletter.get('uuid')});
            assert.equal(replacements.length, 2);
            assert.equal(replacements[0].token.toString(), '/%%\\{manage_account_url\\}%%/g');
            assert.equal(replacements[0].id, 'manage_account_url');
            assert.equal(replacements[0].getValue(member), 'http://example.com/subdirectory/#/portal/account');
        });

        it('returns status_text', function () {
            const html = 'Hello %%{status_text}%%,';
            member.status = 'paid';
            member.subscriptions = [
                {
                    status: 'trialing',
                    trial_end_at: new Date(2050, 2, 13, 12, 0),
                    current_period_end: new Date(2023, 2, 13, 12, 0),
                    cancel_at_period_end: false
                }
            ];

            const replacements = emailRenderer.buildReplacementDefinitions({html, newsletterUuid: newsletter.get('uuid')});
            assert.equal(replacements.length, 2);
            assert.equal(replacements[0].token.toString(), '/%%\\{status_text\\}%%/g');
            assert.equal(replacements[0].id, 'status_text');
            assert.equal(replacements[0].getValue(member), 'Your free trial ends on 13 March 2050, at which time you will be charged the regular price. You can always cancel before then.');
        });

        it('returns correct createdAt', function () {
            const html = 'Hello %%{created_at}%%,';
            const replacements = emailRenderer.buildReplacementDefinitions({html, newsletterUuid: newsletter.get('uuid')});
            assert.equal(replacements.length, 2);
            assert.equal(replacements[0].token.toString(), '/%%\\{created_at\\}%%/g');
            assert.equal(replacements[0].id, 'created_at');
            assert.equal(replacements[0].getValue(member), '13 March 2023');
        });

        it('returns missing created at', function () {
            member.createdAt = null;
            const html = 'Hello %%{created_at}%%,';
            const replacements = emailRenderer.buildReplacementDefinitions({html, newsletterUuid: newsletter.get('uuid')});
            assert.equal(replacements.length, 2);
            assert.equal(replacements[0].token.toString(), '/%%\\{created_at\\}%%/g');
            assert.equal(replacements[0].id, 'created_at');
            assert.equal(replacements[0].getValue(member), '');
        });

        it('supports fallback values', function () {
            const html = 'Hey %%{first_name, "there"}%%,';
            const replacements = emailRenderer.buildReplacementDefinitions({html, newsletterUuid: newsletter.get('uuid')});
            assert.equal(replacements.length, 2);
            assert.equal(replacements[0].token.toString(), '/%%\\{first_name, (?:"|&quot;)there(?:"|&quot;)\\}%%/g');
            assert.equal(replacements[0].id, 'first_name_2');
            assert.equal(replacements[0].getValue(member), 'Test');

            // In case of empty name
            assert.equal(replacements[0].getValue({name: ''}), 'there');
        });

        it('supports combination of multiple fallback values', function () {
            const html = 'Hey %%{first_name, "there"}%%, %%{first_name, "member"}%% %%{first_name}%% %%{first_name, "there"}%%';
            const replacements = emailRenderer.buildReplacementDefinitions({html, newsletterUuid: newsletter.get('uuid')});
            assert.equal(replacements.length, 4);
            assert.equal(replacements[0].token.toString(), '/%%\\{first_name, (?:"|&quot;)there(?:"|&quot;)\\}%%/g');
            assert.equal(replacements[0].id, 'first_name_2');
            assert.equal(replacements[0].getValue(member), 'Test');

            // In case of empty name
            assert.equal(replacements[0].getValue({name: ''}), 'there');

            assert.equal(replacements[1].token.toString(), '/%%\\{first_name, (?:"|&quot;)member(?:"|&quot;)\\}%%/g');
            assert.equal(replacements[1].id, 'first_name_3');
            assert.equal(replacements[1].getValue(member), 'Test');

            // In case of empty name
            assert.equal(replacements[1].getValue({name: ''}), 'member');

            assert.equal(replacements[2].token.toString(), '/%%\\{first_name\\}%%/g');
            assert.equal(replacements[2].id, 'first_name');
            assert.equal(replacements[2].getValue(member), 'Test');

            // In case of empty name
            assert.equal(replacements[2].getValue({name: ''}), '');
        });

        it('handles members uuid and key', function () {
            const html = '%%{uuid}%% %%{key}%%';
            const replacements = emailRenderer.buildReplacementDefinitions({html, newsletterUuid: newsletter.get('uuid')});
            assert.equal(replacements.length, 3);
            assert.equal(replacements[0].token.toString(), '/%%\\{uuid\\}%%/g');
            assert.equal(replacements[0].id, 'uuid');
            assert.equal(replacements[0].getValue(member), 'myuuid');

            assert.equal(replacements[1].token.toString(), '/%%\\{key\\}%%/g');
            assert.equal(replacements[1].id, 'key');
            const memberHmac = crypto.createHmac('sha256', getMembersValidationKey()).update(member.uuid).digest('hex');
            assert.equal(replacements[1].getValue(member), memberHmac);
        });
    });

    describe('buildReplacementDefinitions with locales', function () {
        let emailRenderer;
        let newsletter;
        let member;

        beforeEach(function () {
            emailRenderer = new EmailRenderer({
                urlUtils: {
                    urlFor: () => 'http://example.com/subdirectory/'
                },
                labs: {
                    isSet: () => true
                },
                settingsCache: {
                    get: (key) => {
                        if (key === 'timezone') {
                            return 'UTC';
                        }
                    }
                },
                settingsHelpers: {getMembersValidationKey,createUnsubscribeUrl},
                t: t
            });
            newsletter = createModel({
                uuid: 'newsletteruuid'
            });
            member = {
                id: '456',
                uuid: 'myuuid',
                name: 'Test User',
                email: 'test@example.com',
                createdAt: new Date(2023, 2, 13, 12, 0),
                status: 'free'
            };
        });

        it('handles dates when the locale is en-gb (default)', function () {
            const html = '%%{created_at}%%';
            const replacements = emailRenderer.buildReplacementDefinitions({html, newsletterUuid: newsletter.get('uuid')});
            assert.equal(replacements.length, 2);
            assert.equal(replacements[0].token.toString(), '/%%\\{created_at\\}%%/g');
            assert.equal(replacements[0].id, 'created_at');
            assert.equal(replacements[0].getValue(member), '13 March 2023');
        });

        it('handles dates when the locale is fr and labs enabled', function () {
            emailRenderer = new EmailRenderer({
                urlUtils: {
                    urlFor: () => 'http://example.com/subdirectory/'
                },
                labs: {
                    isSet: () => true
                },
                settingsCache: {
                    get: (key) => {
                        if (key === 'timezone') {
                            return 'UTC';
                        }
                        if (key === 'locale') {
                            return 'fr';
                        }
                    }
                },
                settingsHelpers: {getMembersValidationKey,createUnsubscribeUrl},
                t: tFr
            });
            const html = '%%{created_at}%%';
            const replacements = emailRenderer.buildReplacementDefinitions({html, newsletterUuid: newsletter.get('uuid')});
            assert.equal(replacements.length, 2);
            assert.equal(replacements[0].token.toString(), '/%%\\{created_at\\}%%/g');
            assert.equal(replacements[0].id, 'created_at');
            assert.equal(replacements[0].getValue(member), '13 mars 2023');
        });

        it('handles dates when the locale is fr and labs is disabled', function () {
            emailRenderer = new EmailRenderer({
                urlUtils: {
                    urlFor: () => 'http://example.com/subdirectory/'
                },
                labs: {
                    isSet: () => false
                },
                settingsCache: {
                    get: (key) => {
                        if (key === 'timezone') {
                            return 'UTC';
                        }
                        if (key === 'locale') {
                            return 'fr';
                        }
                    }
                },
                settingsHelpers: {getMembersValidationKey,createUnsubscribeUrl},
                t: tFr
            });
            const html = '%%{created_at}%%';
            const replacements = emailRenderer.buildReplacementDefinitions({html, newsletterUuid: newsletter.get('uuid')});
            assert.equal(replacements.length, 2);
            assert.equal(replacements[0].token.toString(), '/%%\\{created_at\\}%%/g');
            assert.equal(replacements[0].id, 'created_at');
            assert.equal(replacements[0].getValue(member), '13 March 2023');
        });

        it('handles dates when the locale is en (US)', function () {
            emailRenderer = new EmailRenderer({
                urlUtils: {
                    urlFor: () => 'http://example.com/subdirectory/'
                },
                labs: {
                    isSet: () => true
                },
                settingsCache: {
                    get: (key) => {
                        if (key === 'timezone') {
                            return 'UTC';
                        }
                        if (key === 'locale') {
                            return 'en';
                        }
                    }
                },
                settingsHelpers: {getMembersValidationKey,createUnsubscribeUrl},
                t: t
            });
            const html = '%%{created_at}%%';
            const replacements = emailRenderer.buildReplacementDefinitions({html, newsletterUuid: newsletter.get('uuid')});
            assert.equal(replacements.length, 2);
            assert.equal(replacements[0].token.toString(), '/%%\\{created_at\\}%%/g');
            assert.equal(replacements[0].id, 'created_at');
            assert.equal(replacements[0].getValue(member), '13 March 2023');
        });

        it('handles dates when the locale has whitespace like "en "', function () {
            emailRenderer = new EmailRenderer({
                urlUtils: {
                    urlFor: () => 'http://example.com/subdirectory/'
                },
                labs: {
                    isSet: () => true
                },
                settingsCache: {
                    get: (key) => {
                        if (key === 'timezone') {
                            return 'UTC';
                        }
                        if (key === 'locale') {
                            return 'en ';
                        }
                    }
                },
                settingsHelpers: {getMembersValidationKey,createUnsubscribeUrl},
                t: t
            });
            const html = '%%{created_at}%%';
            const replacements = emailRenderer.buildReplacementDefinitions({html, newsletterUuid: newsletter.get('uuid')});
            assert.equal(replacements.length, 2);
            assert.equal(replacements[0].token.toString(), '/%%\\{created_at\\}%%/g');
            assert.equal(replacements[0].id, 'created_at');
            assert.equal(replacements[0].getValue(member), '13 March 2023');
        });

        it('handles dates when the locale is invalid like "(en)"', function () {
            emailRenderer = new EmailRenderer({
                urlUtils: {
                    urlFor: () => 'http://example.com/subdirectory/'
                },
                labs: {
                    isSet: () => true
                },
                settingsCache: {
                    get: (key) => {
                        if (key === 'timezone') {
                            return 'UTC';
                        }
                        if (key === 'locale') {
                            return '(en)';
                        }
                    }
                },
                settingsHelpers: {getMembersValidationKey,createUnsubscribeUrl},
                t: t
            });

            const html = '%%{created_at}%%';
            const replacements = emailRenderer.buildReplacementDefinitions({html, newsletterUuid: newsletter.get('uuid')});
            assert.equal(replacements.length, 2);
            assert.equal(replacements[0].token.toString(), '/%%\\{created_at\\}%%/g');
            assert.equal(replacements[0].id, 'created_at');
            assert.equal(replacements[0].getValue(member), '13 March 2023');
        });
    });
    describe('isMemberTrialing', function () {
        let emailRenderer;

        beforeEach(function () {
            emailRenderer = new EmailRenderer({
                urlUtils: {
                    urlFor: () => 'http://example.com/subdirectory/'
                },
                labs: {
                    isSet: () => false
                },
                settingsCache: {
                    get: (key) => {
                        if (key === 'timezone') {
                            return 'UTC';
                        }
                    }
                },
                t: t
            });
        });

        it('Returns false for free member', function () {
            const member = {
                id: '456',
                uuid: 'myuuid',
                name: 'Test User',
                email: 'test@example.com',
                createdAt: new Date(2023, 2, 13, 12, 0),
                status: 'free'
            };

            const result = emailRenderer.isMemberTrialing(member);
            assert.equal(result, false);
        });

        it('Returns false for paid member without trial', function () {
            const member = {
                id: '456',
                uuid: 'myuuid',
                name: 'Test User',
                email: 'test@example.com',
                createdAt: new Date(2023, 2, 13, 12, 0),
                status: 'paid',
                subscriptions: [
                    {
                        status: 'active',
                        current_period_end: new Date(2023, 2, 13, 12, 0),
                        cancel_at_period_end: false
                    }
                ]
            };

            const result = emailRenderer.isMemberTrialing(member);
            assert.equal(result, false);
        });

        it('Returns true for trialing paid member', function () {
            const member = {
                id: '456',
                uuid: 'myuuid',
                name: 'Test User',
                email: 'test@example.com',
                createdAt: new Date(2023, 2, 13, 12, 0),
                status: 'paid',
                subscriptions: [
                    {
                        status: 'trialing',
                        trial_end_at: new Date(2050, 2, 13, 12, 0),
                        current_period_end: new Date(2023, 2, 13, 12, 0),
                        cancel_at_period_end: false
                    }
                ],
                tiers: []
            };

            const result = emailRenderer.isMemberTrialing(member);
            assert.equal(result, true);
        });

        it('Returns false for expired trialing paid member', function () {
            const member = {
                id: '456',
                uuid: 'myuuid',
                name: 'Test User',
                email: 'test@example.com',
                createdAt: new Date(2023, 2, 13, 12, 0),
                status: 'paid',
                subscriptions: [
                    {
                        status: 'trialing',
                        trial_end_at: new Date(2000, 2, 13, 12, 0),
                        current_period_end: new Date(2023, 2, 13, 12, 0),
                        cancel_at_period_end: false
                    }
                ],
                tiers: []
            };

            const result = emailRenderer.isMemberTrialing(member);
            assert.equal(result, false);
        });
    });

    describe('getMemberStatusText', function () {
        let emailRenderer;

        beforeEach(function () {
            emailRenderer = new EmailRenderer({
                urlUtils: {
                    urlFor: () => 'http://example.com/subdirectory/'
                },
                labs: {
                    isSet: () => false
                },
                settingsCache: {
                    get: (key) => {
                        if (key === 'timezone') {
                            return 'UTC';
                        }
                    }
                },
                t: t
            });
        });

        it('Returns for free member', function () {
            const member = {
                id: '456',
                uuid: 'myuuid',
                name: 'Test User',
                email: 'test@example.com',
                createdAt: new Date(2023, 2, 13, 12, 0),
                status: 'free'
            };

            const result = emailRenderer.getMemberStatusText(member);
            assert.equal(result, '');
        });

        it('Returns for active paid member', function () {
            const member = {
                id: '456',
                uuid: 'myuuid',
                name: 'Test User',
                email: 'test@example.com',
                createdAt: new Date(2023, 2, 13, 12, 0),
                status: 'paid',
                subscriptions: [
                    {
                        status: 'active',
                        current_period_end: new Date(2023, 2, 13, 12, 0),
                        cancel_at_period_end: false
                    }
                ]
            };

            const result = emailRenderer.getMemberStatusText(member);
            assert.equal(result, 'Your subscription will renew on 13 March 2023.');
        });

        it('Returns for canceled paid member', function () {
            const member = {
                id: '456',
                uuid: 'myuuid',
                name: 'Test User',
                email: 'test@example.com',
                createdAt: new Date(2023, 2, 13, 12, 0),
                status: 'paid',
                subscriptions: [
                    {
                        status: 'active',
                        current_period_end: new Date(2023, 2, 13, 12, 0),
                        cancel_at_period_end: true
                    }
                ]
            };

            const result = emailRenderer.getMemberStatusText(member);
            assert.equal(result, 'Your subscription has been canceled and will expire on 13 March 2023. You can resume your subscription via your account settings.');
        });

        it('Returns for expired paid member', function () {
            const member = {
                id: '456',
                uuid: 'myuuid',
                name: 'Test User',
                email: 'test@example.com',
                createdAt: new Date(2023, 2, 13, 12, 0),
                status: 'paid',
                subscriptions: [
                    {
                        status: 'canceled',
                        current_period_end: new Date(2023, 2, 13, 12, 0),
                        cancel_at_period_end: true
                    }
                ],
                tiers: []
            };

            const result = emailRenderer.getMemberStatusText(member);
            assert.equal(result, 'Your subscription has expired.');
        });

        it('Returns for trialing paid member', function () {
            const member = {
                id: '456',
                uuid: 'myuuid',
                name: 'Test User',
                email: 'test@example.com',
                createdAt: new Date(2023, 2, 13, 12, 0),
                status: 'paid',
                subscriptions: [
                    {
                        status: 'trialing',
                        trial_end_at: new Date(2050, 2, 13, 12, 0),
                        current_period_end: new Date(2023, 2, 13, 12, 0),
                        cancel_at_period_end: false
                    }
                ],
                tiers: []
            };

            const result = emailRenderer.getMemberStatusText(member);
            assert.equal(result, 'Your free trial ends on 13 March 2050, at which time you will be charged the regular price. You can always cancel before then.');
        });

        it('Returns for infinite complimentary member', function () {
            const member = {
                id: '456',
                uuid: 'myuuid',
                name: 'Test User',
                email: 'test@example.com',
                createdAt: new Date(2023, 2, 13, 12, 0),
                status: 'comped',
                subscriptions: [],
                tiers: [
                    {
                        name: 'Silver',
                        expiry_at: null
                    }
                ]
            };

            const result = emailRenderer.getMemberStatusText(member);
            assert.equal(result, '');
        });

        it('Returns for expiring complimentary member', function () {
            const member = {
                id: '456',
                uuid: 'myuuid',
                name: 'Test User',
                email: 'test@example.com',
                createdAt: new Date(2023, 2, 13, 12, 0),
                status: 'comped',
                subscriptions: [],
                tiers: [
                    {
                        name: 'Silver',
                        expiry_at: new Date(2050, 2, 13, 12, 0)
                    }
                ]
            };

            const result = emailRenderer.getMemberStatusText(member);
            assert.equal(result, 'Your subscription will expire on 13 March 2050.');
        });

        it('Returns for a paid member without subscriptions', function () {
            const member = {
                id: '456',
                uuid: 'myuuid',
                name: 'Test User',
                email: 'test@example.com',
                createdAt: new Date(2023, 2, 13, 12, 0),
                status: 'paid',
                subscriptions: [],
                tiers: [
                    {
                        name: 'Silver',
                        expiry_at: new Date(2050, 2, 13, 12, 0)
                    }
                ]
            };

            const result = emailRenderer.getMemberStatusText(member);
            assert.equal(result, 'Your subscription has been canceled and will expire on 13 March 2050. You can resume your subscription via your account settings.');
        });

        it('Returns for an infinte paid member without subscriptions', function () {
            const member = {
                id: '456',
                uuid: 'myuuid',
                name: 'Test User',
                email: 'test@example.com',
                createdAt: new Date(2023, 2, 13, 12, 0),
                status: 'paid',
                subscriptions: [],
                tiers: [
                    {
                        name: 'Silver',
                        expiry_at: null
                    }
                ]
            };

            const result = emailRenderer.getMemberStatusText(member);
            assert.equal(result, '');
        });
    });

    describe('getSubject', function () {
        const emailRenderer = new EmailRenderer({
            urlUtils: {
                urlFor: () => 'http://example.com'
            },
            labs: {
                isSet: () => false
            }
        });

        it('returns a post with correct subject from meta', function () {
            const post = createModel({
                posts_meta: createModel({
                    email_subject: 'Test Newsletter'
                }),
                title: 'Sample Post',
                loaded: ['posts_meta']
            });
            let response = emailRenderer.getSubject(post);
            response.should.equal('Test Newsletter');
        });

        it('returns a post with correct subject from title', function () {
            const post = createModel({
                posts_meta: createModel({
                    email_subject: ''
                }),
                title: 'Sample Post',
                loaded: ['posts_meta']
            });
            let response = emailRenderer.getSubject(post);
            response.should.equal('Sample Post');
        });

        it('adds [TEST] prefix for test emails', function () {
            const post = createModel({
                posts_meta: createModel({
                    email_subject: ''
                }),
                title: 'Sample Post',
                loaded: ['posts_meta']
            });
            let response = emailRenderer.getSubject(post, true);
            response.should.equal('[TEST] Sample Post');
        });
    });

    describe('getFromAddress', function () {
        let siteTitle = 'Test Blog';
        let emailRenderer = new EmailRenderer({
            settingsCache: {
                get: (key) => {
                    if (key === 'title') {
                        return siteTitle;
                    }
                }
            },
            settingsHelpers: {
                getNoReplyAddress: () => {
                    return 'reply@example.com';
                }
            },
            labs: {
                isSet: () => false
            },
            emailAddressService: {
                getAddress(addresses) {
                    return addresses;
                }
            }
        });

        it('returns correct from address for newsletter', function () {
            const newsletter = createModel({
                sender_email: 'ghost@example.com',
                sender_name: 'Ghost'
            });
            const response = emailRenderer.getFromAddress({}, newsletter);
            response.should.equal('"Ghost" <ghost@example.com>');
        });

        it('defaults to site title and domain', function () {
            const newsletter = createModel({
                sender_email: '',
                sender_name: ''
            });
            const response = emailRenderer.getFromAddress({}, newsletter);
            response.should.equal('"Test Blog" <reply@example.com>');
        });

        it('changes localhost domain to proper domain in development', function () {
            const newsletter = createModel({
                sender_email: 'example@localhost',
                sender_name: ''
            });
            const response = emailRenderer.getFromAddress({}, newsletter);
            response.should.equal('"Test Blog" <localhost@example.com>');
        });

        it('ignores empty sender names', function () {
            siteTitle = '';
            const newsletter = createModel({
                sender_email: 'example@example.com',
                sender_name: ''
            });
            const response = emailRenderer.getFromAddress({}, newsletter);
            response.should.equal('example@example.com');
        });
    });

    describe('getReplyToAddress', function () {
        let emailAddressService = {
            getAddress(addresses) {
                return addresses;
            },
            managedEmailEnabled: true
        };
        let emailRenderer = new EmailRenderer({
            settingsCache: {
                get: (key) => {
                    if (key === 'title') {
                        return 'Test Blog';
                    }
                }
            },
            settingsHelpers: {
                getMembersSupportAddress: () => {
                    return 'support@example.com';
                },
                getNoReplyAddress: () => {
                    return 'reply@example.com';
                }
            },
            labs: {
                isSet: () => false
            },
            emailAddressService
        });

        it('returns support address', function () {
            const newsletter = createModel({
                sender_email: 'ghost@example.com',
                sender_name: 'Ghost',
                sender_reply_to: 'support'
            });
            const response = emailRenderer.getReplyToAddress({}, newsletter);
            response.should.equal('support@example.com');
        });

        it('[legacy] returns correct reply to address for newsletter', function () {
            emailAddressService.managedEmailEnabled = false;
            const newsletter = createModel({
                sender_email: 'ghost@example.com',
                sender_name: 'Ghost',
                sender_reply_to: 'newsletter'
            });
            const response = emailRenderer.getReplyToAddress({}, newsletter);
            assert.equal(response, `"Ghost" <ghost@example.com>`);
            emailAddressService.managedEmailEnabled = true;
        });

        it('returns null when set to newsletter', function () {
            emailAddressService.managedEmailEnabled = true;
            const newsletter = createModel({
                sender_email: 'ghost@example.com',
                sender_name: 'Ghost',
                sender_reply_to: 'newsletter'
            });
            const response = emailRenderer.getReplyToAddress({}, newsletter);
            assert.equal(response, null);
        });

        it('returns correct custom reply to address', function () {
            const newsletter = createModel({
                sender_email: 'ghost@example.com',
                sender_name: 'Ghost',
                sender_reply_to: 'anything@iwant.com'
            });
            const response = emailRenderer.getReplyToAddress({}, newsletter);
            assert.equal(response, 'anything@iwant.com');
        });

        it('handles removed replyto addresses', function () {
            const newsletter = createModel({
                sender_email: 'ghost@example.com',
                sender_name: 'Ghost',
                sender_reply_to: 'anything@iwant.com'
            });
            emailAddressService.getAddress = ({from}) => {
                return {
                    from
                };
            };
            const response = emailRenderer.getReplyToAddress({}, newsletter);
            assert.equal(response, null);
        });
    });

    describe('getSegments', function () {
        let emailRenderer = new EmailRenderer({
            renderers: {
                lexical: {
                    render: () => {
                        return '<p> Lexical Test</p>';
                    }
                },
                mobiledoc: {
                    render: () => {
                        return '<p> Mobiledoc Test</p>';
                    }
                }
            },
            getPostUrl: () => {
                return 'http://example.com/post-id';
            },
            labs: {
                isSet: () => false
            }
        });

        it('returns correct empty segment for post', async function () {
            let post = {
                get: (key) => {
                    if (key === 'lexical') {
                        return '{}';
                    }
                }
            };
            let response = await emailRenderer.getSegments(post);
            response.should.eql([null]);

            post = {
                get: (key) => {
                    if (key === 'mobiledoc') {
                        return '{}';
                    }
                }
            };
            response = await emailRenderer.getSegments(post);
            response.should.eql([null]);
        });

        it('returns correct segments for post with members only card', async function () {
            emailRenderer = new EmailRenderer({
                renderers: {
                    lexical: {
                        render: () => {
                            return '<p> Lexical Test <!--members-only--> members only section</p>';
                        }
                    }
                },
                getPostUrl: () => {
                    return 'http://example.com/post-id';
                },
                labs: {
                    isSet: () => false
                }
            });

            let post = {
                get: (key) => {
                    if (key === 'lexical') {
                        return '{}';
                    }
                }
            };
            let response = await emailRenderer.getSegments(post);
            response.should.eql(['status:free', 'status:-free']);
        });

        it('returns correct segments for post with email card', async function () {
            emailRenderer = new EmailRenderer({
                renderers: {
                    lexical: {
                        render: () => {
                            return '<html> <div> Lexical Test </div> <div data-gh-segment="status:-free"> members only section</div> </html>';
                        }
                    }
                },
                getPostUrl: () => {
                    return 'http://example.com/post-id';
                },
                labs: {
                    isSet: () => false
                }
            });

            let post = {
                get: (key) => {
                    if (key === 'lexical') {
                        return '{}';
                    }
                }
            };
            let response = await emailRenderer.getSegments(post);
            response.should.eql(['status:free', 'status:-free']);
        });
    });

    describe('renderBody', function () {
        let renderedPost;
        let postUrl = 'http://example.com';
        let customSettings = {};
        let renderersStub;
        let emailRenderer;
        let basePost;
        let baseNewsletter;
        let addTrackingToUrlStub;
        let labsEnabled;

        beforeEach(function () {
            renderedPost = '<p>Lexical Test</p><img class="is-light-background" src="test-dark" /><img class="is-dark-background" src="test-light" />';
            labsEnabled = false;
            basePost = {
                lexical: '{}',
                visibility: 'public',
                title: 'Test Post',
                plaintext: 'Test plaintext for post',
                custom_excerpt: null,
                authors: [
                    createModel({
                        name: 'Test Author'
                    })
                ],
                posts_meta: createModel({
                    feature_image_alt: null,
                    feature_image_caption: null
                }),
                loaded: ['posts_meta']
            };
            baseNewsletter = {
                header_image: null,
                name: 'Test Newsletter',
                show_badge: false,
                feedback_enabled: true,
                show_post_title_section: true
            };
            postUrl = 'http://example.com';
            customSettings = {};
            addTrackingToUrlStub = sinon.stub();
            addTrackingToUrlStub.callsFake((u, _post, uuid) => {
                return new URL('http://tracked-link.com/?m=' + encodeURIComponent(uuid) + '&url=' + encodeURIComponent(u.href));
            });
            renderersStub = {
                lexical: {
                    render: sinon.stub().callsFake(() => (renderedPost))
                },
                mobiledoc: {
                    render: sinon.stub().returns('<p> Mobiledoc Test</p>')
                }
            };
            emailRenderer = new EmailRenderer({
                audienceFeedbackService: {
                    buildLink: (_uuid, _postId, score, key) => {
                        return new URL('http://feedback-link.com/?score=' + encodeURIComponent(score) + '&uuid=' + encodeURIComponent(_uuid) + '&key=' + encodeURIComponent(key));
                    }
                },
                urlUtils: {
                    urlFor: (type) => {
                        if (type === 'image') {
                            return 'http://icon.example.com';
                        }
                        return 'http://example.com/subdirectory';
                    },
                    isSiteUrl: (u) => {
                        return u.hostname === 'example.com';
                    }
                },
                settingsCache: {
                    get: (key) => {
                        if (customSettings[key]) {
                            return customSettings[key];
                        }
                        if (key === 'accent_color') {
                            return '#ffffff';
                        }
                        if (key === 'timezone') {
                            return 'Etc/UTC';
                        }
                        if (key === 'title') {
                            return 'Test Blog';
                        }
                        if (key === 'icon') {
                            return 'ICON';
                        }
                    }
                },
                getPostUrl: () => {
                    return postUrl;
                },
                renderers: renderersStub,
                linkReplacer,
                memberAttributionService: {
                    addPostAttributionTracking: (u) => {
                        u.searchParams.append('post_tracking', 'added');
                        return u;
                    }
                },
                linkTracking: {
                    service: {
                        addTrackingToUrl: addTrackingToUrlStub
                    }
                },
                outboundLinkTagger: {
                    addToUrl: (u, newsletter) => {
                        u.searchParams.append('source_tracking', newsletter?.get('name') ?? 'site');
                        return u;
                    }
                },
                labs: {
                    isSet: (key) => {
                        if (typeof labsEnabled === 'object') {
                            return labsEnabled[key] || false;
                        }

                        return labsEnabled;
                    }
                },
                t: t
            });
        });

        it('Renders', async function () {
            const post = createModel(basePost);
            const newsletter = createModel({
                header_image: null,
                name: 'Test Newsletter',
                show_badge: false,
                feedback_enabled: true,
                show_post_title_section: true
            });
            const segment = null;
            const options = {};

            await emailRenderer.renderBody(
                post,
                newsletter,
                segment,
                options
            );
        });

        it('returns feedback buttons and unsubscribe links', async function () {
            const post = createModel(basePost);
            const newsletter = createModel({
                header_image: null,
                name: 'Test Newsletter',
                show_badge: false,
                feedback_enabled: true,
                show_post_title_section: true
            });
            const segment = null;
            const options = {};

            let response = await emailRenderer.renderBody(
                post,
                newsletter,
                segment,
                options
            );

            const $ = cheerio.load(response.html);

            response.plaintext.should.containEql('Test Post');

            // Unsubscribe button included
            response.plaintext.should.containEql('Unsubscribe [%%{unsubscribe_url}%%]');
            response.html.should.containEql('Unsubscribe');
            response.replacements.length.should.eql(4);
            response.replacements.should.match([
                {
                    id: 'uuid'
                },
                {
                    id: 'key'
                },
                {
                    id: 'unsubscribe_url'
                },
                {
                    id: 'list_unsubscribe'
                }
            ]);

            response.plaintext.should.containEql('http://example.com');
            should($('.preheader').text()).eql('Test plaintext for post');
            response.html.should.containEql('Test Post');
            response.html.should.containEql('http://example.com');

            // Does not include Ghost badge
            response.html.should.not.containEql('https://ghost.org/');

            // Test feedback buttons included
            response.html.should.containEql('http://feedback-link.com/?score=1');
            response.html.should.containEql('http://feedback-link.com/?score=0');
        });

        it('uses custom excerpt as preheader', async function () {
            const post = createModel({...basePost, custom_excerpt: 'Custom excerpt'});
            const newsletter = createModel({
                header_image: null,
                name: 'Test Newsletter',
                show_badge: false,
                feedback_enabled: true,
                show_post_title_section: true
            });
            const segment = null;
            const options = {};

            let response = await emailRenderer.renderBody(
                post,
                newsletter,
                segment,
                options
            );

            const $ = cheerio.load(response.html);
            should($('.preheader').text()).eql('Custom excerpt');
        });

        it('does not include members-only content in preheader for non-members', async function () {
            renderedPost = '<div> Lexical Test </div> some text for both <!--members-only--> finishing part only for members';
            let post = {
                related: sinon.stub(),
                get: (key) => {
                    if (key === 'lexical') {
                        return '{}';
                    }

                    if (key === 'visibility') {
                        return 'paid';
                    }

                    if (key === 'plaintext') {
                        return 'foobarbaz';
                    }
                },
                getLazyRelation: sinon.stub()
            };
            let newsletter = {
                get: sinon.stub()
            };

            let response = await emailRenderer.renderBody(
                post,
                newsletter,
                'status:free',
                {}
            );

            const $ = cheerio.load(response.html);
            should($('.preheader').text()).eql('Lexical Test some text for both');
        });

        it('does not include paid segmented content in preheader for non-paying members', async function () {
            renderedPost = '<div> Lexical Test </div> <div data-gh-segment="status:-free"> members only section</div> some text for both';
            let post = {
                related: sinon.stub(),
                get: (key) => {
                    if (key === 'lexical') {
                        return '{}';
                    }

                    if (key === 'visibility') {
                        return 'public';
                    }

                    if (key === 'plaintext') {
                        return 'foobarbaz';
                    }
                },
                getLazyRelation: sinon.stub()
            };
            let newsletter = {
                get: sinon.stub()
            };

            let response = await emailRenderer.renderBody(
                post,
                newsletter,
                'status:free',
                {}
            );

            const $ = cheerio.load(response.html);
            should($('.preheader').text()).eql('Lexical Test some text for both');
        });

        it('only includes first author if more than 2', async function () {
            const post = createModel({...basePost, authors: [
                createModel({
                    name: 'A'
                }),
                createModel({
                    name: 'B'
                }),
                createModel({
                    name: 'C'
                })
            ]});
            const newsletter = createModel({
                header_image: null,
                name: 'Test Newsletter',
                show_badge: false,
                feedback_enabled: true,
                show_post_title_section: true
            });
            const segment = null;
            const options = {};

            let response = await emailRenderer.renderBody(
                post,
                newsletter,
                segment,
                options
            );
            assert.match(response.html, /By A &amp; 2 others/);
            assert.match(response.plaintext, /By A & 2 others/);
        });

        it('includes header icon, title, name', async function () {
            const post = createModel(basePost);
            const newsletter = createModel({
                header_image: null,
                name: 'Test Newsletter',
                show_badge: false,
                feedback_enabled: true,

                show_header_icon: true,
                show_header_title: true,
                show_header_name: true,
                show_post_title_section: true
            });
            const segment = null;
            const options = {};

            let response = await emailRenderer.renderBody(
                post,
                newsletter,
                segment,
                options
            );

            response.html.should.containEql('http://icon.example.com');
            assert.match(response.html, /class="site-title"[^>]*?>Test Blog/);
            assert.match(response.html, /class="site-subtitle"[^>]*?>Test Newsletter/);
        });

        it('includes header icon and name', async function () {
            const post = createModel(basePost);
            const newsletter = createModel({
                header_image: null,
                name: 'Test Newsletter',
                show_badge: false,
                feedback_enabled: true,

                show_header_icon: true,
                show_header_title: false,
                show_header_name: true,
                show_post_title_section: true
            });
            const segment = null;
            const options = {};

            let response = await emailRenderer.renderBody(
                post,
                newsletter,
                segment,
                options
            );

            response.html.should.containEql('http://icon.example.com');
            assert.match(response.html, /class="site-title"[^>]*?>Test Newsletter/);
        });

        it('includes Ghost badge if enabled', async function () {
            const post = createModel(basePost);
            const newsletter = createModel({
                header_image: null,
                name: 'Test Newsletter',
                show_badge: true,
                feedback_enabled: false
            });
            const segment = null;
            const options = {};

            let response = await emailRenderer.renderBody(
                post,
                newsletter,
                segment,
                options
            );

            // Does include include Ghost badge
            assert.match(response.html, /https:\/\/ghost.org\//);

            // Test feedback buttons not included
            response.html.should.not.containEql('http://feedback-link.com/?score=1');
            response.html.should.not.containEql('http://feedback-link.com/?score=0');
        });

        it('includes newsletter footer as raw html', async function () {
            const post = createModel(basePost);
            const newsletter = createModel({
                header_image: null,
                name: 'Test Newsletter',
                show_badge: true,
                feedback_enabled: false,
                footer_content: '<p>Test footer</p>'
            });
            const segment = null;
            const options = {};

            let response = await emailRenderer.renderBody(
                post,
                newsletter,
                segment,
                options
            );

            // Test footer
            response.html.should.containEql('Test footer</p>'); // begin tag skipped because style is inlined in that tag
            response.plaintext.should.containEql('Test footer');
        });

        it('works in dark mode', async function () {
            const post = createModel(basePost);
            const newsletter = createModel({
                header_image: null,
                name: 'Test Newsletter',
                show_badge: false,
                feedback_enabled: true,
                show_post_title_section: true,
                background_color: '#000000'
            });
            const segment = null;
            const options = {};

            let response = await emailRenderer.renderBody(
                post,
                newsletter,
                segment,
                options
            );

            assert.doesNotMatch(response.html, /is-light-background/);
        });

        it('works in light mode', async function () {
            const post = createModel(basePost);
            const newsletter = createModel({
                header_image: null,
                name: 'Test Newsletter',
                show_badge: false,
                feedback_enabled: true,
                show_post_title_section: true,
                background_color: '#FFFFFF'
            });
            const segment = null;
            const options = {};

            let response = await emailRenderer.renderBody(
                post,
                newsletter,
                segment,
                options
            );

            assert.doesNotMatch(response.html, /is-dark-background/);
        });

        it('replaces all links except the unsubscribe, feedback and powered by Ghost links', async function () {
            const post = createModel(basePost);
            const newsletter = createModel({
                header_image: null,
                name: 'Test Newsletter',
                show_badge: true,
                feedback_enabled: true,
                show_post_title_section: true
            });
            const segment = null;
            const options = {
                clickTrackingEnabled: true
            };

            renderedPost = '<p>Lexical Test</p><p><a href="https://external-domain.com/?ref=123">Hello</a><a href="https://encoded-link.com?code&#x3D;test">Hello</a><a href="https://example.com/?ref=123"><img src="example" /></a><a href="#">Ignore me</a></p>';

            let response = await emailRenderer.renderBody(
                post,
                newsletter,
                segment,
                options
            );

            // Check all links have domain tracked-link.com
            const $ = cheerio.load(response.html);
            const links = [];
            for (const link of $('a').toArray()) {
                const href = $(link).attr('href');
                links.push(href);

                if (href === '#') {
                    continue;
                }
                if (href.includes('unsubscribe_url')) {
                    href.should.eql('%%{unsubscribe_url}%%');
                } else if (href.includes('feedback-link.com')) {
                    href.should.containEql('%%{uuid}%%');
                } else if (href.includes('https://ghost.org/?via=pbg-newsletter')) {
                    href.should.not.containEql('tracked-link.com');
                } else {
                    href.should.containEql('tracked-link.com');
                    href.should.containEql('m=%%{uuid}%%');
                }
            }

            // Update the following array when you make changes to the email template, check if replacements are correct for each newly added link.
            assert.deepEqual(links, [
                `http://tracked-link.com/?m=%%{uuid}%%&url=http%3A%2F%2Fexample.com%2F%3Fsource_tracking%3DTest%2BNewsletter%26post_tracking%3Dadded`,
                `http://tracked-link.com/?m=%%{uuid}%%&url=http%3A%2F%2Fexample.com%2F%3Fsource_tracking%3DTest%2BNewsletter%26post_tracking%3Dadded`,
                `http://tracked-link.com/?m=%%{uuid}%%&url=http%3A%2F%2Fexample.com%2F%3Fsource_tracking%3DTest%2BNewsletter%26post_tracking%3Dadded`,
                `http://tracked-link.com/?m=%%{uuid}%%&url=https%3A%2F%2Fexternal-domain.com%2F%3Fref%3D123%26source_tracking%3Dsite`,
                `http://tracked-link.com/?m=%%{uuid}%%&url=https%3A%2F%2Fencoded-link.com%2F%3Fcode%3Dtest%26source_tracking%3Dsite`,
                `http://tracked-link.com/?m=%%{uuid}%%&url=https%3A%2F%2Fexample.com%2F%3Fref%3D123%26source_tracking%3DTest%2BNewsletter%26post_tracking%3Dadded`,
                '#',
                `http://feedback-link.com/?score=1&uuid=%%{uuid}%%&key=%%{key}%%`,
                `http://feedback-link.com/?score=0&uuid=%%{uuid}%%&key=%%{key}%%`,
                `%%{unsubscribe_url}%%`,
                `https://ghost.org/?via=pbg-newsletter&source_tracking=site`
            ]);

            // Check uuid in replacements
            response.replacements.length.should.eql(4);
            response.replacements[0].id.should.eql('uuid');
            response.replacements[0].token.should.eql(/%%\{uuid\}%%/g);
            response.replacements[1].id.should.eql('key');
            response.replacements[1].token.should.eql(/%%\{key\}%%/g);
            response.replacements[2].id.should.eql('unsubscribe_url');
            response.replacements[2].token.should.eql(/%%\{unsubscribe_url\}%%/g);
            response.replacements[3].id.should.eql('list_unsubscribe');
        });

        it('replaces all relative links if click tracking is disabled', async function () {
            const post = createModel(basePost);
            const newsletter = createModel({
                header_image: null,
                name: 'Test Newsletter',
                show_badge: true,
                feedback_enabled: true,
                show_post_title_section: true
            });
            const segment = null;
            const options = {
                clickTrackingEnabled: false
            };

            renderedPost = '<p>Lexical Test</p><p><a href="#relative-test">Hello</a><a href="#">Ignore me</a></p>';

            let response = await emailRenderer.renderBody(
                post,
                newsletter,
                segment,
                options
            );

            // Check all links have domain tracked-link.com
            const $ = cheerio.load(response.html);
            const links = [];
            for (const link of $('a').toArray()) {
                const href = $(link).attr('href');
                links.push(href);
            }

            // Update the following array when you make changes to the email template, check if replacements are correct for each newly added link.
            assert.deepEqual(links, [
                'http://example.com/',
                'http://example.com/',
                'http://example.com/',
                'http://example.com/#relative-test',
                '#',
                'http://feedback-link.com/?score=1&uuid=%%{uuid}%%&key=%%{key}%%',
                'http://feedback-link.com/?score=0&uuid=%%{uuid}%%&key=%%{key}%%',
                '%%{unsubscribe_url}%%',
                'https://ghost.org/?via=pbg-newsletter'
            ]);
        });

        it('handles encoded links', async function () {
            const post = createModel(basePost);
            const newsletter = createModel({
                header_image: null,
                name: 'Test Newsletter',
                show_badge: true,
                feedback_enabled: true,
                show_post_title_section: true
            });
            const segment = null;
            const options = {
                clickTrackingEnabled: true
            };

            renderedPost = '<p>Lexical Test</p><p><a href="https://external-domain.com/?ref=123">Hello</a><a href="https://example.com/?ref=123"><img src="example" /></a></p>';

            let response = await emailRenderer.renderBody(
                post,
                newsletter,
                segment,
                options
            );

            // Check all links have domain tracked-link.com
            const $ = cheerio.load(response.html);
            const links = [];
            for (const link of $('a').toArray()) {
                const href = $(link).attr('href');
                links.push(href);
                if (href.includes('unsubscribe_url')) {
                    href.should.eql('%%{unsubscribe_url}%%');
                } else if (href.includes('feedback-link.com')) {
                    href.should.containEql('%%{uuid}%%');
                } else if (href.includes('https://ghost.org/?via=pbg-newsletter')) {
                    href.should.not.containEql('tracked-link.com');
                } else {
                    href.should.containEql('tracked-link.com');
                    href.should.containEql('m=%%{uuid}%%');
                }
            }

            // Update the following array when you make changes to the email template, check if replacements are correct for each newly added link.
            assert.deepEqual(links, [
                `http://tracked-link.com/?m=%%{uuid}%%&url=http%3A%2F%2Fexample.com%2F%3Fsource_tracking%3DTest%2BNewsletter%26post_tracking%3Dadded`,
                `http://tracked-link.com/?m=%%{uuid}%%&url=http%3A%2F%2Fexample.com%2F%3Fsource_tracking%3DTest%2BNewsletter%26post_tracking%3Dadded`,
                `http://tracked-link.com/?m=%%{uuid}%%&url=http%3A%2F%2Fexample.com%2F%3Fsource_tracking%3DTest%2BNewsletter%26post_tracking%3Dadded`,
                `http://tracked-link.com/?m=%%{uuid}%%&url=https%3A%2F%2Fexternal-domain.com%2F%3Fref%3D123%26source_tracking%3Dsite`,
                `http://tracked-link.com/?m=%%{uuid}%%&url=https%3A%2F%2Fexample.com%2F%3Fref%3D123%26source_tracking%3DTest%2BNewsletter%26post_tracking%3Dadded`,
                `http://feedback-link.com/?score=1&uuid=%%{uuid}%%&key=%%{key}%%`,
                `http://feedback-link.com/?score=0&uuid=%%{uuid}%%&key=%%{key}%%`,
                `%%{unsubscribe_url}%%`,
                `https://ghost.org/?via=pbg-newsletter&source_tracking=site`
            ]);

            // Check uuid in replacements
            response.replacements.length.should.eql(4);
            response.replacements[0].id.should.eql('uuid');
            response.replacements[0].token.should.eql(/%%\{uuid\}%%/g);
            response.replacements[1].id.should.eql('key');
            response.replacements[1].token.should.eql(/%%\{key\}%%/g);
            response.replacements[2].id.should.eql('unsubscribe_url');
            response.replacements[2].token.should.eql(/%%\{unsubscribe_url\}%%/g);
            response.replacements[3].id.should.eql('list_unsubscribe');
        });

        it('removes data-gh-segment and renders paywall', async function () {
            renderedPost = '<div> Lexical Test </div> <div data-gh-segment="status:-free"> members only section</div> some text for both <!--members-only--> finishing part only for members';
            let post = {
                related: () => {
                    return null;
                },
                get: (key) => {
                    if (key === 'lexical') {
                        return '{}';
                    }

                    if (key === 'visibility') {
                        return 'paid';
                    }

                    if (key === 'title') {
                        return 'Test Post';
                    }
                },
                getLazyRelation: () => {
                    return {
                        models: [{
                            get: (key) => {
                                if (key === 'name') {
                                    return 'Test Author';
                                }
                            }
                        }]
                    };
                }
            };
            let newsletter = {
                get: (key) => {
                    if (key === 'header_image') {
                        return null;
                    }

                    if (key === 'name') {
                        return 'Test Newsletter';
                    }

                    if (key === 'badge') {
                        return false;
                    }

                    if (key === 'feedback_enabled') {
                        return true;
                    }

                    if (key === 'show_post_title_section') {
                        return true;
                    }

                    return false;
                }
            };
            let options = {};

            let response = await emailRenderer.renderBody(
                post,
                newsletter,
                'status:free',
                options
            );

            response.plaintext.should.containEql('Test Post');
            response.plaintext.should.containEql('Unsubscribe [%%{unsubscribe_url}%%]');
            response.plaintext.should.containEql('http://example.com');

            // Check contains the post name twice
            assert.equal(response.html.match(/Test Post/g).length, 3, 'Should contain the post name 3 times: in the title element, the preheader and in the post title section');

            response.html.should.containEql('Unsubscribe');
            response.html.should.containEql('http://example.com');
            response.replacements.length.should.eql(4);
            response.replacements.should.match([
                {
                    id: 'uuid'
                },
                {
                    id: 'key'
                },
                {
                    id: 'unsubscribe_url'
                },
                {
                    id: 'list_unsubscribe'
                }
            ]);
            response.html.should.not.containEql('members only section');
            response.html.should.containEql('some text for both');
            response.html.should.not.containEql('finishing part only for members');
            response.html.should.containEql('Become a paid member of Test Blog to get access to all');

            let responsePaid = await emailRenderer.renderBody(
                post,
                newsletter,
                'status:-free',
                options
            );
            responsePaid.html.should.containEql('members only section');
            responsePaid.html.should.containEql('some text for both');
            responsePaid.html.should.containEql('finishing part only for members');
            responsePaid.html.should.not.containEql('Become a paid member of Test Blog to get access to all');
        });

        it('should output valid HTML and escape HTML characters in mobiledoc', async function () {
            const post = createModel({
                ...basePost,
                title: 'This is\' a blog po"st test <3</body>',
                excerpt: 'This is a blog post test <3</body>',
                authors: [
                    createModel({
                        name: 'This is a blog post test <3</body>'
                    })
                ],
                posts_meta: createModel({
                    feature_image_alt: 'This is a blog post test <3</body>',
                    feature_image_caption: 'This is escaped in the frontend'
                })
            });
            postUrl = 'https://testpost.com/t&es<3t-post"</body>/';
            customSettings = {
                icon: 'icon2<3</body>'
            };

            const newsletter = createModel({
                feedback_enabled: true,
                name: 'My newsletter <3</body>',
                header_image: 'https://testpost.com/test-post</body>/',
                show_header_icon: true,
                show_header_title: true,
                show_feature_image: true,
                title_font_category: 'sans-serif',
                title_alignment: 'center',
                body_font_category: 'serif',
                show_badge: true,
                show_header_name: true,
                // Note: we don't need to check the footer content because this should contain valid HTML (not text)
                footer_content: '<span>Footer content with valid HTML</span>'
            });
            const segment = null;
            const options = {};

            const response = await emailRenderer.renderBody(
                post,
                newsletter,
                segment,
                options
            );

            await validateHtml(response.html);

            // Check footer content is not escaped
            assert.equal(response.html.includes('<span>Footer content with valid HTML</span>'), true, 'Should include footer content without escaping');

            // Check doesn't contain the non escaped string '<3'
            assert.equal(response.html.includes('<3'), false, 'Should escape HTML characters');
        });

        it('does not replace img height and width with auto from css', async function () {
            const post = createModel(basePost);
            const newsletter = createModel({
                feedback_enabled: true,
                name: 'My newsletter <3</body>',
                header_image: 'https://testpost.com/test-post</body>/',
                show_header_icon: true,
                show_header_title: true,
                show_feature_image: true,
                title_font_category: 'sans-serif',
                title_alignment: 'center',
                body_font_category: 'serif',
                show_badge: true,
                show_header_name: true,
                // Note: we don't need to check the footer content because this should contain valid HTML (not text)
                footer_content: '<span>Footer content with valid HTML</span>'
            });
            const segment = null;
            const options = {};

            renderedPost = '<p>This is the post.</p><figure class="kg-card kg-image-card"><img src="__GHOST_URL__/content/images/2023/07/audio-sample_thumb.png" class="kg-image" alt loading="lazy" width="248" height="248"></figure><p>Theres an image!</p>';

            const response = await emailRenderer.renderBody(
                post,
                newsletter,
                segment,
                options
            );

            // console.log(response.html);

            assert.equal(response.html.includes('width="248" height="248"'), true, 'Should not replace img height and width with auto from css');
            assert.equal(response.html.includes('width="auto" height="auto"'), false, 'Should not replace img height and width with auto from css');
        });

        describe('show excerpt', function () {
            it('is rendered when enabled and customExcerpt is present', async function () {
                const post = createModel(Object.assign({}, basePost, {custom_excerpt: 'This is an excerpt'}));
                const newsletter = createModel({
                    show_post_title_section: true,
                    show_excerpt: true
                });
                const segment = null;
                const options = {};

                const response = await emailRenderer.renderBody(
                    post,
                    newsletter,
                    segment,
                    options
                );

                await validateHtml(response.html);

                assert.equal(response.html.match(/This is an excerpt/g).length, 2, 'Excerpt should appear twice (preheader and excerpt section)');
            });

            it('is not rendered when disabled and customExcerpt is present', async function () {
                const post = createModel(Object.assign({}, basePost, {custom_excerpt: 'This is an excerpt'}));
                const newsletter = createModel({
                    show_post_title_section: true,
                    show_excerpt: false
                });
                const segment = null;
                const options = {};

                const response = await emailRenderer.renderBody(
                    post,
                    newsletter,
                    segment,
                    options
                );

                await validateHtml(response.html);

                assert.equal(response.html.match(/This is an excerpt/g).length, 1, 'Subtitle should only appear once (preheader, excerpt section skipped)');
                response.html.should.not.containEql('post-excerpt-wrapper');
            });

            it('does not render when enabled and customExcerpt is not present', async function () {
                const post = createModel(Object.assign({}, basePost, {custom_excerpt: null}));
                const newsletter = createModel({
                    show_post_title_section: true,
                    show_excerpt: true
                });
                const segment = null;
                const options = {};

                const response = await emailRenderer.renderBody(
                    post,
                    newsletter,
                    segment,
                    options
                );

                await validateHtml(response.html);

                response.html.should.not.containEql('post-excerpt-wrapper');
            });
        });

        it('passes expected data through to lexical renderer', async function () {
            const post = createModel(basePost);
            const newsletter = createModel(baseNewsletter);
            const segment = null;
            const options = {};

            await emailRenderer.renderBody(post, newsletter, segment, options);

            sinon.assert.calledOnce(renderersStub.lexical.render);
            sinon.assert.calledWithMatch(renderersStub.lexical.render,
                post.get('lexical'),
                {
                    target: 'email',
                    postUrl: 'http://example.com'
                }
            );
        });

        const testLexicalRenderDesignOptions = async function ({expectedObject, labs}) {
            labsEnabled = labs || false;

            const post = createModel(basePost);
            const newsletter = createModel({
                ...baseNewsletter,
                title_font_weight: 'semibold',
                button_corners: 'square',
                button_style: 'outline',
                link_style: 'normal',
                image_corners: 'rounded',
<<<<<<< HEAD
                section_title_color: '#BADA55'
=======
                post_title_color: '#BADA55'
>>>>>>> b54e093b
            });
            const segment = null;
            const options = {};

            await emailRenderer.renderBody(post, newsletter, segment, options);

            sinon.assert.calledOnce(renderersStub.lexical.render);
            sinon.assert.calledWithMatch(renderersStub.lexical.render,
                post.get('lexical'),
                {
                    target: 'email',
                    postUrl: 'http://example.com',
                    design: expectedObject
                }
            );
        };

        it('passes expected data through to lexical renderer (emailCustomization)', async function () {
            await testLexicalRenderDesignOptions({
                expectedObject: {
                    buttonCorners: 'square',
                    buttonStyle: 'outline',
                    titleFontWeight: 'semibold',
                    linkStyle: 'normal',
                    imageCorners: 'rounded'
                },
                labs: {emailCustomization: true}
            });
        });

        it('passes expected data through to lexical renderer (emailCustomizationAlpha)', async function () {
            await testLexicalRenderDesignOptions({
                expectedObject: {
                    buttonCorners: 'square',
                    buttonStyle: 'outline',
                    titleFontWeight: 'semibold',
                    linkStyle: 'normal',
                    imageCorners: 'rounded',
<<<<<<< HEAD
                    sectionTitleColor: '#BADA55'
=======
                    postTitleColor: '#BADA55'
>>>>>>> b54e093b
                },
                labs: {emailCustomizationAlpha: true}
            });
        });
    });

    describe('getTemplateData', function () {
        let settings = {};
        let labsEnabled = false;
        let emailRenderer;

        beforeEach(function () {
            settings = {
                timezone: 'Etc/UTC'
            };
            labsEnabled = false;
            emailRenderer = new EmailRenderer({
                audienceFeedbackService: {
                    buildLink: (_uuid, _postId, score) => {
                        return new URL('http://feedback-link.com/?score=' + encodeURIComponent(score) + '&uuid=' + encodeURIComponent(_uuid));
                    }
                },
                urlUtils: {
                    urlFor: (type) => {
                        if (type === 'image') {
                            return 'http://icon.example.com';
                        }
                        return 'http://example.com/subdirectory';
                    },
                    isSiteUrl: (u) => {
                        return u.hostname === 'example.com';
                    }
                },
                settingsCache: {
                    get: (key) => {
                        return settings[key];
                    }
                },
                getPostUrl: () => {
                    return 'http://example.com';
                },
                labs: {
                    isSet: () => labsEnabled
                },
                models: {
                    Post: createModelClass({
                        findAll: [
                            {
                                title: 'Test Post 1',
                                published_at: new Date('2018-01-01T00:00:00.000Z'),
                                custom_excerpt: 'Super long custom excerpt. Super long custom excerpt. Super long custom excerpt. Super long custom excerpt. Super long custom excerpt.',
                                feature_image: 'http://example.com/image.jpg'
                            },
                            {
                                title: 'Test Post 2',
                                published_at: new Date('2018-01-01T00:00:00.000Z'),
                                feature_image: null,
                                plaintext: ''
                            },
                            {
                                title: 'Test Post 3',
                                published_at: null, // required for full test coverage
                                feature_image: null,
                                plaintext: 'Nothing special.'
                            }
                        ]
                    })
                },
                t: t
            });
        });

        async function templateDataWithSettings(settingsObj) {
            const html = '';
            const post = createModel({
                posts_meta: createModel({}),
                loaded: ['posts_meta']
            });
            const newsletter = createModel({
                ...settingsObj
            });

            const data = await emailRenderer.getTemplateData({post, newsletter, html, addPaywall: false});
            return data;
        }

        it('Uses the correct background colors based on settings', async function () {
            const tests = [
                {input: 'Invalid Color', expected: '#ffffff'},
                {input: '#BADA55', expected: '#BADA55'},
                {input: 'dark', expected: '#15212a'},
                {input: 'light', expected: '#ffffff'},
                {input: null, expected: '#ffffff'}
            ];

            for (const test of tests) {
                const data = await templateDataWithSettings({
                    background_color: test.input
                });
                assert.equal(data.backgroundColor, test.expected);
            }
        });

        it('Uses the correct post title colors based on settings and background color', async function () {
            settings.accent_color = '#DEF456';
            const tests = [
                {input: '#BADA55', expected: '#BADA55'},
                {input: 'accent', expected: settings.accent_color},
                {input: 'Invalid Color', expected: '#FFFFFF', background_color: '#15212A'},
                {input: null, expected: '#000000', background_color: '#ffffff'}
            ];

            for (const test of tests) {
                const data = await templateDataWithSettings({
                    post_title_color: test.input,
                    background_color: test.background_color
                });
                assert.equal(data.postTitleColor, test.expected);
            }
        });

<<<<<<< HEAD
        it('Uses the correct section title colors based on settings when emailCustomizationAlpha is enabled', async function () {
=======
        it('Uses the correct post title color when emailCustomizationAlpha is enabled', async function () {
>>>>>>> b54e093b
            labsEnabled = true;
            settings.accent_color = '#DEF456';
            const tests = [
                {input: '#BADA55', expected: '#BADA55'},
<<<<<<< HEAD
                {input: 'accent', expected: settings.accent_color},
                {input: 'auto', expected: '#15212A'},
                {input: 'Invalid Color', expected: '#15212A'},
                {input: null, expected: '#15212A'}
=======
                {input: 'accent', expected: settings.accent_color}
>>>>>>> b54e093b
            ];

            for (const test of tests) {
                const data = await templateDataWithSettings({
<<<<<<< HEAD
                    section_title_color: test.input
                });
                assert.equal(data.sectionTitleColor, test.expected);
            }
        });

        it('Returns null for sectionTitleColor when emailCustomizationAlpha is disabled', async function () {
            labsEnabled = false;
            settings.accent_color = '#DEF456';

            const data = await templateDataWithSettings({
                section_title_color: '#BADA55'
            });
            assert.equal(data.sectionTitleColor, null);
        });

=======
                    post_title_color: test.input
                });
                assert.equal(data.postTitleColor, test.expected);
            }
        });

>>>>>>> b54e093b
        it('Sets the backgroundIsDark correctly', async function () {
            const tests = [
                {background_color: '#15212A', expected: true},
                {background_color: '#ffffff', expected: false}
            ];

            for (const test of tests) {
                const data = await templateDataWithSettings({
                    background_color: test.background_color
                });
                assert.equal(data.backgroundIsDark, test.expected);
            }
        });

        it('Sets the linkColor correctly', async function () {
            settings.accent_color = '#A1B2C3';
            const tests = [
                {background_color: '#15212A', expected: '#ffffff'},
                {background_color: '#ffffff', expected: settings.accent_color}
            ];

            for (const test of tests) {
                const data = await templateDataWithSettings({
                    background_color: test.background_color
                });
                assert.equal(data.linkColor, test.expected);
            }
        });

        it('uses default accent color', async function () {
            const html = '';
            const post = createModel({
                posts_meta: createModel({}),
                loaded: ['posts_meta']
            });
            const newsletter = createModel({});
            const data = await emailRenderer.getTemplateData({post, newsletter, html, addPaywall: false});
            assert.equal(data.accentColor, '#15212A');
        });

        it('handles invalid accent color', async function () {
            const html = '';
            settings.accent_color = '#QR';
            const post = createModel({
                posts_meta: createModel({}),
                loaded: ['posts_meta']
            });
            const newsletter = createModel({});
            const data = await emailRenderer.getTemplateData({post, newsletter, html, addPaywall: false});
            assert.equal(data.accentColor, '#15212A');
        });

        it('uses post published_at', async function () {
            const html = '';
            const post = createModel({
                posts_meta: createModel({}),
                loaded: ['posts_meta'],
                published_at: new Date(0)
            });
            const newsletter = createModel({});
            const data = await emailRenderer.getTemplateData({post, newsletter, html, addPaywall: false});
            assert.equal(data.post.publishedAt, '1 Jan 1970');
        });

        it('show feature image if post has feature image', async function () {
            const html = '';
            const post = createModel({
                posts_meta: createModel({}),
                loaded: ['posts_meta'],
                published_at: new Date(0),
                feature_image: 'http://example.com/image.jpg'
            });
            const newsletter = createModel({
                show_feature_image: true
            });
            const data = await emailRenderer.getTemplateData({post, newsletter, html, addPaywall: false});
            assert.equal(data.showFeatureImage, true);
        });

        it('uses newsletter font styles', async function () {
            const html = '';
            const post = createModel({
                posts_meta: createModel({}),
                loaded: ['posts_meta'],
                published_at: new Date(0)
            });
            const newsletter = createModel({
                title_font_category: 'serif',
                title_alignment: 'left',
                body_font_category: 'sans_serif'
            });
            const data = await emailRenderer.getTemplateData({post, newsletter, html, addPaywall: false});
            assert.deepEqual(data.classes, {
                container: 'container title-serif',
                title: 'post-title post-title-no-excerpt post-title-serif post-title-left',
                titleLink: 'post-title-link post-title-link-left',
                meta: 'post-meta post-meta-left',
                excerpt: 'post-excerpt post-excerpt-no-feature-image post-excerpt-serif-sans post-excerpt-left',
                body: 'post-content-sans-serif'
            });
        });

        it('adds post-title-color class when emailCustomizationAlpha is enabled', async function () {
            labsEnabled = true;
            const html = '';
            const post = createModel({
                posts_meta: createModel({}),
                loaded: ['posts_meta'],
                published_at: new Date(0)
            });
            const newsletter = createModel({
                title_font_category: 'serif',
                title_alignment: 'left',
                body_font_category: 'sans_serif',
                post_title_color: '#BADA55'
            });

            const data = await emailRenderer.getTemplateData({post, newsletter, html, addPaywall: false});
            assert.equal(data.classes.title, 'post-title post-title-no-excerpt post-title-serif post-title-left post-title-color');
        });

        it('has correct excerpt classes for serif title+body', async function () {
            const html = '';
            const post = createModel({
                posts_meta: createModel({}),
                loaded: ['posts_meta'],
                published_at: new Date(0)
            });
            const newsletter = createModel({
                title_font_category: 'serif',
                title_alignment: 'left',
                body_font_category: 'serif',
                show_excerpt: true
            });
            const data = await emailRenderer.getTemplateData({post, newsletter, html, addPaywall: false});
            assert.equal(data.classes.excerpt, 'post-excerpt post-excerpt-no-feature-image post-excerpt-serif-serif post-excerpt-left');
        });

        it('show comment CTA is enabled if labs disabled', async function () {
            labsEnabled = false;
            settings.comments_enabled = 'all';
            const html = '';
            const post = createModel({
                posts_meta: createModel({}),
                loaded: ['posts_meta'],
                published_at: new Date(0)
            });
            const newsletter = createModel({
                title_font_category: 'serif',
                title_alignment: 'left',
                body_font_category: 'sans_serif',
                show_comment_cta: true
            });
            const data = await emailRenderer.getTemplateData({post, newsletter, html, addPaywall: false});
            assert.equal(data.newsletter.showCommentCta, true);
        });

        it('show comment CTA is disabled if comments disabled', async function () {
            labsEnabled = true;
            settings.comments_enabled = 'off';
            const html = '';
            const post = createModel({
                posts_meta: createModel({}),
                loaded: ['posts_meta'],
                published_at: new Date(0)
            });
            const newsletter = createModel({
                title_font_category: 'serif',
                title_alignment: 'left',
                body_font_category: 'sans_serif',
                show_comment_cta: true
            });
            const data = await emailRenderer.getTemplateData({post, newsletter, html, addPaywall: false});
            assert.equal(data.newsletter.showCommentCta, false);
        });

        it('show comment CTA is disabled if disabled', async function () {
            labsEnabled = true;
            settings.comments_enabled = 'all';
            const html = '';
            const post = createModel({
                posts_meta: createModel({}),
                loaded: ['posts_meta'],
                published_at: new Date(0)
            });
            const newsletter = createModel({
                title_font_category: 'serif',
                title_alignment: 'left',
                body_font_category: 'sans_serif',
                show_comment_cta: false
            });
            const data = await emailRenderer.getTemplateData({post, newsletter, html, addPaywall: false});
            assert.equal(data.newsletter.showCommentCta, false);
        });

        it('show comment CTA is enabled if all enabled', async function () {
            labsEnabled = true;
            settings.comments_enabled = 'all';
            const html = '';
            const post = createModel({
                posts_meta: createModel({}),
                loaded: ['posts_meta'],
                published_at: new Date(0)
            });
            const newsletter = createModel({
                title_font_category: 'serif',
                title_alignment: 'left',
                body_font_category: 'sans_serif',
                show_comment_cta: true
            });
            const data = await emailRenderer.getTemplateData({post, newsletter, html, addPaywall: false});
            assert.equal(data.newsletter.showCommentCta, true);
        });

        it('showSubscriptionDetails works is enabled', async function () {
            labsEnabled = true;
            const html = '';
            const post = createModel({
                posts_meta: createModel({}),
                loaded: ['posts_meta'],
                published_at: new Date(0)
            });
            const newsletter = createModel({
                title_font_category: 'serif',
                title_alignment: 'left',
                body_font_category: 'sans_serif',
                show_subscription_details: true
            });
            const data = await emailRenderer.getTemplateData({post, newsletter, html, addPaywall: false});
            assert.equal(data.newsletter.showSubscriptionDetails, true);
        });

        it('showSubscriptionDetails can be disabled', async function () {
            labsEnabled = true;
            const html = '';
            const post = createModel({
                posts_meta: createModel({}),
                loaded: ['posts_meta'],
                published_at: new Date(0)
            });
            const newsletter = createModel({
                title_font_category: 'serif',
                title_alignment: 'left',
                body_font_category: 'sans_serif',
                show_subscription_details: false
            });
            const data = await emailRenderer.getTemplateData({post, newsletter, html, addPaywall: false});
            assert.equal(data.newsletter.showSubscriptionDetails, false);
        });

        it('latestPosts can be disabled', async function () {
            labsEnabled = true;
            const html = '';
            const post = createModel({
                posts_meta: createModel({}),
                loaded: ['posts_meta'],
                published_at: new Date(0)
            });
            const newsletter = createModel({
                title_font_category: 'serif',
                title_alignment: 'left',
                body_font_category: 'sans_serif',
                show_latest_posts: false
            });
            const data = await emailRenderer.getTemplateData({post, newsletter, html, addPaywall: false});
            assert.deepEqual(data.latestPosts, []);
        });

        it('latestPosts can be enabled', async function () {
            labsEnabled = true;
            const html = '';
            const post = createModel({
                posts_meta: createModel({}),
                loaded: ['posts_meta'],
                published_at: new Date(0)
            });
            const newsletter = createModel({
                title_font_category: 'serif',
                title_alignment: 'left',
                body_font_category: 'sans_serif',
                show_latest_posts: true
            });
            const data = await emailRenderer.getTemplateData({post, newsletter, html, addPaywall: false});
            assert.deepEqual(data.latestPosts,
                [
                    {
                        excerpt: 'Super long custom excerpt. Super long custom excerpt. Super long custom excerpt. Super lo<span class="desktop-only">ng custom excerpt. Super long </span>…',
                        title: 'Test Post 1',
                        url: 'http://example.com',
                        featureImage: {
                            src: 'http://example.com/image.jpg',
                            width: 0,
                            height: null
                        },
                        featureImageMobile: {
                            src: 'http://example.com/image.jpg',
                            width: 0,
                            height: null
                        }
                    },
                    {
                        featureImage: null,
                        featureImageMobile: null,
                        excerpt: '',
                        title: 'Test Post 2',
                        url: 'http://example.com'
                    },
                    {
                        featureImage: null,
                        featureImageMobile: null,
                        excerpt: 'Nothing special.',
                        title: 'Test Post 3',
                        url: 'http://example.com'
                    }
                ]);
        });

        async function testDataProperty(newsletterSettings, property, expectedValue, options = {labsEnabled: true}) {
            labsEnabled = options.labsEnabled ?? false;

            const html = '';
            const post = createModel({
                posts_meta: createModel({}),
                loaded: ['posts_meta'],
                published_at: new Date(0)
            });
            const newsletter = createModel({
                title_font_category: 'serif',
                title_alignment: 'left',
                body_font_category: 'sans_serif',
                show_latest_posts: true,
                ...newsletterSettings
            });
            const data = await emailRenderer.getTemplateData({post, newsletter, html, addPaywall: false});
            assert.equal(data[property], expectedValue);
        }

        async function testButtonBorderRadius(buttonCorners, expectedRadius) {
            return await testDataProperty({
                button_corners: buttonCorners
            }, 'buttonBorderRadius', expectedRadius, {labsEnabled: true});
        }

        async function testImageCorners(imageCorners, expectedBoolean) {
            return await testDataProperty({
                image_corners: imageCorners
            }, 'hasRoundedImageCorners', expectedBoolean, {labsEnabled: true});
        }

        it('sets buttonBorderRadius to correct default (emailCustomizationAlpha)', async function () {
            await testButtonBorderRadius(null, '6px');
        });

        it('sets buttonBorderRadius to correct rounded value (emailCustomizationAlpha)', async function () {
            await testButtonBorderRadius('rounded', '6px');
        });

        it('sets buttonBorderRadius to correct square value (emailCustomizationAlpha)', async function () {
            await testButtonBorderRadius('square', '0');
        });

        it('sets buttonBorderRadius to correct pill value (emailCustomizationAlpha)', async function () {
            await testButtonBorderRadius('pill', '9999px');
        });

        it('sets imageCorners to correct rounded value (emailCustomizationAlpha)', async function () {
            await testImageCorners('rounded', true);
        });

        it('sets imageCorners to correct square value which is false (emailCustomizationAlpha)', async function () {
            // null because square has no border radius
            await testImageCorners('square', false);
        });

        async function testHasOutlineButtons(buttonStyle, expectedValue) {
            return await testDataProperty({
                button_style: buttonStyle
            }, 'hasOutlineButtons', expectedValue, {labsEnabled: true});
        }

        it('sets hasOutlineButtons to correct default (emailCustomizationAlpha)', async function () {
            await testHasOutlineButtons(null, false);
        });

        it('sets hasOutlineButtons to correct fill value (emailCustomizationAlpha)', async function () {
            await testHasOutlineButtons('fill', false);
        });

        it('sets hasOutlineButtons to correct outline value (emailCustomizationAlpha)', async function () {
            await testHasOutlineButtons('outline', true);
        });

        [
            // setting, titleWeight, titleStrongWeight, featureOptions
            ['normal', '700', '800', {labsEnabled: false}],
            ['bold', '700', '800', {labsEnabled: false}],
            ['normal', '400', '700', {labsEnabled: true}],
            ['medium', '500', '700', {labsEnabled: true}],
            ['semibold', '600', '700', {labsEnabled: true}],
            ['bold', '700', '800', {labsEnabled: true}]
        ].forEach(([settingValue, titleWeight, titleStrongWeight, options]) => {
            it(`font weights for ${settingValue} are ${titleWeight} and ${titleStrongWeight}${options.labsEnabled ? ' (emailCustomizationAlpha)' : ''}`, async function () {
                labsEnabled = options.labsEnabled ?? false;

                const html = '';
                const post = createModel({
                    posts_meta: createModel({}),
                    loaded: ['posts_meta'],
                    published_at: new Date(0)
                });
                const newsletter = createModel({
                    title_font_weight: settingValue
                });
                const data = await emailRenderer.getTemplateData({post, newsletter, html, addPaywall: false});

                assert.equal(data.titleWeight, titleWeight);
                assert.equal(data.titleStrongWeight, titleStrongWeight);
            });
        });

        function testLinkStyle(settingValue, expectedValue, options = {labsEnabled: true}) {
            testDataProperty({
                link_style: settingValue
            }, 'linkStyle', expectedValue, options);
        }

        it('uses correct default when emailCustomizationAlpha is not enabled', async function () {
            await testLinkStyle('normal', 'underline', {labsEnabled: false});
        });

        it('sets linkStyle to correct default (emailCustomizationAlpha)', async function () {
            await testLinkStyle(null, 'underline', {labsEnabled: true});
        });

        it('passes newsletter link_style through (emailCustomizationAlpha)', async function () {
            await testLinkStyle('normal', 'normal', {labsEnabled: false});
        });
    });

    describe('createUnsubscribeUrl', function () {
        let emailRenderer;

        beforeEach(function () {
            emailRenderer = new EmailRenderer({
                urlUtils: {
                    urlFor() {
                        return 'http://example.com/subdirectory';
                    }
                },
                settingsHelpers: {
                    getMembersValidationKey,
                    createUnsubscribeUrl
                }
            });
        });

        it('includes member uuid and newsletter id', async function () {
            const response = await emailRenderer.createUnsubscribeUrl('memberuuid', {
                newsletterUuid: 'newsletteruuid'
            });
            const unsubscribeUrl = createUnsubscribeUrl('memberuuid', {
                newsletterUuid: 'newsletteruuid'
            });
            assert.equal(response, unsubscribeUrl);
        });

        it('includes comments', async function () {
            const response = await emailRenderer.createUnsubscribeUrl('memberuuid', {
                comments: true
            });
            const unsubscribeUrl = createUnsubscribeUrl('memberuuid', {
                comments: true
            });
            assert.equal(response, unsubscribeUrl);
        });

        it('works for previews', async function () {
            const response = await emailRenderer.createUnsubscribeUrl();
            const unsubscribeUrl = createUnsubscribeUrl();
            assert.equal(response, unsubscribeUrl);
        });
    });

    describe('truncateText', function () {
        it('works for null', async function () {
            const emailRenderer = new EmailRenderer({});
            assert.equal(emailRenderer.truncateText(null, 100), '');
        });
    });

    describe('truncateHTML', function () {
        it('works correctly', async function () {
            const emailRenderer = new EmailRenderer({});
            assert.equal(emailRenderer.truncateHtml('This is a short one', 10, 5), 'This<span class="desktop-only"> is a</span>…');
            assert.equal(emailRenderer.truncateHtml('This is a', 10, 5), 'This<span class="desktop-only"> is a</span><span class="hide-desktop">…</span>');
            assert.equal(emailRenderer.truncateHtml('This', 10, 5), 'This');
            assert.equal(emailRenderer.truncateHtml('This is a long text', 5, 5), 'This…');
            assert.equal(emailRenderer.truncateHtml('This is a long text', 5), 'This…');
            assert.equal(emailRenderer.truncateHtml(null, 10, 5), '');
        });
    });

    describe('limitImageWidth', function () {
        it('Limits width of local images', async function () {
            const emailRenderer = new EmailRenderer({
                imageSize: {
                    getImageSizeFromUrl() {
                        return {
                            width: 2000,
                            height: 1000
                        };
                    }
                },
                storageUtils: {
                    isLocalImage(url) {
                        return url === 'http://your-blog.com/content/images/2017/01/02/example.png';
                    }
                }
            });
            const response = await emailRenderer.limitImageWidth('http://your-blog.com/content/images/2017/01/02/example.png');
            assert.equal(response.width, 600);
            assert.equal(response.height, 300);
            assert.equal(response.href, 'http://your-blog.com/content/images/size/w1200/2017/01/02/example.png');
        });

        it('Limits width and height of local images', async function () {
            const emailRenderer = new EmailRenderer({
                imageSize: {
                    getImageSizeFromUrl() {
                        return {
                            width: 2000,
                            height: 1000
                        };
                    }
                },
                storageUtils: {
                    isLocalImage(url) {
                        return url === 'http://your-blog.com/content/images/2017/01/02/example.png';
                    }
                }
            });
            const response = await emailRenderer.limitImageWidth('http://your-blog.com/content/images/2017/01/02/example.png', 600, 600);
            assert.equal(response.width, 600);
            assert.equal(response.height, 600);
            assert.equal(response.href, 'http://your-blog.com/content/images/size/w1200h1200/2017/01/02/example.png');
        });

        it('Ignores and logs errors', async function () {
            const emailRenderer = new EmailRenderer({
                imageSize: {
                    getImageSizeFromUrl() {
                        throw new Error('Oops, this is a test.');
                    }
                },
                storageUtils: {
                    isLocalImage(url) {
                        return url === 'http://your-blog.com/content/images/2017/01/02/example.png';
                    }
                }
            });
            const response = await emailRenderer.limitImageWidth('http://your-blog.com/content/images/2017/01/02/example.png');
            assert.equal(response.width, 0);
            assert.equal(response.href, 'http://your-blog.com/content/images/2017/01/02/example.png');
            sinon.assert.calledOnce(logStub);
        });

        it('Limits width of unsplash images', async function () {
            const emailRenderer = new EmailRenderer({
                imageSize: {
                    getImageSizeFromUrl() {
                        return {
                            width: 2000
                        };
                    }
                },
                storageUtils: {
                    isLocalImage(url) {
                        return url === 'http://your-blog.com/content/images/2017/01/02/example.png';
                    }
                }
            });
            const response = await emailRenderer.limitImageWidth('https://images.unsplash.com/photo-1657816793628-191deb91e20f?crop=entropy&cs=tinysrgb&fit=max&fm=jpg&ixid=MnwxMTc3M3wwfDF8YWxsfDJ8fHx8fHwyfHwxNjU3ODkzNjU5&ixlib=rb-1.2.1&q=80&w=2000');
            assert.equal(response.width, 600);
            assert.equal(response.height, null);
            assert.equal(response.href, 'https://images.unsplash.com/photo-1657816793628-191deb91e20f?crop=entropy&cs=tinysrgb&fit=max&fm=jpg&ixid=MnwxMTc3M3wwfDF8YWxsfDJ8fHx8fHwyfHwxNjU3ODkzNjU5&ixlib=rb-1.2.1&q=80&w=1200');
        });

        it('Limits width and height of unsplash images', async function () {
            const emailRenderer = new EmailRenderer({
                imageSize: {
                    getImageSizeFromUrl() {
                        return {
                            width: 2000,
                            height: 1000
                        };
                    }
                },
                storageUtils: {
                    isLocalImage(url) {
                        return url === 'http://your-blog.com/content/images/2017/01/02/example.png';
                    }
                }
            });
            const response = await emailRenderer.limitImageWidth('https://images.unsplash.com/photo-1657816793628-191deb91e20f?crop=entropy&cs=tinysrgb&fit=max&fm=jpg&ixid=MnwxMTc3M3wwfDF8YWxsfDJ8fHx8fHwyfHwxNjU3ODkzNjU5&ixlib=rb-1.2.1&q=80&w=2000', 600, 600);
            assert.equal(response.width, 600);
            assert.equal(response.height, 600);
            assert.equal(response.href, 'https://images.unsplash.com/photo-1657816793628-191deb91e20f?crop=entropy&cs=tinysrgb&fit=crop&fm=jpg&ixid=MnwxMTc3M3wwfDF8YWxsfDJ8fHx8fHwyfHwxNjU3ODkzNjU5&ixlib=rb-1.2.1&q=80&w=1200&h=1200');
        });

        it('Does not increase width of images', async function () {
            const emailRenderer = new EmailRenderer({
                imageSize: {
                    getImageSizeFromUrl() {
                        return {
                            width: 300
                        };
                    }
                },
                storageUtils: {
                    isLocalImage(url) {
                        return url === 'http://your-blog.com/content/images/2017/01/02/example.png';
                    }
                }
            });
            const response = await emailRenderer.limitImageWidth('https://example.com/image.png');
            assert.equal(response.width, 300);
            assert.equal(response.href, 'https://example.com/image.png');
        });
    });
    describe('additional i18n tests', function () {
        let renderedPost;
        let postUrl = 'http://example.com';
        let customSettings = {};
        let emailRenderer;
        let addTrackingToUrlStub;
        let labsEnabled;

        beforeEach(function () {
            renderedPost = '<p>Lexical Test</p><img class="is-light-background" src="test-dark" /><img class="is-dark-background" src="test-light" />';
            labsEnabled = true; // TODO: odd default because it means we're testing the unused email-customization template

            postUrl = 'http://example.com';
            customSettings = {
                locale: 'fr',
                site_title: 'Cathy\'s Blog'
            };
            addTrackingToUrlStub = sinon.stub();
            addTrackingToUrlStub.callsFake((u, _post, uuid) => {
                return new URL('http://tracked-link.com/?m=' + encodeURIComponent(uuid) + '&url=' + encodeURIComponent(u.href));
            });
            emailRenderer = new EmailRenderer({
                audienceFeedbackService: {
                    buildLink: (_uuid, _postId, score, key) => {
                        return new URL('http://feedback-link.com/?score=' + encodeURIComponent(score) + '&uuid=' + encodeURIComponent(_uuid) + '&key=' + encodeURIComponent(key));
                    }
                },
                urlUtils: {
                    urlFor: (type) => {
                        if (type === 'image') {
                            return 'http://icon.example.com';
                        }
                        return 'http://example.com/subdirectory';
                    },
                    isSiteUrl: (u) => {
                        return u.hostname === 'example.com';
                    }
                },
                settingsCache: {
                    get: (key) => {
                        if (customSettings[key]) {
                            return customSettings[key];
                        }
                        if (key === 'accent_color') {
                            return '#ffffff';
                        }
                        if (key === 'timezone') {
                            return 'Etc/UTC';
                        }
                        if (key === 'icon') {
                            return 'ICON';
                        }
                        if (key === 'visibility') {
                            return 'paid';
                        }
                        if (key === 'title') {
                            return 'Cathy\'s Blog';
                        }
                    }
                },
                getPostUrl: () => {
                    return postUrl;
                },
                renderers: {
                    lexical: {
                        render: () => {
                            return renderedPost;
                        }
                    },
                    mobiledoc: {
                        render: () => {
                            return '<p> Mobiledoc Test</p>';
                        }
                    }
                },
                linkReplacer,
                memberAttributionService: {
                    addPostAttributionTracking: (u) => {
                        u.searchParams.append('post_tracking', 'added');
                        return u;
                    }
                },
                linkTracking: {
                    service: {
                        addTrackingToUrl: addTrackingToUrlStub
                    }
                },
                outboundLinkTagger: {
                    addToUrl: (u, newsletter) => {
                        u.searchParams.append('source_tracking', newsletter?.get('name') ?? 'site');
                        return u;
                    }
                },
                labs: {
                    isSet: (key) => {
                        if (typeof labsEnabled === 'object') {
                            return labsEnabled[key] || false;
                        }

                        return labsEnabled;
                    }
                },
                t: tFr
            });
        });
        it('correctly include the site name in the paywall (in French)', async function () {
            renderedPost = '<div> Lexical Test </div> <div data-gh-segment="status:-free"> members only section</div> some text for both <!--members-only--> finishing part only for members';
            let post = {
                related: () => {
                    return null;
                },
                get: (key) => {
                    if (key === 'lexical') {
                        return '{}';
                    }

                    if (key === 'visibility') {
                        return 'paid';
                    }

                    if (key === 'title') {
                        return 'Test Post';
                    }
                },
                getLazyRelation: () => {
                    return {
                        models: [{
                            get: (key) => {
                                if (key === 'name') {
                                    return 'Test Author';
                                }
                            }
                        }]
                    };
                }
            };
            let newsletter = {
                get: (key) => {
                    if (key === 'header_image') {
                        return null;
                    }

                    if (key === 'name') {
                        return 'Test Newsletter';
                    }

                    if (key === 'badge') {
                        return false;
                    }

                    if (key === 'feedback_enabled') {
                        return true;
                    }

                    if (key === 'show_post_title_section') {
                        return true;
                    }

                    return false;
                }
            };
            let options = {};

            let response = await emailRenderer.renderBody(
                post,
                newsletter,
                'status:free',
                options
            );

            response.html.should.not.containEql('members only section');
            response.html.should.containEql('some text for both');
            response.html.should.not.containEql('finishing part only for members');
            response.html.should.containEql('Devenez un abonn&#xE9; payant de Cathy&#39;s Blog pour acc&#xE9;der &#xE0; du contenu exclusif');
            response.plaintext.should.containEql('Devenez un abonné payant de Cathy\'s Blog pour accéder à du contenu exclusif');
        });
    });
});<|MERGE_RESOLUTION|>--- conflicted
+++ resolved
@@ -2100,11 +2100,8 @@
                 button_style: 'outline',
                 link_style: 'normal',
                 image_corners: 'rounded',
-<<<<<<< HEAD
-                section_title_color: '#BADA55'
-=======
+                section_title_color: '#BADA55',
                 post_title_color: '#BADA55'
->>>>>>> b54e093b
             });
             const segment = null;
             const options = {};
@@ -2143,11 +2140,8 @@
                     titleFontWeight: 'semibold',
                     linkStyle: 'normal',
                     imageCorners: 'rounded',
-<<<<<<< HEAD
-                    sectionTitleColor: '#BADA55'
-=======
+                    sectionTitleColor: '#BADA55',
                     postTitleColor: '#BADA55'
->>>>>>> b54e093b
                 },
                 labs: {emailCustomizationAlpha: true}
             });
@@ -2269,52 +2263,52 @@
             }
         });
 
-<<<<<<< HEAD
-        it('Uses the correct section title colors based on settings when emailCustomizationAlpha is enabled', async function () {
-=======
-        it('Uses the correct post title color when emailCustomizationAlpha is enabled', async function () {
->>>>>>> b54e093b
-            labsEnabled = true;
-            settings.accent_color = '#DEF456';
-            const tests = [
-                {input: '#BADA55', expected: '#BADA55'},
-<<<<<<< HEAD
-                {input: 'accent', expected: settings.accent_color},
-                {input: 'auto', expected: '#15212A'},
-                {input: 'Invalid Color', expected: '#15212A'},
-                {input: null, expected: '#15212A'}
-=======
-                {input: 'accent', expected: settings.accent_color}
->>>>>>> b54e093b
-            ];
-
-            for (const test of tests) {
-                const data = await templateDataWithSettings({
-<<<<<<< HEAD
-                    section_title_color: test.input
-                });
-                assert.equal(data.sectionTitleColor, test.expected);
-            }
-        });
-
-        it('Returns null for sectionTitleColor when emailCustomizationAlpha is disabled', async function () {
-            labsEnabled = false;
-            settings.accent_color = '#DEF456';
-
+it('Uses the correct section title colors based on settings when emailCustomizationAlpha is enabled', async function () {
+        labsEnabled = true;
+        settings.accent_color = '#DEF456';
+        const tests = [
+            { input: '#BADA55', expected: '#BADA55' },
+            { input: 'accent', expected: settings.accent_color },
+            { input: 'auto', expected: '#15212A' },
+            { input: 'Invalid Color', expected: '#15212A' },
+            { input: null, expected: '#15212A' }
+        ];
+
+        for (const test of tests) {
             const data = await templateDataWithSettings({
-                section_title_color: '#BADA55'
-            });
-            assert.equal(data.sectionTitleColor, null);
-        });
-
-=======
-                    post_title_color: test.input
-                });
-                assert.equal(data.postTitleColor, test.expected);
-            }
-        });
-
->>>>>>> b54e093b
+                section_title_color: test.input
+            });
+            assert.equal(data.sectionTitleColor, test.expected, `Failed for section_title_color input: ${test.input}`);
+        }
+    });
+
+    it('Uses the correct post title color when emailCustomizationAlpha is enabled', async function () {
+        labsEnabled = true;
+        settings.accent_color = '#DEF456';
+        const tests = [
+            { input: '#BADA55', expected: '#BADA55' },
+            { input: 'accent', expected: settings.accent_color }
+        ];
+
+        for (const test of tests) {
+            const data = await templateDataWithSettings({
+                post_title_color: test.input
+            });
+            assert.equal(data.postTitleColor, test.expected, `Failed for post_title_color input: ${test.input}`);
+        }
+    });
+
+    it('Returns null for sectionTitleColor and postTitleColor when emailCustomizationAlpha is disabled', async function () {
+        labsEnabled = false;
+        settings.accent_color = '#DEF456';
+
+        const data = await templateDataWithSettings({
+            section_title_color: '#BADA55',
+            post_title_color: '#BADA55'
+        });
+        assert.equal(data.sectionTitleColor, null, 'sectionTitleColor should be null when emailCustomizationAlpha is disabled');
+        assert.equal(data.postTitleColor, null, 'postTitleColor should be null when emailCustomizationAlpha is disabled');
+    });
         it('Sets the backgroundIsDark correctly', async function () {
             const tests = [
                 {background_color: '#15212A', expected: true},
