--- conflicted
+++ resolved
@@ -338,11 +338,7 @@
         });
 
         describe('UTM parameter extraction', function () {
-<<<<<<< HEAD
-            it('extracts all UTM parameters from first history entry with UTM data', async function () {
-=======
             it('extracts all UTM parameters', async function () {
->>>>>>> 16a1d669
                 should(translator.getReferrerDetails([
                     {
                         referrerSource: 'google',
@@ -412,49 +408,29 @@
                 });
             });
 
-<<<<<<< HEAD
-            it('uses first entry with UTM data when multiple entries have UTM', async function () {
-=======
             it('uses earliest entry with UTM data when multiple entries have UTM', async function () {
->>>>>>> 16a1d669
                 should(translator.getReferrerDetails([
                     {
                         referrerSource: 'google',
                         referrerMedium: null,
                         referrerUrl: null,
-<<<<<<< HEAD
-                        utmSource: 'first_source',
-                        utmCampaign: 'first_campaign'
-=======
                         utmSource: 'recent_source',
                         utmCampaign: 'recent_campaign'
->>>>>>> 16a1d669
                     },
                     {
                         referrerSource: 'twitter',
                         referrerMedium: null,
                         referrerUrl: null,
-<<<<<<< HEAD
-                        utmSource: 'second_source',
-                        utmCampaign: 'second_campaign'
-=======
                         utmSource: 'earliest_source',
                         utmCampaign: 'earliest_campaign'
->>>>>>> 16a1d669
                     }
                 ])).eql({
                     referrerSource: 'Google',
                     referrerMedium: 'unknown',
                     referrerUrl: null,
-<<<<<<< HEAD
-                    utmSource: 'first_source',
-                    utmMedium: null,
-                    utmCampaign: 'first_campaign',
-=======
                     utmSource: 'earliest_source',
                     utmMedium: null,
                     utmCampaign: 'earliest_campaign',
->>>>>>> 16a1d669
                     utmTerm: null,
                     utmContent: null
                 });
@@ -484,11 +460,7 @@
                 });
             });
 
-<<<<<<< HEAD
-            it('extracts UTM from later entry when earlier entries have no UTM', async function () {
-=======
             it('extracts UTM from earliest entry when more recent entries have no UTM', async function () {
->>>>>>> 16a1d669
                 should(translator.getReferrerDetails([
                     {
                         referrerSource: 'twitter',
