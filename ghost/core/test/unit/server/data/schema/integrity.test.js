const should = require('should');
const _ = require('lodash');
const yaml = require('js-yaml');
const crypto = require('crypto');
const fs = require('fs-extra');
const path = require('path');
const {config} = require('../../../../utils/configUtils');
const schema = require('../../../../../core/server/data/schema/schema');
const fixtures = require('../../../../../core/server/data/schema/fixtures/fixtures.json');
const defaultSettings = require('../../../../../core/server/data/schema/default-settings/default-settings.json');

// Routes are yaml so we can require the file directly
const routeSettings = require('../../../../../core/server/services/route-settings');
routeSettings.init();
const validateRouteSettings = require('../../../../../core/server/services/route-settings/validate');

/**
 * @NOTE
 *
 * If this test fails for you, you have modified one of:
 * - the database schema
 * - fixtures
 * - default settings
 * - routes.yaml
 *
 * When you make a change, please test that:
 *
 * 1. A new blog get's installed and the database looks correct and complete.
 * 2. A blog get's updated from a lower Ghost version and the database looks correct and complete.
 *
 * Typical cases:
 * You have to add a migration script if you've added/modified permissions.
 * You have to add a migration script if you've add a new table.
 * You have to add a migration script if you've added new settings to populate group/flags column.
 */
describe('DB version integrity', function () {
    // Only these variables should need updating
<<<<<<< HEAD
    const currentSchemaHash = '5674764ca6518961a9b2917e7d8e2ea9';
    const currentFixturesHash = '1803057343a6afa7b50f1dabbc21424d';
=======
    const currentSchemaHash = 'ad44bf95fee71a878704bff2a313a583';
    const currentFixturesHash = '31865c37aacfec9b8f16c1354b36a7de';
>>>>>>> 24300120
    const currentSettingsHash = 'dd0e318627ded65e41f188fb5bdf5b74';
    const currentRoutesHash = '3d180d52c663d173a6be791ef411ed01';

    // If this test is failing, then it is likely a change has been made that requires a DB version bump,
    // and the values above will need updating as confirmation
    it('should not change without fixing this test', function () {
        const routesPath = path.join(config.get('paths').defaultRouteSettings, 'default-routes.yaml');
        const defaultRoutes = validateRouteSettings(yaml.load(fs.readFileSync(routesPath, 'utf-8')));

        const tablesNoValidation = _.cloneDeep(schema);
        let schemaHash;
        let fixturesHash;
        let settingsHash;
        let routesHash;

        _.each(tablesNoValidation, function (table) {
            return _.each(table, function (column, name) {
                table[name] = _.omit(column, 'validations');
            });
        });

        schemaHash = crypto.createHash('md5').update(JSON.stringify(tablesNoValidation), 'binary').digest('hex');
        fixturesHash = crypto.createHash('md5').update(JSON.stringify(fixtures), 'binary').digest('hex');
        settingsHash = crypto.createHash('md5').update(JSON.stringify(defaultSettings), 'binary').digest('hex');
        routesHash = crypto.createHash('md5').update(JSON.stringify(defaultRoutes), 'binary').digest('hex');

        schemaHash.should.eql(currentSchemaHash);
        fixturesHash.should.eql(currentFixturesHash);
        settingsHash.should.eql(currentSettingsHash);
        routesHash.should.eql(currentRoutesHash);
        routesHash.should.eql(routeSettings.getDefaultHash());
    });
});<|MERGE_RESOLUTION|>--- conflicted
+++ resolved
@@ -35,13 +35,8 @@
  */
 describe('DB version integrity', function () {
     // Only these variables should need updating
-<<<<<<< HEAD
     const currentSchemaHash = '5674764ca6518961a9b2917e7d8e2ea9';
-    const currentFixturesHash = '1803057343a6afa7b50f1dabbc21424d';
-=======
-    const currentSchemaHash = 'ad44bf95fee71a878704bff2a313a583';
     const currentFixturesHash = '31865c37aacfec9b8f16c1354b36a7de';
->>>>>>> 24300120
     const currentSettingsHash = 'dd0e318627ded65e41f188fb5bdf5b74';
     const currentRoutesHash = '3d180d52c663d173a6be791ef411ed01';
 
