const should = require('should');
const _ = require('lodash');
const yaml = require('js-yaml');
const crypto = require('crypto');
const fs = require('fs-extra');
const path = require('path');
const {config} = require('../../../../utils/configUtils');
const schema = require('../../../../../core/server/data/schema/schema');
const fixtures = require('../../../../../core/server/data/schema/fixtures/fixtures.json');
const defaultSettings = require('../../../../../core/server/data/schema/default-settings/default-settings.json');

// Routes are yaml so we can require the file directly
const routeSettings = require('../../../../../core/server/services/route-settings');
routeSettings.init();
const validateRouteSettings = require('../../../../../core/server/services/route-settings/validate');

/**
 * @NOTE
 *
 * If this test fails for you, you have modified one of:
 * - the database schema
 * - fixtures
 * - default settings
 * - routes.yaml
 *
 * When you make a change, please test that:
 *
 * 1. A new blog get's installed and the database looks correct and complete.
 * 2. A blog get's updated from a lower Ghost version and the database looks correct and complete.
 *
 * Typical cases:
 * You have to add a migration script if you've added/modified permissions.
 * You have to add a migration script if you've add a new table.
 * You have to add a migration script if you've added new settings to populate group/flags column.
 */
describe('DB version integrity', function () {
    // Only these variables should need updating
<<<<<<< HEAD
    const currentSchemaHash = '1110f25f639c22135b9845c72f0be7ef';
    const currentFixturesHash = 'a489d615989eab1023d4b8af0ecee7fd';
=======
    const currentSchemaHash = 'a4f016480ff73c6f52ee4c86482b45a7';
    const currentFixturesHash = '475f488105c390bb0018db90dce845f1';
>>>>>>> ea70631a
    const currentSettingsHash = '051ef2a50e2edb8723e89461448313cb';
    const currentRoutesHash = '3d180d52c663d173a6be791ef411ed01';

    // If this test is failing, then it is likely a change has been made that requires a DB version bump,
    // and the values above will need updating as confirmation
    it('should not change without fixing this test', function () {
        const routesPath = path.join(config.get('paths').defaultRouteSettings, 'default-routes.yaml');
        const defaultRoutes = validateRouteSettings(yaml.load(fs.readFileSync(routesPath, 'utf-8')));

        const tablesNoValidation = _.cloneDeep(schema);
        let schemaHash;
        let fixturesHash;
        let settingsHash;
        let routesHash;

        _.each(tablesNoValidation, function (table) {
            return _.each(table, function (column, name) {
                table[name] = _.omit(column, 'validations');
            });
        });

        schemaHash = crypto.createHash('md5').update(JSON.stringify(tablesNoValidation), 'binary').digest('hex');
        fixturesHash = crypto.createHash('md5').update(JSON.stringify(fixtures), 'binary').digest('hex');
        settingsHash = crypto.createHash('md5').update(JSON.stringify(defaultSettings), 'binary').digest('hex');
        routesHash = crypto.createHash('md5').update(JSON.stringify(defaultRoutes), 'binary').digest('hex');

        schemaHash.should.eql(currentSchemaHash);
        fixturesHash.should.eql(currentFixturesHash);
        settingsHash.should.eql(currentSettingsHash);
        routesHash.should.eql(currentRoutesHash);
        routesHash.should.eql(routeSettings.getDefaultHash());
    });
});<|MERGE_RESOLUTION|>--- conflicted
+++ resolved
@@ -35,13 +35,6 @@
  */
 describe('DB version integrity', function () {
     // Only these variables should need updating
-<<<<<<< HEAD
-    const currentSchemaHash = '1110f25f639c22135b9845c72f0be7ef';
-    const currentFixturesHash = 'a489d615989eab1023d4b8af0ecee7fd';
-=======
-    const currentSchemaHash = 'a4f016480ff73c6f52ee4c86482b45a7';
-    const currentFixturesHash = '475f488105c390bb0018db90dce845f1';
->>>>>>> ea70631a
     const currentSettingsHash = '051ef2a50e2edb8723e89461448313cb';
     const currentRoutesHash = '3d180d52c663d173a6be791ef411ed01';
 
