--- conflicted
+++ resolved
@@ -35,11 +35,7 @@
  */
 describe('DB version integrity', function () {
     // Only these variables should need updating
-<<<<<<< HEAD
-    const currentSchemaHash = 'c9f5506fa23765bd9472aa2e59e16c28';
-=======
-    const currentSchemaHash = 'a04351620a75f14dfbd9158381df7f87';
->>>>>>> f4564947
+    const currentSchemaHash = '9a9abe29768ff410ffe6fd6482faa648';
     const currentFixturesHash = 'a489d615989eab1023d4b8af0ecee7fd';
     const currentSettingsHash = '5c957ceb48c4878767d7d3db484c592d';
     const currentRoutesHash = '3d180d52c663d173a6be791ef411ed01';
