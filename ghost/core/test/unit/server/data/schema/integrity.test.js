--- conflicted
+++ resolved
@@ -35,11 +35,7 @@
  */
 describe('DB version integrity', function () {
     // Only these variables should need updating
-<<<<<<< HEAD
-    const currentSchemaHash = '9ab054b9030af79fdf24e6e9a4270b55';
-=======
     const currentSchemaHash = '14d12531beb22542e98aea8f6582a2d8';
->>>>>>> 278359e5
     const currentFixturesHash = '0e26f9262320630078b2dcc231db350c';
     const currentSettingsHash = '5eb97fee379c1d0420de58957d29fe26';
     const currentRoutesHash = '3d180d52c663d173a6be791ef411ed01';
