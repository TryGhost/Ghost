--- conflicted
+++ resolved
@@ -21,16 +21,11 @@
   "license": "MIT",
   "scripts": {
     "archive": "npm pack",
-<<<<<<< HEAD
     "dev": "node --watch index.js",
     "build:assets:css": "postcss core/frontend/public/ghost.css --no-map --use cssnano -o core/frontend/public/ghost.min.css",
     "build:assets:js": "../minifier/bin/minify core/frontend/public/comment-counts.js core/frontend/public/comment-counts.min.js && ../minifier/bin/minify core/frontend/public/member-attribution.js core/frontend/public/member-attribution.min.js && ../minifier/bin/minify core/frontend/public/admin-auth/message-handler.js core/frontend/public/admin-auth/admin-auth.min.js",
     "build:assets": "yarn build:assets:css && yarn build:assets:js",
-=======
-    "dev": "node --watch --import=tsx index.js",
-    "build:assets": "postcss core/frontend/public/ghost.css --no-map --use cssnano -o core/frontend/public/ghost.min.css",
     "build:tsc": "tsc",
->>>>>>> a348146b
     "test": "yarn test:unit",
     "test:base": "mocha --reporter dot --require tsx --require=./test/utils/overrides.js --exit --trace-warnings --recursive --extension=test.js,test.ts",
     "test:single": "yarn test:base --timeout=60000",
