--- conflicted
+++ resolved
@@ -78,12 +78,8 @@
     "@tryghost/debug": "0.1.34",
     "@tryghost/domain-events": "0.0.0",
     "@tryghost/email-addresses": "0.0.0",
-<<<<<<< HEAD
     "@tryghost/email-analytics-provider-postmark": "0.0.0",
-    "@tryghost/email-mock-receiver": "0.3.8",
-=======
     "@tryghost/email-mock-receiver": "0.3.10",
->>>>>>> 7f34e2c0
     "@tryghost/email-service": "0.0.0",
     "@tryghost/errors": "1.3.7",
     "@tryghost/helpers": "1.1.91",
@@ -108,14 +104,8 @@
     "@tryghost/mw-vhost": "0.0.0",
     "@tryghost/nodemailer": "0.3.47",
     "@tryghost/nql": "0.12.7",
-<<<<<<< HEAD
-    "@tryghost/post-revisions": "0.0.0",
     "@tryghost/postmark-client": "0.0.0",
-    "@tryghost/posts-service": "0.0.0",
-    "@tryghost/pretty-cli": "1.2.44",
-=======
     "@tryghost/pretty-cli": "1.2.46",
->>>>>>> 7f34e2c0
     "@tryghost/prometheus-metrics": "0.0.0",
     "@tryghost/promise": "0.3.14",
     "@tryghost/referrer-parser": "0.1.2",
