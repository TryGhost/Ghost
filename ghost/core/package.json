{
  "name": "ghost",
<<<<<<< HEAD
  "version": "5.102.0",
=======
  "version": "5.103.0",
>>>>>>> 7c1d7080
  "description": "The professional publishing platform",
  "author": "Ghost Foundation",
  "homepage": "https://ghost.org",
  "keywords": [
    "ghost",
    "blog",
    "cms",
    "headless",
    "content",
    "markdown"
  ],
  "repository": {
    "type": "git",
    "url": "git://github.com/TryGhost/Ghost.git"
  },
  "bugs": "https://github.com/TryGhost/Ghost/issues",
  "contributors": "https://github.com/TryGhost/Ghost/graphs/contributors",
  "license": "MIT",
  "scripts": {
    "archive": "npm pack",
    "dev": "node --watch index.js",
    "build:assets": "postcss core/frontend/public/ghost.css --no-map --use cssnano -o core/frontend/public/ghost.min.css",
    "test": "yarn test:unit",
    "test:base": "mocha --reporter dot --require=./test/utils/overrides.js --exit --trace-warnings --recursive --extension=test.js",
    "test:single": "yarn test:base --timeout=60000",
    "test:all": "yarn test:unit && yarn test:integration && yarn test:e2e && yarn lint",
    "test:debug": "DEBUG=ghost:test* yarn test",
    "test:unit": "c8 yarn test:unit:base",
    "test:unit:base": "yarn test:base './test/unit' --timeout=2000",
    "test:integration": "yarn test:base './test/integration' --timeout=10000",
    "test:e2e": "yarn test:base ./test/e2e-* --timeout=15000",
    "test:regression": "yarn test:base './test/regression' --timeout=60000",
    "test:browser": "NODE_ENV=testing-browser playwright test",
    "test:browser:admin": "NODE_ENV=testing-browser  playwright test test/e2e-browser --project=admin",
    "test:browser:portal": "NODE_ENV=testing-browser playwright test test/e2e-browser --project=portal",
    "test:browser:setup": "npx playwright install",
    "test:ci:e2e": "c8 -c ./.c8rc.e2e.json -o coverage-e2e yarn test:e2e -b --retries=2 --reporter=./test/utils/mocha-retry-reporter.js",
    "test:ci:regression": "yarn test:regression -b --retries=2 --reporter=./test/utils/mocha-retry-reporter.js",
    "test:ci:integration": "c8 -c ./.c8rc.e2e.json -o coverage-integration --lines 57 --functions 47 --branches 77 --statements 57 yarn test:integration -b --retries=2 --reporter=./test/utils/mocha-retry-reporter.js",
    "test:unit:slow": "yarn test:unit --reporter=mocha-slow-test-reporter",
    "test:int:slow": "yarn test:integration --reporter=mocha-slow-test-reporter",
    "test:e2e:slow": "yarn test:e2e --reporter=mocha-slow-test-reporter",
    "test:reg:slow": "mocha --reporter dot --require=./test/utils/overrides.js --exit --trace-warnings --recursive --extension=test.js  './test/regression' --timeout=60000 --reporter=mocha-slow-test-reporter",
    "lint:server": "eslint --ignore-path .eslintignore 'core/server/**/*.js' 'core/*.js' '*.js' --cache",
    "lint:shared": "eslint --ignore-path .eslintignore 'core/shared/**/*.js' --cache",
    "lint:frontend": "eslint --ignore-path .eslintignore 'core/frontend/**/*.js' --cache",
    "lint:test": "eslint -c test/.eslintrc.js --ignore-path test/.eslintignore 'test/**/*.js' --cache",
    "lint:code": "yarn lint:server && yarn lint:shared && yarn lint:frontend",
    "lint": "yarn lint:server && yarn lint:shared && yarn lint:frontend && yarn lint:test",
    "prepack": "node monobundle.js"
  },
  "engines": {
    "node": "^18.12.1 || ^20.11.1",
    "cli": "^1.26.0"
  },
  "dependencies": {
    "@extractus/oembed-extractor": "3.2.1",
    "@sentry/node": "7.119.2",
    "@slack/webhook": "7.0.3",
    "@tryghost/activitypub": "0.0.0",
    "@tryghost/adapter-base-cache": "0.1.12",
    "@tryghost/adapter-cache-redis": "0.0.0",
    "@tryghost/adapter-manager": "0.0.0",
    "@tryghost/admin-api-schema": "4.5.5",
    "@tryghost/announcement-bar-settings": "0.0.0",
    "@tryghost/api-framework": "0.0.0",
    "@tryghost/api-version-compatibility-service": "0.0.0",
    "@tryghost/audience-feedback": "0.0.0",
    "@tryghost/bookshelf-plugins": "0.6.25",
    "@tryghost/bootstrap-socket": "0.0.0",
    "@tryghost/collections": "0.0.0",
    "@tryghost/color-utils": "0.2.2",
    "@tryghost/config-url-helpers": "1.0.12",
    "@tryghost/constants": "0.0.0",
    "@tryghost/custom-fonts": "0.0.0",
    "@tryghost/custom-theme-settings-service": "0.0.0",
    "@tryghost/data-generator": "0.0.0",
    "@tryghost/database-info": "0.3.27",
    "@tryghost/debug": "0.1.32",
    "@tryghost/domain-events": "0.0.0",
    "@tryghost/donations": "0.0.0",
    "@tryghost/dynamic-routing-events": "0.0.0",
    "@tryghost/email-analytics-provider-mailgun": "0.0.0",
    "@tryghost/email-analytics-service": "0.0.0",
    "@tryghost/email-content-generator": "0.0.0",
    "@tryghost/email-mock-receiver": "0.3.8",
    "@tryghost/email-service": "0.0.0",
    "@tryghost/email-suppression-list": "0.0.0",
    "@tryghost/errors": "1.3.5",
    "@tryghost/express-dynamic-redirects": "0.0.0",
    "@tryghost/external-media-inliner": "0.0.0",
    "@tryghost/ghost": "0.0.0",
    "@tryghost/helpers": "1.1.90",
    "@tryghost/html-to-plaintext": "0.0.0",
    "@tryghost/http-cache-utils": "0.1.17",
    "@tryghost/i18n": "0.0.0",
    "@tryghost/identity-token-service": "0.0.0",
    "@tryghost/image-transform": "1.3.0",
    "@tryghost/importer-handler-content-files": "0.0.0",
    "@tryghost/importer-revue": "0.0.0",
    "@tryghost/job-manager": "0.0.0",
    "@tryghost/kg-card-factory": "5.0.5",
    "@tryghost/kg-converters": "1.0.7",
    "@tryghost/kg-default-atoms": "5.0.3",
    "@tryghost/kg-default-cards": "10.0.9",
    "@tryghost/kg-default-nodes": "1.2.2",
    "@tryghost/kg-html-to-lexical": "1.1.22",
    "@tryghost/kg-lexical-html-renderer": "1.1.24",
    "@tryghost/kg-mobiledoc-html-renderer": "7.0.6",
    "@tryghost/limit-service": "1.2.14",
    "@tryghost/link-redirects": "0.0.0",
    "@tryghost/link-replacer": "0.0.0",
    "@tryghost/link-tracking": "0.0.0",
    "@tryghost/logging": "2.4.18",
    "@tryghost/magic-link": "0.0.0",
    "@tryghost/mail-events": "0.0.0",
    "@tryghost/mailgun-client": "0.0.0",
    "@tryghost/member-attribution": "0.0.0",
    "@tryghost/member-events": "0.0.0",
    "@tryghost/members-api": "0.0.0",
    "@tryghost/members-csv": "0.0.0",
    "@tryghost/members-events-service": "0.0.0",
    "@tryghost/members-importer": "0.0.0",
    "@tryghost/members-offers": "0.0.0",
    "@tryghost/members-ssr": "0.0.0",
    "@tryghost/members-stripe-service": "0.0.0",
    "@tryghost/mentions-email-report": "0.0.0",
    "@tryghost/metrics": "1.0.34",
    "@tryghost/milestones": "0.0.0",
    "@tryghost/minifier": "0.0.0",
    "@tryghost/model-to-domain-event-interceptor": "0.0.0",
    "@tryghost/mw-api-version-mismatch": "0.0.0",
    "@tryghost/mw-cache-control": "0.0.0",
    "@tryghost/mw-error-handler": "0.0.0",
    "@tryghost/mw-session-from-token": "0.0.0",
    "@tryghost/mw-version-match": "0.0.0",
    "@tryghost/mw-vhost": "0.0.0",
    "@tryghost/nodemailer": "0.3.45",
    "@tryghost/nql": "0.12.7",
    "@tryghost/oembed-service": "0.0.0",
    "@tryghost/package-json": "0.0.0",
    "@tryghost/post-revisions": "0.0.0",
    "@tryghost/posts-service": "0.0.0",
    "@tryghost/pretty-cli": "1.2.44",
    "@tryghost/prometheus-metrics": "0.0.0",
    "@tryghost/promise": "0.3.12",
    "@tryghost/recommendations": "0.0.0",
    "@tryghost/request": "1.0.8",
    "@tryghost/security": "0.0.0",
    "@tryghost/session-service": "0.0.0",
    "@tryghost/settings-path-manager": "0.0.0",
    "@tryghost/slack-notifications": "0.0.0",
    "@tryghost/social-urls": "0.1.43",
    "@tryghost/staff-service": "0.0.0",
    "@tryghost/stats-service": "0.0.0",
    "@tryghost/string": "0.2.12",
    "@tryghost/tiers": "0.0.0",
    "@tryghost/tpl": "0.1.32",
    "@tryghost/update-check-service": "0.0.0",
    "@tryghost/url-utils": "4.4.8",
    "@tryghost/validator": "0.2.14",
    "@tryghost/verification-trigger": "0.0.0",
    "@tryghost/version": "0.1.30",
    "@tryghost/webmentions": "0.0.0",
    "@tryghost/zip": "1.1.46",
    "amperize": "0.6.1",
    "body-parser": "1.20.3",
    "bookshelf": "1.2.0",
    "bookshelf-relations": "2.7.0",
    "brute-knex": "4.0.1",
    "bson-objectid": "2.0.4",
    "chalk": "4.1.2",
    "cheerio": "0.22.0",
    "common-tags": "1.8.2",
    "compression": "1.7.5",
    "connect-slashes": "1.4.0",
    "cookie-session": "2.1.0",
    "cors": "2.8.5",
    "downsize": "0.0.8",
    "express": "4.21.1",
    "express-brute": "1.0.1",
    "express-hbs": "2.5.0",
    "express-jwt": "8.4.1",
    "express-lazy-router": "1.0.6",
    "express-query-boolean": "2.0.0",
    "express-queue": "0.0.13",
    "express-session": "1.18.1",
    "fs-extra": "11.2.0",
    "ghost-storage-base": "1.0.0",
    "glob": "8.1.0",
    "got": "11.8.6",
    "gscan": "4.45.0",
    "human-number": "2.0.4",
    "image-size": "1.1.1",
    "intl": "1.2.5",
    "intl-messageformat": "5.4.3",
    "js-yaml": "4.1.0",
    "json-stable-stringify": "1.1.1",
    "jsonpath": "1.1.1",
    "jsonwebtoken": "8.5.1",
    "keypair": "1.0.4",
    "knex": "2.4.2",
    "knex-migrator": "5.2.1",
    "lodash": "4.17.21",
    "luxon": "3.5.0",
    "moment": "2.24.0",
    "moment-timezone": "0.5.45",
    "multer": "1.4.4",
    "mysql2": "3.11.5",
    "nconf": "0.12.1",
    "node-jose": "2.2.0",
    "path-match": "1.2.4",
    "probe-image-size": "7.2.3",
    "rss": "1.2.2",
    "sanitize-html": "2.13.1",
    "semver": "7.6.3",
    "stoppable": "1.1.0",
    "superagent": "5.1.0",
    "superagent-throttle": "1.0.1",
    "xml": "1.0.1"
  },
  "optionalDependencies": {
    "@sentry/profiling-node": "7.119.2",
    "@tryghost/html-to-mobiledoc": "3.1.2",
    "sqlite3": "5.1.7"
  },
  "devDependencies": {
    "@actions/core": "1.11.1",
    "@playwright/test": "1.46.1",
    "@tryghost/express-test": "0.13.15",
    "@tryghost/webhook-mock-receiver": "0.2.14",
    "@types/common-tags": "1.8.4",
    "c8": "8.0.1",
    "cli-progress": "3.12.0",
    "cssnano": "7.0.4",
    "detect-indent": "6.1.0",
    "detect-newline": "3.1.0",
    "expect": "29.3.1",
    "find-root": "1.1.0",
    "form-data": "4.0.0",
    "inquirer": "8.2.6",
    "jwks-rsa": "3.1.0",
    "mocha": "10.2.0",
    "mocha-slow-test-reporter": "0.1.2",
    "mock-knex": "TryGhost/mock-knex#d8b93b1c20d4820323477f2c60db016ab3e73192",
    "nock": "13.3.3",
    "papaparse": "5.3.2",
    "parse-prometheus-text-format": "1.1.1",
    "postcss": "8.4.39",
    "postcss-cli": "11.0.0",
    "rewire": "6.0.0",
    "should": "13.2.3",
    "sinon": "15.2.0",
    "supertest": "6.3.3",
    "tmp": "0.2.1",
    "toml": "3.0.0"
  },
  "resolutions": {
    "@tryghost/errors": "1.3.5",
    "@tryghost/logging": "2.4.18",
    "jackspeak": "2.1.1",
    "moment": "2.24.0",
    "moment-timezone": "0.5.45"
  },
  "nx": {
    "targets": {
      "archive": {
        "dependsOn": [
          "build:assets",
          "^build:ts",
          {
            "projects": [
              "ghost-admin"
            ],
            "target": "build"
          }
        ]
      },
      "dev": {
        "dependsOn": [
          "^build:ts"
        ]
      },
      "test": {
        "dependsOn": [
          "^build:ts"
        ]
      },
      "test:single": {
        "dependsOn": [
          "^build:ts"
        ]
      },
      "test:all": {
        "dependsOn": [
          "^build:ts"
        ]
      },
      "test:unit": {
        "dependsOn": [
          "^build:ts"
        ]
      },
      "test:integration": {
        "dependsOn": [
          "^build:ts"
        ]
      },
      "test:regression": {
        "dependsOn": [
          "^build:ts"
        ]
      },
      "test:browser": {
        "dependsOn": [
          "^build:ts",
          "ghost-admin:build"
        ]
      },
      "test:browser:admin": {
        "dependsOn": [
          "^build:ts",
          "ghost-admin:build"
        ]
      },
      "test:browser:portal": {
        "dependsOn": [
          "^build:ts",
          "ghost-admin:build"
        ]
      },
      "test:e2e": {
        "dependsOn": [
          "^build:ts"
        ]
      },
      "test:ci:e2e": {
        "dependsOn": [
          "^build:ts"
        ]
      },
      "test:ci:regression": {
        "dependsOn": [
          "^build:ts"
        ]
      },
      "test:ci:integration": {
        "dependsOn": [
          "^build:ts"
        ]
      }
    }
  }
}<|MERGE_RESOLUTION|>--- conflicted
+++ resolved
@@ -1,10 +1,6 @@
 {
   "name": "ghost",
-<<<<<<< HEAD
-  "version": "5.102.0",
-=======
   "version": "5.103.0",
->>>>>>> 7c1d7080
   "description": "The professional publishing platform",
   "author": "Ghost Foundation",
   "homepage": "https://ghost.org",
