--- conflicted
+++ resolved
@@ -75,10 +75,6 @@
     <p class="gh-onboarding-help">More questions? Check out our <a href="https://ghost.org/help?utm_source=admin&utm_campaign=onboarding" id="ob-help-center" target="_blank" rel="noopener noreferrer">Help Center</a>.</p>
 
     {{#unless this.onboarding.allStepsCompleted}}
-<<<<<<< HEAD
-        <a href="#" class="gh-onboarding-skip" id="ob-skip" {{on "click" this.confirmDismiss}}>Skip onboarding</a>
-=======
-        <a href="#" class="gh-onboarding-skip" {{on "click" this.onboarding.dismissChecklist}}>Skip onboarding</a>
->>>>>>> c384b79d
+        <a href="#" class="gh-onboarding-skip" id="ob-skip" {{on "click" this.onboarding.dismissChecklist}}>Skip onboarding</a>
     {{/unless}}
 </div>