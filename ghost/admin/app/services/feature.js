--- conflicted
+++ resolved
@@ -76,11 +76,8 @@
     @feature('pageImprovements') pageImprovements;
     @feature('flatUrls') flatUrls;
     @feature('mailEvents') mailEvents;
-<<<<<<< HEAD
     @feature('collectionsCard') collectionsCard;
-=======
     @feature('headerUpgrade') headerUpgrade;
->>>>>>> 4773ac31
 
     _user = null;
 
