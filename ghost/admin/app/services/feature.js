--- conflicted
+++ resolved
@@ -59,11 +59,8 @@
     beforeAfterCard: feature('beforeAfterCard'),
     tweetGridCard: feature('tweetGridCard'),
     membersActivityFeed: feature('membersActivityFeed'),
-<<<<<<< HEAD
     improvedOnboarding: feature('improvedOnboarding'),
-=======
     tierWelcomePages: feature('tierWelcomePages'),
->>>>>>> 1001f9ac
 
     _user: null,
 
