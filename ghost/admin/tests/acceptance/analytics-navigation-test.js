import {Response} from 'miragejs';
import {afterEach, beforeEach, describe, it} from 'mocha';
import {authenticateSession, invalidateSession} from 'ember-simple-auth/test-support';
import {cleanupMockAnalyticsApps, mockAnalyticsApps} from '../helpers/mock-analytics-apps';
import {click, currentURL, fillIn} from '@ember/test-helpers';
import {expect} from 'chai';
import {setupApplicationTest} from 'ember-mocha';
import {setupMirage} from 'ember-cli-mirage/test-support';
import {visit} from '../helpers/visit';

describe('Acceptance: Analytics Navigation', function () {
    let hooks = setupApplicationTest();
    setupMirage(hooks);

    function createUser(server, {role = 'Administrator', email = 'admin@example.com'} = {}) {
        let roleObj = server.create('role', {name: role});
        return server.create('user', {
            id: '1',
            roles: [roleObj], 
            slug: `${role.toLowerCase()}-user`, 
            email: email
        });
    }
    
    async function signIn(email = 'admin@example.com', password = 'thisissupersafe') {
        await visit('/signin');
        await fillIn('[name="identification"]', email);
        await fillIn('[name="password"]', password);
        await click('[data-test-button="sign-in"]');
    }
    
    async function createUserAndSignIn(server, {role = 'Administrator', email = 'admin@example.com'} = {}) {
        await invalidateSession();
        createUser(server, {role, email});
        await signIn(email);
    }
    
    function updateUserRole(server, roleName) {
        let role = server.create('role', {name: roleName});
        server.db.users.update(1, {roles: [role]});
        return role;
    }
    
    function findAnalyticsNavLink() {
        return document.querySelector('.gh-nav-list a[href*="analytics"]');
    }
<<<<<<< HEAD

=======
    
>>>>>>> e23636ad
    async function clickPostAnalytics(postId) {
        // The analytics link is in the post row, find the specific one for this post
        let postRow = document.querySelector(`[data-test-post-id="${postId}"]`);
        expect(postRow, `Post row for post ${postId} should exist`).to.exist;
        
        // Find the analytics link within this post's row
        let analyticsLink = postRow.parentElement.querySelector('.gh-post-list-cta.stats');
        expect(analyticsLink, `Analytics link for post ${postId} should exist`).to.exist;
        await click(analyticsLink);
    }
    
    function createPostWithEmail(server, overrides = {}) {
        // Create an email record first
        let email = server.create('email', {
            emailCount: 100,
            trackOpens: true,
            ...(overrides.email || {})
        });

        return server.create('post', {
            status: 'published',
            title: 'Test Post for Analytics',
            email: email,
            hasBeenEmailed: true,
            ...overrides
        });
    }
    
    async function expectPostAnalyticsRoute(postId) {
        expect(currentURL()).to.equal(`/posts/analytics/beta/${postId}`);
    }
    
    async function expectStatsAnalyticsRoute() {
        expect(currentURL()).to.equal('/analytics');
    }

    beforeEach(async function () {
        mockAnalyticsApps();

        let role = this.server.create('role', {name: 'Administrator'});
        this.server.create('user', {id: '1', roles: [role]});
        await authenticateSession();
    });

    afterEach(function () {
        cleanupMockAnalyticsApps();
    });

    describe('Stats-X route (/analytics)', function () {
        it('goes to stats-x', async function () {
            await visit('/analytics');
            await expectStatsAnalyticsRoute();
        });

        // it('redirects to dashboard when flags are disabled', async function () {
        //     await visit('/analytics');
        //     expect(currentURL()).to.equal('/dashboard');
        // });

        it('redirects contributors to posts', async function () {
            updateUserRole(this.server, 'Contributor');

            await visit('/analytics');
            expect(currentURL()).to.equal('/posts');
        });

        it('redirects non-admin users to site', async function () {
            updateUserRole(this.server, 'Editor');

            await visit('/analytics');
            expect(currentURL()).to.equal('/site');
        });
    });

    describe('Posts-X route (/posts/analytics/beta/:post_id)', function () {
        it('goes to new post analytics', async function () {
            let post = this.server.create('post', {status: 'published'});
            await visit(`/posts/analytics/beta/${post.id}`);
            await expectPostAnalyticsRoute(post.id);
        });

        it('redirects contributors to posts', async function () {
            updateUserRole(this.server, 'Contributor');

            let post = this.server.create('post', {status: 'published'});
            await visit(`/posts/analytics/beta/${post.id}`);
            expect(currentURL()).to.equal('/posts');
        });
    });

    describe('Navigation Menu', function () {
<<<<<<< HEAD
        it('shows Analytics link', async function () {
            await visit('/site');
=======
        it('shows Analytics link when ui60 flag is enabled for admin', async function () {
            enableLabsFlag(this.server, 'ui60');

            await visit('/dashboard');
            
            let analyticsLink = findAnalyticsNavLink();
            expect(analyticsLink).to.exist;
            expect(analyticsLink.textContent).to.contain('Analytics');
        });

        it('shows Analytics link when only trafficAnalytics is enabled', async function () {
            enableLabsFlag(this.server, 'trafficAnalytics');

            await visit('/dashboard');
>>>>>>> e23636ad
            
            let analyticsLink = findAnalyticsNavLink();
            expect(analyticsLink).to.exist;
            expect(analyticsLink.textContent).to.contain('Analytics');
            // confirm click goes to analytics
            await click(analyticsLink);
            expect(currentURL()).to.equal('/analytics');
        });

        it('hides Analytics link for non-admin users', async function () {
            updateUserRole(this.server, 'Editor');

            await visit('/site');
            
            let analyticsLink = findAnalyticsNavLink();
            expect(analyticsLink).to.not.exist;
        });
    });

    describe('Posts Index Navigation', function () {
        it('navigates to posts-x route when clicking on post analytics', async function () {
            let post = createPostWithEmail(this.server);

            await visit('/posts');
            await clickPostAnalytics(post.id);
            await expectPostAnalyticsRoute(post.id);
        });
    });

    describe('Authentication Flow Navigation', function () {
        beforeEach(function () {
            this.server.post('/session', function () {
                return new Response(201);
            });
        });

        it('takes admin user to analytics after signin', async function () {
            await createUserAndSignIn(this.server, {role: 'Administrator', email: 'test@example.com'});
            
            expect(currentURL()).to.equal('/analytics');
            
            let analyticsLink = findAnalyticsNavLink();
            expect(analyticsLink).to.exist;
            expect(analyticsLink.textContent).to.contain('Analytics');
        });

        it('redirects non-admin after signin based on role', async function () {
            await createUserAndSignIn(this.server, {role: 'Author', email: 'author@example.com'});
            
            expect(currentURL()).to.equal('/site');
            
            let analyticsLink = findAnalyticsNavLink();
            expect(analyticsLink).to.not.exist;
        });
    });

    describe('Setup Flow Navigation', function () {
        it('shows Analytics after setup', async function () {
            await visit('/setup/done');
            
            expect(currentURL()).to.equal('/analytics');
            
            let analyticsLink = findAnalyticsNavLink();
            expect(analyticsLink).to.exist;
        });
    });
});<|MERGE_RESOLUTION|>--- conflicted
+++ resolved
@@ -44,11 +44,8 @@
     function findAnalyticsNavLink() {
         return document.querySelector('.gh-nav-list a[href*="analytics"]');
     }
-<<<<<<< HEAD
-
-=======
-    
->>>>>>> e23636ad
+
+  
     async function clickPostAnalytics(postId) {
         // The analytics link is in the post row, find the specific one for this post
         let postRow = document.querySelector(`[data-test-post-id="${postId}"]`);
@@ -140,26 +137,8 @@
     });
 
     describe('Navigation Menu', function () {
-<<<<<<< HEAD
         it('shows Analytics link', async function () {
-            await visit('/site');
-=======
-        it('shows Analytics link when ui60 flag is enabled for admin', async function () {
-            enableLabsFlag(this.server, 'ui60');
-
-            await visit('/dashboard');
-            
-            let analyticsLink = findAnalyticsNavLink();
-            expect(analyticsLink).to.exist;
-            expect(analyticsLink.textContent).to.contain('Analytics');
-        });
-
-        it('shows Analytics link when only trafficAnalytics is enabled', async function () {
-            enableLabsFlag(this.server, 'trafficAnalytics');
-
-            await visit('/dashboard');
->>>>>>> e23636ad
-            
+            await visit('/site');            
             let analyticsLink = findAnalyticsNavLink();
             expect(analyticsLink).to.exist;
             expect(analyticsLink.textContent).to.contain('Analytics');
