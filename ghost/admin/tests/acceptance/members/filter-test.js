import moment from 'moment-timezone';
import sinon from 'sinon';
import {authenticateSession} from 'ember-simple-auth/test-support';
import {blur, click, currentURL, fillIn, find, findAll, focus} from '@ember/test-helpers';
import {datepickerSelect} from 'ember-power-datepicker/test-support';
import {enableNewsletters} from '../../helpers/newsletters';
import {enablePaidMembers} from '../../helpers/members';
import {enableStripe} from '../../helpers/stripe';
import {expect} from 'chai';
import {selectChoose} from 'ember-power-select/test-support/helpers';
import {setupApplicationTest} from 'ember-mocha';
import {setupMirage} from 'ember-cli-mirage/test-support';
import {visit} from '../../helpers/visit';

describe('Acceptance: Members filtering', function () {
    let hooks = setupApplicationTest();
    setupMirage(hooks);

    let clock;

    beforeEach(async function () {
        this.server.loadFixtures('configs');
        this.server.loadFixtures('settings');
        this.server.loadFixtures('newsletters');
        enableStripe(this.server);
        enableNewsletters(this.server, true);
        enablePaidMembers(this.server);

        let role = this.server.create('role', {name: 'Owner'});
        this.server.create('user', {roles: [role]});

        return await authenticateSession();
    });

    afterEach(function () {
        clock?.restore();
    });

    it('has a known base-state', async function () {
        this.server.createList('member', 7);

        await visit('/members');

        // members are listed
        expect(find('[data-test-table="members"]')).to.exist;
        expect(findAll('[data-test-list="members-list-item"]').length, '# of member rows').to.equal(7);

        // export is available
        expect(find('[data-test-button="export-members"]'), 'export members button').to.exist;
        expect(find('[data-test-button="export-members"]'), 'export members button').to.not.have.attribute('disabled');

        // bulk actions are hidden
        expect(find('[data-test-button="add-label-selected"]'), 'add label to selected button').to.not.exist;
        expect(find('[data-test-button="remove-label-selected"]'), 'remove label from selected button').to.not.exist;
        expect(find('[data-test-button="unsubscribe-selected"]'), 'unsubscribe selected button').to.not.exist;
        expect(find('[data-test-button="delete-selected"]'), 'delete selected button').to.not.exist;

        // filter and search are inactive
        expect(find('[data-test-input="members-search"]'), 'search input').to.exist;
        expect(find('[data-test-input="members-search"]'), 'search input').to.not.have.class('active');
        expect(find('[data-test-button="members-filter-actions"] span'), 'filter button').to.not.have.class('gh-btn-label-green');

        // standard columns are shown
        expect(findAll('[data-test-table="members"] [data-test-table-column]').length).to.equal(4);
    });

    describe('filtering', function () {
        it('can filter by label', async function () {
            // add some labels to test the selection dropdown
            this.server.createList('label', 4);

            // add a labelled member so we can test the filter includes correctly
            const label = this.server.create('label');
            this.server.createList('member', 3, {labels: [label]});
            // add some non-labelled members so we can see the filter excludes correctly
            this.server.createList('member', 4);

            await visit('/members');

            expect(findAll('[data-test-list="members-list-item"]').length, '# of initial member rows')
                .to.equal(7);

            await click('[data-test-button="members-filter-actions"]');

            const filterSelector = `[data-test-members-filter="0"]`;

            await fillIn(`${filterSelector} [data-test-select="members-filter"]`, 'label');

            // has the right operators
            const operatorOptions = findAll(`${filterSelector} [data-test-select="members-filter-operator"] option`);
            expect(operatorOptions).to.have.length(2);
            expect(operatorOptions[0]).to.have.value('is');
            expect(operatorOptions[1]).to.have.value('is-not');

            // value dropdown can open and has all labels
            await click(`${filterSelector} .gh-member-label-input`);
            expect(findAll(`${filterSelector} [data-test-label-filter]`).length, '# of label options').to.equal(5);

            // selecting a value updates table
            await selectChoose(`${filterSelector} .gh-member-label-input`, label.name);

            expect(findAll('[data-test-list="members-list-item"]').length, `# of filtered member rows - ${label.name}`)
                .to.equal(3);

            // table shows labels column+data
            expect(find('[data-test-table-column="label"]')).to.exist;
            expect(findAll('[data-test-table-data="label"]').length).to.equal(3);
            expect(find('[data-test-table-data="label"]')).to.contain.text(label.name);

            // can delete filter
            await click('[data-test-delete-members-filter="0"]');

            expect(findAll('[data-test-list="members-list-item"]').length, '# of filtered member rows after delete')
                .to.equal(7);
        });

        it('can filter by tier', async function () {
            // add multiple tiers to activate tiers filtering
            const newsletter = this.server.create('newsletter', {status: 'active'});
            this.server.createList('tier', 4);

            // add some members with tiers
            const tier = this.server.create('tier');
            this.server.createList('member', 3, {tiers: [tier], newsletters: [newsletter]});

            // add some free members so we can see the filter excludes correctly
            this.server.createList('member', 4, {newsletters: [newsletter]});

            await visit('/members');

            expect(findAll('[data-test-list="members-list-item"]').length, '# of initial member rows')
                .to.equal(7);
            await click('[data-test-button="members-filter-actions"]');
            const filterSelector = `[data-test-members-filter="0"]`;

            await fillIn(`${filterSelector} [data-test-select="members-filter"]`, 'tier');
            // has the right operators
            const operatorOptions = findAll(`${filterSelector} [data-test-select="members-filter-operator"] option`);
            expect(operatorOptions).to.have.length(2);
            expect(operatorOptions[0]).to.have.value('is');
            expect(operatorOptions[1]).to.have.value('is-not');

            // value dropdown can open and has all labels
            await click(`${filterSelector} .gh-tier-token-input`);
            expect(findAll(`${filterSelector} [data-test-tiers-segment]`).length, '# of label options').to.equal(5);

            // selecting a value updates table
            await selectChoose(`${filterSelector} .gh-tier-token-input`, tier.name);

            expect(findAll('[data-test-list="members-list-item"]').length, `# of filtered member rows - ${tier.name}`)
                .to.equal(3);
            // table shows labels column+data
            expect(find('[data-test-table-column="status"]')).to.exist;
            expect(findAll('[data-test-table-data="status"]').length).to.equal(3);
            expect(find('[data-test-table-data="status"]')).to.contain.text(tier.name);

            // can delete filter
            await click('[data-test-delete-members-filter="0"]');

            expect(findAll('[data-test-list="members-list-item"]').length, '# of filtered member rows after delete')
                .to.equal(7);
        });

<<<<<<< HEAD
        it('can filter by offer redeemed', async function () {
            // add some offers to test the selection dropdown
            const tier = this.server.create('tier');
            
            // create 3 offers
            const offer = this.server.create('offer', {tier: {id: tier.id}, createdAt: moment.utc().subtract(1, 'day').valueOf()});
            this.server.create('offer', {tier: {id: tier.id}, createdAt: moment.utc().subtract(2, 'day').valueOf()});
            this.server.create('offer', {tier: {id: tier.id}, createdAt: moment.utc().subtract(3, 'day').valueOf()});
            this.server.createList('member', 3, {status: 'paid', tiers: [tier]});
            const sub = this.server.create('subscription', {member: this.server.schema.members.first(), tier: tier, offer: offer});
            const member = this.server.schema.members.first();
            member.update({subscriptions: [sub]});

            await visit('/members');
            await click('[data-test-button="members-filter-actions"]');
            const filterSelector = `[data-test-members-filter="0"]`;
            await fillIn(`${filterSelector} [data-test-select="members-filter"]`, 'offer_redemptions');

            // has the right operators
            const operatorOptions = findAll(`${filterSelector} [data-test-select="members-filter-operator"] option`);
            expect(operatorOptions).to.have.length(2);
            expect(operatorOptions[0]).to.have.value('is');
            expect(operatorOptions[1]).to.have.value('is-not');

            await click(`${filterSelector} [data-test-token-input]`);
            // this ensures that the offers are loaded into the multi-select dropdown in the filter
            expect(findAll(`${filterSelector} [data-test-offers-segment]`).length, '# of label options').to.equal(3);

            // can set filter by path
            await visit('/');
            await visit('/members?filter=' + encodeURIComponent(`offer_redemptions:'${offer.id}'`)); // ensure that the id is parsed as a string and not an integer

            // only one redeemed offer so only 1 member should be shown

            expect(findAll('[data-test-list="members-list-item"]').length, '# of filtered member rows').to.equal(1);
=======
        it('can filter by specific newsletter subscription', async function () {
            // add some members to filters
            const newsletter = this.server.create('newsletter', {status: 'active', slug: 'test-newsletter'});
            this.server.createList('newsletter', 4);
            this.server.createList('tier', 4);
            this.server.createList('member', 4, {subscribed: false});

            await visit('/members');

            expect(findAll('[data-test-list="members-list-item"]').length, '# of initial member rows')
                .to.equal(4);

            await click('[data-test-button="members-filter-actions"]');
            // make sure newsletters are in the filter dropdown
            const newslettersCount = this.server.schema.newsletters.all().models.length;
            let options = this.element.querySelectorAll('option');
            let matchingOptions = [...options].filter(option => option.value.includes('newsletters.slug'));
            expect(matchingOptions).to.have.length(newslettersCount);

            await visit('/');
            await visit('/members');
            // add some members with tiers
            const tier = this.server.create('tier');
            const member = this.server.create('member', {tiers: [tier], subscribed: true});
            member.update({newsletters: [newsletter]});
            this.server.createList('member', 4, {subscribed: false});

            await visit('/members?filter=' + encodeURIComponent(`newsletters.slug:${newsletter.slug}`));
            // only 1 member is subscribed so we should only see 1 row
            expect(findAll('[data-test-list="members-list-item"]').length, '# of initial member rows')
                .to.equal(1);
>>>>>>> 48ea2a87
        });

        it('can filter by newsletter subscription', async function () {
            // add some members to filter
            this.server.createList('member', 3, {subscribed: true});
            this.server.createList('member', 4, {subscribed: false});

            await visit('/members');

            expect(findAll('[data-test-list="members-list-item"]').length, '# of initial member rows')
                .to.equal(7);

            await click('[data-test-button="members-filter-actions"]');

            const filterSelector = `[data-test-members-filter="0"]`;

            await fillIn(`${filterSelector} [data-test-select="members-filter"]`, 'subscribed');

            // has the right operators
            const operatorOptions = findAll(`${filterSelector} [data-test-select="members-filter-operator"] option`);
            expect(operatorOptions).to.have.length(2);
            expect(operatorOptions[0]).to.have.value('is');
            expect(operatorOptions[1]).to.have.value('is-not');

            // has the right values
            const valueOptions = findAll(`${filterSelector} [data-test-select="members-filter-value"] option`);
            expect(valueOptions).to.have.length(2);
            expect(valueOptions[0]).to.have.value('true');
            expect(valueOptions[1]).to.have.value('false');

            // applies default filter immediately
            expect(findAll('[data-test-list="members-list-item"]').length, '# of filtered member rows - true')
                .to.equal(3);

            // can change filter
            await fillIn(`${filterSelector} [data-test-select="members-filter-value"]`, 'false');
            expect(findAll('[data-test-list="members-list-item"]').length, '# of filtered member rows - false')
                .to.equal(4);
            expect(find('[data-test-table-column="subscribed"]')).to.exist;

            // can delete filter
            await click('[data-test-delete-members-filter="0"]');

            expect(findAll('[data-test-list="members-list-item"]').length, '# of filtered member rows after delete')
                .to.equal(7);

            // Can set filter by path
            await visit('/');
            await visit('/members?filter=' + encodeURIComponent('subscribed:true'));
            expect(findAll('[data-test-list="members-list-item"]').length, '# of filtered member rows - true - from URL')
                .to.equal(3);
            await click('[data-test-button="members-filter-actions"]');
            expect(find(`${filterSelector} [data-test-select="members-filter-value"]`)).to.have.value('true');

            // Can set filter by path
            await visit('/');
            await visit('/members?filter=' + encodeURIComponent('subscribed:false'));
            expect(findAll('[data-test-list="members-list-item"]').length, '# of filtered member rows - false - from URL')
                .to.equal(4);
            await click('[data-test-button="members-filter-actions"]');
            expect(find(`${filterSelector} [data-test-select="members-filter-value"]`)).to.have.value('false');
        });

        it('can filter by member status', async function () {
            // add some members to filter
            this.server.createList('member', 3, {status: 'paid'});
            this.server.createList('member', 4, {status: 'free'});
            this.server.createList('member', 2, {status: 'comped'});

            await visit('/members');

            expect(findAll('[data-test-list="members-list-item"]').length, '# of initial member rows')
                .to.equal(9);

            await click('[data-test-button="members-filter-actions"]');

            const filterSelector = `[data-test-members-filter="0"]`;

            expect(
                find(`${filterSelector} [data-test-select="members-filter"] option[value="status"]`),
                'status filter option'
            ).to.exist;
            await fillIn(`${filterSelector} [data-test-select="members-filter"]`, 'status');

            // has the right operators
            const operatorOptions = findAll(`${filterSelector} [data-test-select="members-filter-operator"] option`);
            expect(operatorOptions).to.have.length(2);
            expect(operatorOptions[0]).to.have.value('is');
            expect(operatorOptions[1]).to.have.value('is-not');

            // has the right values
            const valueOptions = findAll(`${filterSelector} [data-test-select="members-filter-value"] option`);
            expect(valueOptions).to.have.length(3);
            expect(valueOptions[0]).to.have.value('paid');
            expect(valueOptions[1]).to.have.value('free');
            expect(valueOptions[2]).to.have.value('comped');

            // applies default filter immediately
            expect(findAll('[data-test-list="members-list-item"]').length, '# of filtered member rows - paid')
                .to.equal(3);

            // can change filter
            await fillIn(`${filterSelector} [data-test-select="members-filter-value"]`, 'comped');
            expect(findAll('[data-test-list="members-list-item"]').length, '# of filtered member rows - comped')
                .to.equal(2);
            expect(find('[data-test-table-column="status"]')).to.exist;

            // can delete filter
            await click('[data-test-delete-members-filter="0"]');

            expect(findAll('[data-test-list="members-list-item"]').length, '# of filtered member rows after delete')
                .to.equal(9);
        });

        it('can filter by billing period', async function () {
            // add some members to filter
            this.server.createList('member', 3).forEach(member => this.server.create('subscription', {member, planInterval: 'month'}));
            this.server.createList('member', 4).forEach(member => this.server.create('subscription', {member, planInterval: 'year'}));

            await visit('/members');

            expect(findAll('[data-test-list="members-list-item"]').length, '# of initial member rows')
                .to.equal(7);

            await click('[data-test-button="members-filter-actions"]');

            const filterSelector = `[data-test-members-filter="0"]`;

            await fillIn(`${filterSelector} [data-test-select="members-filter"]`, 'subscriptions.plan_interval');

            // has the right operators
            const operatorOptions = findAll(`${filterSelector} [data-test-select="members-filter-operator"] option`);
            expect(operatorOptions).to.have.length(2);
            expect(operatorOptions[0]).to.have.value('is');
            expect(operatorOptions[1]).to.have.value('is-not');

            // has the right values
            const valueOptions = findAll(`${filterSelector} [data-test-select="members-filter-value"] option`);
            expect(valueOptions).to.have.length(2);
            expect(valueOptions[0]).to.have.value('month');
            expect(valueOptions[1]).to.have.value('year');

            // applies default filter immediately
            expect(findAll('[data-test-list="members-list-item"]').length, '# of filtered member rows - month')
                .to.equal(3);

            // can change filter
            await fillIn(`${filterSelector} [data-test-select="members-filter-value"]`, 'year');
            expect(findAll('[data-test-list="members-list-item"]').length, '# of filtered member rows - year')
                .to.equal(4);
            expect(find('[data-test-table-column="subscriptions.plan_interval"]')).to.exist;

            // can delete filter
            await click('[data-test-delete-members-filter="0"]');

            expect(findAll('[data-test-list="members-list-item"]').length, '# of filtered member rows after delete')
                .to.equal(7);
        });

        it('can filter by stripe subscription status', async function () {
            // add some members to filter
            this.server.createList('member', 3).forEach(member => this.server.create('subscription', {member, status: 'active'}));
            this.server.createList('member', 4).forEach(member => this.server.create('subscription', {member, status: 'trialing'}));

            await visit('/members');

            expect(findAll('[data-test-list="members-list-item"]').length, '# of initial member rows')
                .to.equal(7);

            await click('[data-test-button="members-filter-actions"]');

            const filterSelector = `[data-test-members-filter="0"]`;

            await fillIn(`${filterSelector} [data-test-select="members-filter"]`, 'subscriptions.status');

            // has the right operators
            const operatorOptions = findAll(`${filterSelector} [data-test-select="members-filter-operator"] option`);
            expect(operatorOptions).to.have.length(2);
            expect(operatorOptions[0]).to.have.value('is');
            expect(operatorOptions[1]).to.have.value('is-not');

            // has the right values
            const valueOptions = findAll(`${filterSelector} [data-test-select="members-filter-value"] option`);
            expect(valueOptions).to.have.length(7);
            expect(valueOptions[0]).to.have.value('active');
            expect(valueOptions[1]).to.have.value('trialing');
            expect(valueOptions[2]).to.have.value('canceled');
            expect(valueOptions[3]).to.have.value('unpaid');
            expect(valueOptions[4]).to.have.value('past_due');
            expect(valueOptions[5]).to.have.value('incomplete');
            expect(valueOptions[6]).to.have.value('incomplete_expired');

            // applies default filter immediately
            expect(findAll('[data-test-list="members-list-item"]').length, '# of filtered member rows - active')
                .to.equal(3);

            // can change filter
            await fillIn(`${filterSelector} [data-test-select="members-filter-value"]`, 'trialing');
            expect(findAll('[data-test-list="members-list-item"]').length, '# of filtered member rows - trialing')
                .to.equal(4);
            expect(find('[data-test-table-column="subscriptions.status"]')).to.exist;

            // can delete filter
            await click('[data-test-delete-members-filter="0"]');

            expect(findAll('[data-test-list="members-list-item"]').length, '# of filtered member rows after delete')
                .to.equal(7);
        });

        it('can filter by emails sent', async function () {
            // add some members to filter
            this.server.createList('member', 3, {emailCount: 5});
            this.server.createList('member', 4, {emailCount: 10});

            await visit('/members');

            expect(findAll('[data-test-list="members-list-item"]').length, '# of initial member rows')
                .to.equal(7);

            await click('[data-test-button="members-filter-actions"]');

            const filterSelector = `[data-test-members-filter="0"]`;

            await fillIn(`${filterSelector} [data-test-select="members-filter"]`, 'email_count');

            // has the right operators
            const operatorOptions = findAll(`${filterSelector} [data-test-select="members-filter-operator"] option`);
            expect(operatorOptions).to.have.length(3);
            expect(operatorOptions[0]).to.have.value('is');
            expect(operatorOptions[1]).to.have.value('is-greater');
            expect(operatorOptions[2]).to.have.value('is-less');

            const valueInput = `${filterSelector} [data-test-input="members-filter-value"]`;

            // has no default filter
            expect(find(valueInput)).to.have.value('');
            expect(findAll('[data-test-list="members-list-item"]').length, '# of filtered member rows - true')
                .to.equal(7);

            // can focus/blur value input without issue
            await focus(valueInput);
            await blur(valueInput);
            expect(findAll('[data-test-list="members-list-item"]').length, '# of filtered member rows - true')
                .to.equal(7);

            // can change filter
            await fillIn(valueInput, '5');
            await blur(valueInput);
            expect(findAll('[data-test-list="members-list-item"]').length, '# of filtered member rows - false')
                .to.equal(3);
            expect(find('[data-test-table-column="email_count"]')).to.exist;

            // can clear filter
            await fillIn(valueInput, '');
            await blur(valueInput);
            expect(findAll('[data-test-list="members-list-item"]').length, '# of filtered member rows - false')
                .to.equal(7);

            // can delete filter
            await click('[data-test-delete-members-filter="0"]');

            expect(findAll('[data-test-list="members-list-item"]').length, '# of filtered member rows')
                .to.equal(7);
        });

        it('can filter by emails opened', async function () {
            // add some members to filter
            this.server.createList('member', 3, {emailOpenedCount: 5});
            this.server.createList('member', 4, {emailOpenedCount: 10});

            await visit('/members');

            expect(findAll('[data-test-list="members-list-item"]').length, '# of initial member rows')
                .to.equal(7);

            await click('[data-test-button="members-filter-actions"]');

            const filterSelector = `[data-test-members-filter="0"]`;

            await fillIn(`${filterSelector} [data-test-select="members-filter"]`, 'email_opened_count');

            // has the right operators
            const operatorOptions = findAll(`${filterSelector} [data-test-select="members-filter-operator"] option`);
            expect(operatorOptions).to.have.length(3);
            expect(operatorOptions[0]).to.have.value('is');
            expect(operatorOptions[1]).to.have.value('is-greater');
            expect(operatorOptions[2]).to.have.value('is-less');

            const valueInput = `${filterSelector} [data-test-input="members-filter-value"]`;

            // has no default filter
            expect(find(valueInput)).to.have.value('');
            expect(findAll('[data-test-list="members-list-item"]').length, '# of filtered member rows - default')
                .to.equal(7);

            // can focus/blur value input without issue
            await focus(valueInput);
            await blur(valueInput);
            expect(findAll('[data-test-list="members-list-item"]').length, '# of filtered member rows - after blur')
                .to.equal(7);

            // can change filter
            await fillIn(valueInput, '5');
            await blur(valueInput);
            expect(findAll('[data-test-list="members-list-item"]').length, '# of filtered member rows - input 5')
                .to.equal(3);
            expect(find('[data-test-table-column="email_opened_count"]')).to.exist;

            // can clear filter
            await fillIn(valueInput, '');
            await blur(valueInput);
            expect(findAll('[data-test-list="members-list-item"]').length, '# of filtered member rows - cleared')
                .to.equal(7);

            // can delete filter
            await click('[data-test-delete-members-filter="0"]');

            expect(findAll('[data-test-list="members-list-item"]').length, '# of filtered member rows after delete')
                .to.equal(7);
        });

        it('can filter by open rate', async function () {
            // add some members to filter
            this.server.createList('member', 3, {emailOpenRate: 50});
            this.server.createList('member', 4, {emailOpenRate: 100});

            await visit('/members');

            expect(findAll('[data-test-list="members-list-item"]').length, '# of initial member rows')
                .to.equal(7);

            await click('[data-test-button="members-filter-actions"]');

            const filterSelector = `[data-test-members-filter="0"]`;

            await fillIn(`${filterSelector} [data-test-select="members-filter"]`, 'email_open_rate');

            const operatorSelector = `${filterSelector} [data-test-select="members-filter-operator"]`;

            // has the right operators
            const operatorOptions = findAll(`${operatorSelector} option`);
            expect(operatorOptions).to.have.length(3);
            expect(operatorOptions[0]).to.have.value('is');
            expect(operatorOptions[1]).to.have.value('is-greater');
            expect(operatorOptions[2]).to.have.value('is-less');

            const valueInput = `${filterSelector} [data-test-input="members-filter-value"]`;

            // has no default filter
            expect(find(valueInput)).to.have.value('');
            expect(findAll('[data-test-list="members-list-item"]').length, '# of filtered member rows - default')
                .to.equal(7);

            // can focus/blur value input without issue
            await focus(valueInput);
            await blur(valueInput);
            expect(findAll('[data-test-list="members-list-item"]').length, '# of filtered member rows - after blur')
                .to.equal(7);

            // can change filter
            await fillIn(valueInput, '50');
            await blur(valueInput);
            expect(findAll('[data-test-list="members-list-item"]').length, '# of filtered member rows - value 50')
                .to.equal(3);
            expect(find('[data-test-table-column="email_open_rate"]')).to.exist;

            // can change operator
            await fillIn(operatorSelector, 'is-greater');
            expect(findAll('[data-test-list="members-list-item"]').length, '# of filtered member rows - operator is-greater')
                .to.equal(4);

            // it does not add duplicate column
            expect(find('[data-test-table-column="email_open_rate"]')).to.exist;
            expect(findAll('[data-test-table-column="email_open_rate"]').length).to.equal(1);

            // can clear filter
            await fillIn(valueInput, '');
            await blur(valueInput);
            expect(findAll('[data-test-list="members-list-item"]').length, '# of filtered member rows - cleared')
                .to.equal(7);

            // can delete filter
            await click('[data-test-delete-members-filter="0"]');

            expect(findAll('[data-test-list="members-list-item"]').length, '# of filtered member rows after delete')
                .to.equal(7);
        });

        it('can filter by last seen date', async function () {
            clock = sinon.useFakeTimers({
                now: moment('2022-02-05 11:50:00.000Z').toDate(),
                shouldAdvanceTime: true
            });

            // add some members to filter
            this.server.createList('member', 3, {lastSeenAt: moment('2022-02-01 11:00:00').format('YYYY-MM-DD HH:mm:ss')});
            this.server.createList('member', 4, {lastSeenAt: moment('2022-02-05 11:00:00').format('YYYY-MM-DD HH:mm:ss')});

            await visit('/members');

            expect(findAll('[data-test-list="members-list-item"]').length, '# of initial member rows')
                .to.equal(7);

            const filterSelect = `[data-test-members-filter="0"]`;
            const typeSelect = `${filterSelect} [data-test-select="members-filter"]`;
            const operatorSelect = `${filterSelect} [data-test-select="members-filter-operator"]`;
            const valueInput = `${filterSelect} [data-test-input="members-filter-value"] [data-test-date-picker-input]`;
            const valueDatePicker = `${filterSelect} [data-test-input="members-filter-value"]`;

            await click('[data-test-button="members-filter-actions"]');
            await fillIn(typeSelect, 'last_seen_at');

            // has the right operators
            const operatorOptions = findAll(`${operatorSelect} option`);
            expect(operatorOptions).to.have.length(4);
            expect(operatorOptions[0]).to.have.value('is-less');
            expect(operatorOptions[1]).to.have.value('is-or-less');
            expect(operatorOptions[2]).to.have.value('is-greater');
            expect(operatorOptions[3]).to.have.value('is-or-greater');

            // has the right default operator
            expect(find(operatorSelect)).to.have.value('is-or-less');

            // has expected default value
            expect(find(valueInput)).to.have.value('2022-02-05');
            expect(findAll('[data-test-list="members-list-item"]').length, '# of filtered member rows - default')
                .to.equal(7);

            // can focus/blur value input without issue
            await focus(valueInput);
            await blur(valueInput);
            expect(findAll('[data-test-list="members-list-item"]').length, '# of filtered member rows - after blur')
                .to.equal(7);

            // can change operator
            await fillIn(operatorSelect, 'is-less');
            expect(findAll('[data-test-list="members-list-item"]').length, '# of filtered member rows - is before 2022-02-05')
                .to.equal(3);

            // can change filter via input
            await fillIn(operatorSelect, 'is-greater');
            await fillIn(valueInput, '2022-02-01');
            await blur(valueInput);
            expect(findAll('[data-test-list="members-list-item"]').length, '# of filtered member rows - is after 2022-02-01')
                .to.equal(4);

            // can change filter via date picker
            await fillIn(operatorSelect, 'is-or-greater');
            await datepickerSelect(valueDatePicker, moment.utc('2022-01-01').toDate());
            expect(findAll('[data-test-list="members-list-item"]').length, '# of filtered member rows - is after 2022-01-01')
                .to.equal(7);

            // table shows last seen column+data
            expect(find('[data-test-table-column="last_seen_at"]')).to.exist;
            expect(findAll('[data-test-table-data="last_seen_at"]').length).to.equal(7);
            expect(find('[data-test-table-data="last_seen_at"]')).to.contain.trimmed.text('1 Feb 2022');
            expect(find('[data-test-table-data="last_seen_at"]')).to.contain.trimmed.text('4 days ago');
        });

        it('can filter by created at date', async function () {
            clock = sinon.useFakeTimers({
                now: moment('2022-03-01 09:00:00.000Z').toDate(),
                shouldAdvanceTime: true
            });

            // add some members to filter
            this.server.createList('member', 3, {createdAt: moment('2022-02-01 12:00:00').format('YYYY-MM-DD HH:mm:ss')});
            this.server.createList('member', 4, {createdAt: moment('2022-02-05 12:00:00').format('YYYY-MM-DD HH:mm:ss')});

            await visit('/members');

            expect(findAll('[data-test-list="members-list-item"]').length, '# of initial member rows')
                .to.equal(7);

            await click('[data-test-button="members-filter-actions"]');

            const filterSelect = `[data-test-members-filter="0"]`;
            const typeSelect = `${filterSelect} [data-test-select="members-filter"]`;
            const operatorSelect = `${filterSelect} [data-test-select="members-filter-operator"]`;

            expect(find(`${filterSelect} [data-test-select="members-filter"] option[value="created_at"]`), 'created_at filter option').to.exist;

            await fillIn(typeSelect, 'created_at');

            // has the right operators
            const operatorOptions = findAll(`${operatorSelect} option`);
            expect(operatorOptions).to.have.length(4);
            expect(operatorOptions[0]).to.have.value('is-less');
            expect(operatorOptions[1]).to.have.value('is-or-less');
            // expect(operatorOptions[2]).to.have.value('is');
            // expect(operatorOptions[3]).to.have.value('is-not');
            expect(operatorOptions[2]).to.have.value('is-greater');
            expect(operatorOptions[3]).to.have.value('is-or-greater');

            const valueDateInput = `${filterSelect} [data-test-input="members-filter-value"] [data-test-date-picker-input]`;
            const valueDatePicker = `${filterSelect} [data-test-input="members-filter-value"]`;

            // operator defaults to "on or before"
            expect(find(operatorSelect)).to.have.value('is-or-less');

            // value defaults to today's date
            expect(find(valueDateInput)).to.have.value('2022-03-01');
            expect(findAll('[data-test-list="members-list-item"]').length, '# of filtered member rows - default')
                .to.equal(7);

            // can change date
            await datepickerSelect(valueDatePicker, moment.utc('2022-02-03').toDate());
            expect(findAll('[data-test-list="members-list-item"]').length, '# of filtered member rows - 2022-02-03')
                .to.equal(3);

            // can change operator
            await fillIn(operatorSelect, 'is-greater');
            expect(findAll('[data-test-list="members-list-item"]').length, '# of filtered member rows - is-greater')
                .to.equal(4);

            // can populate filter from URL
            // TODO: leaving screen is needed, suggests component is not fully reactive and needs to be torn down.
            // - see <Members::Filter> constructor
            await visit(`/`);
            const filter = encodeURIComponent(`created_at:<='2022-02-01 23:59:59'`);
            await visit(`/members?filter=${filter}`);
            await click('[data-test-button="members-filter-actions"]');

            expect(find(typeSelect), 'type select - from URL').to.have.value('created_at');
            expect(find(operatorSelect), 'operator select - from URL').to.have.value('is-or-less');
            expect(find(valueDateInput), 'date input - from URL').to.have.value('2022-02-01');

            expect(findAll('[data-test-list="members-list-item"]').length, '# of filtered member rows - from URL')
                .to.equal(3);

            // "on or after" doesn't break
            await fillIn(operatorSelect, 'is-or-greater');
            expect(findAll('[data-test-list="members-list-item"]').length, '# of filtered member rows - is-or-greater after URL change')
                .to.equal(7);

            // it does not add extra column to table
            expect(find('[data-test-table-column="created_at"]')).to.not.exist;
        });

        it('uses site timezone when filtering by date', async function () {
            // with a site timezone UTC-5 (Eastern Time Zone) we would expect date-based NQL filter strings
            // to be adjusted to UTC.
            //
            // Eg. "created on or after 2022-02-22" = `created_at:>='2022-02-22 05:00:00'
            //
            // we also need to convert back when parsing the NQL-based query param and make sure dates
            // shown in the members table match site timezone

            // UTC-5 timezone
            this.server.db.settings.update({key: 'timezone'}, {value: 'America/New_York'});

            // 2022-02-21 signups
            this.server.createList('member', 3, {createdAt: moment.utc('2022-02-22 04:00:00.000Z').format('YYYY-MM-DD HH:mm:ss')});
            // 2022-02-22 signups
            this.server.createList('member', 4, {createdAt: moment.utc('2022-02-22 05:00:00.000Z').format('YYYY-MM-DD HH:mm:ss')});

            await visit('/members');

            expect(findAll('[data-test-list="members-list-item"]').length, '# of initial member rows')
                .to.equal(7);

            // created dates in table should match the date in site timezone not UTC (in UTC they would all be 21st)
            const createdAtFields = findAll('[data-test-list="members-list-item"] [data-test-table-data="created-at"]');
            expect(createdAtFields.filter(el => el.textContent.match(/21 Feb 2022/)).length).to.equal(3);
            expect(createdAtFields.filter(el => el.textContent.match(/22 Feb 2022/)).length).to.equal(4);

            const filterSelect = `[data-test-members-filter="0"]`;
            const typeSelect = `${filterSelect} [data-test-select="members-filter"]`;
            const operatorSelect = `${filterSelect} [data-test-select="members-filter-operator"]`;
            const valueInput = `${filterSelect} [data-test-input="members-filter-value"] [data-test-date-picker-input]`;

            // filter date is transformed to UTC equivalent timeframe when querying
            await click('[data-test-button="members-filter-actions"]');
            await fillIn(typeSelect, 'created_at');
            await fillIn(operatorSelect, 'is-or-greater');
            await fillIn(valueInput, '2022-02-22');
            await blur(valueInput);

            expect(findAll('[data-test-list="members-list-item"]').length, '# of member rows - post filter')
                .to.equal(4);

            // query param is transformed back to expected filter date value
            await visit('/'); // TODO: remove once <Members::Filter> component reacts to filter updates
            const filterQuery = encodeURIComponent(`created_at:<='2022-02-22 04:59:59'`);
            await visit(`/members?filter=${filterQuery}`);

            expect(findAll('[data-test-list="members-list-item"]').length, '# of member rows - post URL parse')
                .to.equal(3);

            await click('[data-test-button="members-filter-actions"]');

            expect(find(operatorSelect)).to.have.value('is-or-less');
            expect(find(valueInput)).to.have.value('2022-02-21');

            // it initializes date filter with correct site timezone date
            // "local" is 1st March 04:00 but site time is 28th Feb 00:00
            clock = sinon.useFakeTimers({
                now: moment('2022-03-01 04:00:00.000Z').toDate(),
                shouldAdvanceTime: true
            });

            await click('[data-test-delete-members-filter="0"]');
            await click('[data-test-button="members-filter-actions"]');
            await fillIn(typeSelect, 'created_at');

            expect(find(valueInput)).to.have.value('2022-02-28');
        });

        it('can filter by paid subscription start date', async function () {
            clock = sinon.useFakeTimers({
                now: moment('2022-03-01 09:00:00.000Z').toDate(),
                shouldAdvanceTime: true
            });

            // add some members to filter
            this.server.createList('member', 3).forEach(member => this.server.create('subscription', {member, startDate: moment('2022-02-01 12:00:00').format('YYYY-MM-DD HH:mm:ss')}));
            this.server.createList('member', 4).forEach(member => this.server.create('subscription', {member, startDate: moment('2022-02-05 12:00:00').format('YYYY-MM-DD HH:mm:ss')}));
            this.server.createList('member', 2);

            await visit('/members');

            expect(findAll('[data-test-list="members-list-item"]').length, '# of initial member rows')
                .to.equal(9);

            await click('[data-test-button="members-filter-actions"]');

            const filterSelect = `[data-test-members-filter="0"]`;
            const typeSelect = `${filterSelect} [data-test-select="members-filter"]`;
            const operatorSelect = `${filterSelect} [data-test-select="members-filter-operator"]`;

            expect(find(`${filterSelect} [data-test-select="members-filter"] option[value="subscriptions.start_date"]`), 'subscriptions.start_date filter option').to.exist;

            await fillIn(typeSelect, 'subscriptions.start_date');

            // has the right operators
            const operatorOptions = findAll(`${operatorSelect} option`);
            expect(operatorOptions).to.have.length(4);
            expect(operatorOptions[0]).to.have.value('is-less');
            expect(operatorOptions[1]).to.have.value('is-or-less');
            // expect(operatorOptions[2]).to.have.value('is');
            // expect(operatorOptions[3]).to.have.value('is-not');
            expect(operatorOptions[2]).to.have.value('is-greater');
            expect(operatorOptions[3]).to.have.value('is-or-greater');

            const valueDateInput = `${filterSelect} [data-test-input="members-filter-value"] [data-test-date-picker-input]`;
            const valueDatePicker = `${filterSelect} [data-test-input="members-filter-value"]`;

            // operator defaults to "on or before"
            expect(find(operatorSelect)).to.have.value('is-or-less');

            // value defaults to today's date
            expect(find(valueDateInput)).to.have.value('2022-03-01');
            expect(findAll('[data-test-list="members-list-item"]').length, '# of filtered member rows - default')
                .to.equal(7);

            // can change date
            await datepickerSelect(valueDatePicker, moment.utc('2022-02-03').toDate());
            expect(findAll('[data-test-list="members-list-item"]').length, '# of filtered member rows - 2022-02-03')
                .to.equal(3);

            // can change operator
            await fillIn(operatorSelect, 'is-greater');
            expect(findAll('[data-test-list="members-list-item"]').length, '# of filtered member rows - is-greater')
                .to.equal(4);

            // can populate filter from URL
            // TODO: leaving screen is needed, suggests component is not fully reactive and needs to be torn down.
            // - see <Members::Filter> constructor
            await visit(`/`);
            const filter = encodeURIComponent(`subscriptions.start_date:<='2022-02-01 23:59:59'`);
            await visit(`/members?filter=${filter}`);
            await click('[data-test-button="members-filter-actions"]');

            expect(find(typeSelect), 'type select - from URL').to.have.value('subscriptions.start_date');
            expect(find(operatorSelect), 'operator select - from URL').to.have.value('is-or-less');
            expect(find(valueDateInput), 'date input - from URL').to.have.value('2022-02-01');

            expect(findAll('[data-test-list="members-list-item"]').length, '# of filtered member rows - from URL')
                .to.equal(3);

            // it adds extra column to table
            expect(find('[data-test-table-column="subscriptions.start_date"]')).to.exist;
            expect(find('[data-test-table-column="subscriptions.start_date"]')).to.contain.text('Paid start date');
            expect(findAll('[data-test-table-data="subscriptions.start_date"]').length).to.equal(3);
            expect(find('[data-test-table-data="subscriptions.start_date"]')).to.contain.text('1 Feb 2022');
            expect(find('[data-test-table-data="subscriptions.start_date"]')).to.contain.text('a month ago');
        });

        it('can filter by name', async function () {
            this.server.create('member', {name: 'test-1'});
            this.server.create('member', {name: 'test-2'});
            this.server.create('member', {name: 'tset-1'});
            this.server.create('member', {name: 'tset-2'});
            this.server.create('member', {name: 'tset-3'});
            this.server.create('member', {name: 'hello'});
            this.server.create('member', {name: 'John O\'Nolan'});
            this.server.create('member', {name: null});

            await visit('/members');

            expect(findAll('[data-test-list="members-list-item"]').length, '# of initial member rows')
                .to.equal(8);

            await click('[data-test-button="members-filter-actions"]');

            const filterSelect = `[data-test-members-filter="0"]`;
            const typeSelect = `${filterSelect} [data-test-select="members-filter"]`;
            const operatorSelect = `${filterSelect} [data-test-select="members-filter-operator"]`;
            const valueInput = `${filterSelect} [data-test-input="members-filter-value"]`;

            expect(find(`${filterSelect} [data-test-select="members-filter"] option[value="name"]`), 'name filter option').to.exist;

            await fillIn(typeSelect, 'name');

            // has the right operators
            const operatorOptions = findAll(`${operatorSelect} option`);
            expect(operatorOptions).to.have.length(5);
            expect(operatorOptions[0]).to.have.value('is');
            expect(operatorOptions[1]).to.have.value('contains');
            expect(operatorOptions[2]).to.have.value('does-not-contain');
            expect(operatorOptions[3]).to.have.value('starts-with');
            expect(operatorOptions[4]).to.have.value('ends-with');

            // has expected default operator and value
            expect(find(operatorSelect)).to.have.value('is');
            expect(find(valueInput)).to.have.value('');

            // can change filter
            await fillIn(valueInput, 'hello');
            await blur(valueInput);
            expect(findAll('[data-test-list="members-list-item"]').length, '# of filtered member rows - is "hello"')
                .to.equal(1);

            // can change operator
            await fillIn(operatorSelect, 'contains');
            expect(findAll('[data-test-list="members-list-item"]').length, '# of filtered member rows - contains "hello"')
                .to.equal(1);

            // contains query works
            await fillIn(valueInput, 'test');
            await blur(valueInput);
            expect(findAll('[data-test-list="members-list-item"]').length, '# of filtered member rows - contains "test"')
                .to.equal(2);

            // starts with query works
            await fillIn(operatorSelect, 'starts-with');
            await fillIn(valueInput, 'tset');
            await blur(valueInput);
            expect(findAll('[data-test-list="members-list-item"]').length, '# of filtered member rows - starts with "tset"')
                .to.equal(3);

            // ends with query works
            await fillIn(operatorSelect, 'ends-with');
            await fillIn(valueInput, '2');
            await blur(valueInput);
            expect(findAll('[data-test-list="members-list-item"]').length, '# of filtered member rows - ends with "2"')
                .to.equal(2);

            // does not contain query works
            await fillIn(operatorSelect, 'does-not-contain');
            expect(findAll('[data-test-list="members-list-item"]').length, '# of filtered member rows - does not contain "2"')
                .to.equal(6);

            // can query with escaped chars
            await fillIn(operatorSelect, 'contains');
            await fillIn(valueInput, `O'Nolan`);
            await blur(valueInput);
            expect(findAll('[data-test-list="members-list-item"]').length, '# of filtered member rows - contains "O\'Nolan"')
                .to.equal(1);

            // no duplicate column added (name is included in the "details" column)
            expect(find('[data-test-table-column="name"]')).to.not.exist;

            // can handle contains operator in URL
            let filter = encodeURIComponent(`name:~'hello'`);
            await visit('/');
            await visit(`/members?filter=${filter}`);
            await click('[data-test-button="members-filter-actions"]');
            expect(findAll('[data-test-list="members-list-item"]').length, '# of filtered member rows - from URL contains "hello"')
                .to.equal(1);
            expect(find(operatorSelect)).to.have.value('contains');
            expect(find(valueInput)).to.have.value('hello');

            // can handle starts-with operator in URL
            filter = encodeURIComponent(`name:~^'tset'`);
            await visit('/');
            await visit(`/members?filter=${filter}`);
            await click('[data-test-button="members-filter-actions"]');
            expect(findAll('[data-test-list="members-list-item"]').length, '# of filtered member rows - from URL starts with "tset"')
                .to.equal(3);
            expect(find(operatorSelect)).to.have.value('starts-with');
            expect(find(valueInput)).to.have.value('tset');

            // can handle ends-with operator in URL
            filter = encodeURIComponent(`name:~$'2'`);
            await visit('/');
            await visit(`/members?filter=${filter}`);
            await click('[data-test-button="members-filter-actions"]');
            expect(findAll('[data-test-list="members-list-item"]').length, '# of filtered member rows - from URL ends with "2"')
                .to.equal(2);
            expect(find(operatorSelect)).to.have.value('ends-with');
            expect(find(valueInput)).to.have.value('2');

            // can handle does-not-contain operator in URL
            filter = encodeURIComponent(`name:-~'2'`);
            await visit('/');
            await visit(`/members?filter=${filter}`);
            await click('[data-test-button="members-filter-actions"]');
            expect(findAll('[data-test-list="members-list-item"]').length, '# of filtered member rows - from URL does not contain "2"')
                .to.equal(6);
            expect(find(operatorSelect)).to.have.value('does-not-contain');
            expect(find(valueInput)).to.have.value('2');

            // can handle escaped values in URL
            filter = encodeURIComponent(`name:~'O\\'Nolan'`);
            await visit('/');
            await visit(`/members?filter=${filter}`);
            await click('[data-test-button="members-filter-actions"]');
            expect(findAll('[data-test-list="members-list-item"]').length, '# of filtered member rows - from URL contains "O\'Nolan"')
                .to.equal(1);
            expect(find(operatorSelect)).to.have.value('contains');
            expect(find(valueInput)).to.have.value(`O'Nolan`);

            // can handle regex special chars in URL
            filter = encodeURIComponent(`name:~'test+test'`);
            await visit('/');
            await visit(`/members?filter=${filter}`);
            await click('[data-test-button="members-filter-actions"]');
            expect(findAll('[data-test-list="members-list-item"]').length, '# of filtered member rows - from URL contains "test+test"')
                .to.equal(0);
            expect(find(operatorSelect)).to.have.value('contains');
            expect(find(valueInput)).to.have.value(`test+test`);
        });

        it('can filter by email', async function () {
            this.server.create('member', {email: 'test-1@one.com'});
            this.server.create('member', {email: 'test-2@one.com'});
            this.server.create('member', {email: 'test-1@two.com'});
            this.server.create('member', {email: 'test-2@two.com'});
            this.server.create('member', {email: 'test-3@two.com'});
            this.server.create('member', {email: 'hello@hi.com'});
            this.server.create('member', {email: 'with+plus@fuzzy.org'});

            await visit('/members');

            expect(findAll('[data-test-list="members-list-item"]').length, '# of initial member rows')
                .to.equal(7);

            await click('[data-test-button="members-filter-actions"]');

            const filterSelect = `[data-test-members-filter="0"]`;
            const typeSelect = `${filterSelect} [data-test-select="members-filter"]`;
            const operatorSelect = `${filterSelect} [data-test-select="members-filter-operator"]`;
            const valueInput = `${filterSelect} [data-test-input="members-filter-value"]`;

            expect(find(`${filterSelect} [data-test-select="members-filter"] option[value="email"]`), 'email filter option').to.exist;

            await fillIn(typeSelect, 'email');

            // has the right operators
            const operatorOptions = findAll(`${operatorSelect} option`);
            expect(operatorOptions).to.have.length(5);
            expect(operatorOptions[0]).to.have.value('is');
            expect(operatorOptions[1]).to.have.value('contains');
            expect(operatorOptions[2]).to.have.value('does-not-contain');
            expect(operatorOptions[3]).to.have.value('starts-with');
            expect(operatorOptions[4]).to.have.value('ends-with');

            // has expected default operator and value
            expect(find(operatorSelect)).to.have.value('is');
            expect(find(valueInput)).to.have.value('');

            // can change filter
            await fillIn(valueInput, 'hello@hi.com');
            await blur(valueInput);
            expect(findAll('[data-test-list="members-list-item"]').length, '# of filtered member rows - is "hello@hi.com"')
                .to.equal(1);

            // can change operator
            await fillIn(operatorSelect, 'contains');
            expect(findAll('[data-test-list="members-list-item"]').length, '# of filtered member rows - contains "hello"')
                .to.equal(1);

            // contains query works
            await fillIn(valueInput, 'test');
            await blur(valueInput);
            expect(findAll('[data-test-list="members-list-item"]').length, '# of filtered member rows - contains "test"')
                .to.equal(5);

            // starts with query works
            await fillIn(operatorSelect, 'starts-with');
            await fillIn(valueInput, 'test-2');
            await blur(valueInput);
            expect(findAll('[data-test-list="members-list-item"]').length, '# of filtered member rows - starts with "test-2"')
                .to.equal(2);

            // ends with query works
            await fillIn(operatorSelect, 'ends-with');
            await fillIn(valueInput, '.com');
            await blur(valueInput);
            expect(findAll('[data-test-list="members-list-item"]').length, '# of filtered member rows - ends with ".com"')
                .to.equal(6);

            // does not contain query works
            await fillIn(operatorSelect, 'does-not-contain');
            expect(findAll('[data-test-list="members-list-item"]').length, '# of filtered member rows - does not contain ".com"')
                .to.equal(1);

            // can query with special chars
            await fillIn(operatorSelect, 'contains');
            await fillIn(valueInput, `with+plus`);
            await blur(valueInput);
            expect(findAll('[data-test-list="members-list-item"]').length, '# of filtered member rows - contains "with+plus"')
                .to.equal(1);

            // no duplicate column added (email is included in the "details" column)
            expect(find('[data-test-table-column="email"]')).to.not.exist;

            // can handle contains operator in URL
            let filter = encodeURIComponent(`email:~'hello'`);
            await visit('/');
            await visit(`/members?filter=${filter}`);
            await click('[data-test-button="members-filter-actions"]');
            expect(findAll('[data-test-list="members-list-item"]').length, '# of filtered member rows - from URL contains "hello"')
                .to.equal(1);
            expect(find(operatorSelect)).to.have.value('contains');
            expect(find(valueInput)).to.have.value('hello');
        });

        it('can filter by next billing date', async function () {
            clock = sinon.useFakeTimers({
                now: moment('2022-03-01 09:00:00.000Z').toDate(),
                shouldAdvanceTime: true
            });

            // add some members to filter
            this.server.createList('member', 3).forEach(member => this.server.create('subscription', {member, currentPeriodEnd: moment('2022-02-01 12:00:00').format('YYYY-MM-DD HH:mm:ss')}));
            this.server.createList('member', 4).forEach(member => this.server.create('subscription', {member, currentPeriodEnd: moment('2022-02-05 12:00:00').format('YYYY-MM-DD HH:mm:ss')}));
            this.server.createList('member', 2);

            await visit('/members');

            expect(findAll('[data-test-list="members-list-item"]').length, '# of initial member rows')
                .to.equal(9);

            await click('[data-test-button="members-filter-actions"]');

            const filterSelect = `[data-test-members-filter="0"]`;
            const typeSelect = `${filterSelect} [data-test-select="members-filter"]`;
            const operatorSelect = `${filterSelect} [data-test-select="members-filter-operator"]`;

            expect(find(`${filterSelect} [data-test-select="members-filter"] option[value="subscriptions.current_period_end"]`), 'subscriptions.current_period_end filter option').to.exist;

            await fillIn(typeSelect, 'subscriptions.current_period_end');

            // has the right operators
            const operatorOptions = findAll(`${operatorSelect} option`);
            expect(operatorOptions).to.have.length(4);
            expect(operatorOptions[0]).to.have.value('is-less');
            expect(operatorOptions[1]).to.have.value('is-or-less');
            // expect(operatorOptions[2]).to.have.value('is');
            // expect(operatorOptions[3]).to.have.value('is-not');
            expect(operatorOptions[2]).to.have.value('is-greater');
            expect(operatorOptions[3]).to.have.value('is-or-greater');

            const valueDateInput = `${filterSelect} [data-test-input="members-filter-value"] [data-test-date-picker-input]`;
            const valueDatePicker = `${filterSelect} [data-test-input="members-filter-value"]`;

            // operator defaults to "on or before"
            expect(find(operatorSelect)).to.have.value('is-or-less');

            // value defaults to today's date
            expect(find(valueDateInput)).to.have.value('2022-03-01');
            expect(findAll('[data-test-list="members-list-item"]').length, '# of filtered member rows - default')
                .to.equal(7);

            // can change date
            await datepickerSelect(valueDatePicker, moment.utc('2022-02-03').toDate());
            expect(findAll('[data-test-list="members-list-item"]').length, '# of filtered member rows - 2022-02-03')
                .to.equal(3);

            // can change operator
            await fillIn(operatorSelect, 'is-greater');
            expect(findAll('[data-test-list="members-list-item"]').length, '# of filtered member rows - is-greater')
                .to.equal(4);

            // can populate filter from URL
            // TODO: leaving screen is needed, suggests component is not fully reactive and needs to be torn down.
            // - see <Members::Filter> constructor
            await visit(`/`);
            const filter = encodeURIComponent(`subscriptions.current_period_end:<='2022-02-01 23:59:59'`);
            await visit(`/members?filter=${filter}`);
            await click('[data-test-button="members-filter-actions"]');

            expect(find(typeSelect), 'type select - from URL').to.have.value('subscriptions.current_period_end');
            expect(find(operatorSelect), 'operator select - from URL').to.have.value('is-or-less');
            expect(find(valueDateInput), 'date input - from URL').to.have.value('2022-02-01');

            expect(findAll('[data-test-list="members-list-item"]').length, '# of filtered member rows - from URL')
                .to.equal(3);

            // it adds extra column to table
            expect(find('[data-test-table-column="subscriptions.current_period_end"]')).to.exist;
            expect(find('[data-test-table-column="subscriptions.current_period_end"]')).to.contain.text('Next billing date');
            expect(findAll('[data-test-table-data="subscriptions.current_period_end"]').length).to.equal(3);
            expect(find('[data-test-table-data="subscriptions.current_period_end"]')).to.contain.text('1 Feb 2022');
            expect(find('[data-test-table-data="subscriptions.current_period_end"]')).to.contain.text('a month ago');
        });

        it('can handle multiple filters', async function () {
            // add some members to filter
            this.server.createList('member', 1).forEach(member => this.server.create('subscription', {member, status: 'active'}));
            this.server.createList('member', 2).forEach(member => this.server.create('subscription', {member, status: 'trialing'}));
            this.server.createList('member', 3, {emailOpenRate: 50}).forEach(member => this.server.create('subscription', {member, status: 'trialing'}));
            this.server.createList('member', 4, {emailOpenRate: 100});

            await visit('/members');

            expect(findAll('[data-test-list="members-list-item"]').length, '# of initial member rows')
                .to.equal(10);

            await click('[data-test-button="members-filter-actions"]');

            await fillIn('[data-test-members-filter="0"] [data-test-select="members-filter"]', 'email_open_rate');
            await fillIn('[data-test-members-filter="0"] [data-test-input="members-filter-value"]', '50');
            await blur('[data-test-members-filter="0"] [data-test-input="members-filter-value"]');

            await click('[data-test-button="add-members-filter"]');

            await fillIn(`[data-test-members-filter="1"] [data-test-select="members-filter"]`, 'subscriptions.status');
            await fillIn(`[data-test-members-filter="1"] [data-test-select="members-filter-value"]`, 'trialing');

            expect(findAll('[data-test-list="members-list-item"]').length, '# of members rows after filter')
                .to.equal(3);

            await click('[data-test-button="members-apply-filter"]');

            // all filtered columns are shown
            expect(find('[data-test-table-column="email_open_rate"]')).to.exist;
            expect(find('[data-test-table-column="subscriptions.status"]')).to.exist;

            // bulk actions are shown
            expect(find('[data-test-button="add-label-selected"]'), 'add label to selected button').to.exist;
            expect(find('[data-test-button="remove-label-selected"]'), 'remove label from selected button').to.exist;
            expect(find('[data-test-button="unsubscribe-selected"]'), 'unsubscribe selected button').to.exist;
            expect(find('[data-test-button="delete-selected"]'), 'delete selected button').to.exist;

            // filter is active and has # of filters
            expect(find('[data-test-button="members-filter-actions"] span'), 'filter button').to.have.class('gh-btn-label-green');
            expect(find('[data-test-button="members-filter-actions"]'), 'filter button').to.contain.text('(2)');

            // search is inactive
            expect(find('[data-test-input="members-search"]'), 'search input').to.exist;
            expect(find('[data-test-input="members-search"]'), 'search input').to.not.have.class('active');

            // can reset filter
            await click('[data-test-button="members-filter-actions"]');
            await click('[data-test-button="reset-members-filter"]');

            expect(findAll('[data-test-list="members-list-item"]').length, '# of initial member rows')
                .to.equal(10);

            // filter is inactive
            expect(find('[data-test-button="members-filter-actions"] span'), 'filter button').to.not.have.class('gh-btn-label-green');
        });

        it('has a no-match state', async function () {
            this.server.createList('member', 5).forEach(member => this.server.create('subscription', {member, status: 'active'}));

            await visit('/members');

            expect(findAll('[data-test-list="members-list-item"]').length, '# of initial member rows')
                .to.equal(5);

            await click('[data-test-button="members-filter-actions"]');

            await fillIn('[data-test-members-filter="0"] [data-test-select="members-filter"]', 'email_open_rate');
            await fillIn('[data-test-members-filter="0"] [data-test-input="members-filter-value"]', '50');
            await blur('[data-test-members-filter="0"] [data-test-input="members-filter-value"]');

            await click('[data-test-button="members-apply-filter"]');

            // replaces members table with the no-matching members state
            expect(find('[data-test-table="members"]')).to.not.exist;
            expect(find('[data-test-no-matching-members]')).to.exist;

            // search input is hidden
            expect(find('[data-test-input="members-search"]')).to.not.be.visible;

            // export is disabled
            expect(find('[data-test-button="export-members"]')).to.have.attribute('disabled');

            // bulk actions are hidden
            expect(find('[data-test-button="add-label-selected"]')).to.not.exist;
            expect(find('[data-test-button="remove-label-selected"]')).to.not.exist;
            expect(find('[data-test-button="unsubscribe-selected"]')).to.not.exist;
            expect(find('[data-test-button="delete-selected"]')).to.not.exist;

            // can clear the filter
            await click('[data-test-no-matching-members] [data-test-button="show-all-members"]');

            expect(currentURL()).to.equal('/members');
            expect(find('[data-test-button="members-filter-actions"] span'), 'filter button').to.not.have.class('gh-btn-label-green');
        });

        it('resets filter operator when changing filter type', async function () {
            // BUG: changing the filter type was not resetting the filter operator
            // meaning you could have an "is-greater" operator applied to an
            // "is/is-not" filter type

            this.server.createList('member', 3).forEach(member => this.server.create('subscription', {member, status: 'active'}));
            this.server.createList('member', 4, {emailCount: 10});

            await visit('/members');

            expect(findAll('[data-test-list="members-list-item"]').length, '# of initial member rows')
                .to.equal(7);

            await click('[data-test-button="members-filter-actions"]');

            const filter = '[data-test-members-filter="0"]';

            await fillIn(`${filter} [data-test-select="members-filter"]`, 'email_count');
            await fillIn(`${filter} [data-test-select="members-filter-operator"]`, 'is-greater');
            await fillIn(`${filter} [data-test-input="members-filter-value"]`, '9');
            await blur(`${filter} [data-test-input="members-filter-value"]`);

            expect(findAll('[data-test-list="members-list-item"]').length, '# of members after email_count filter')
                .to.equal(4);

            await fillIn(`${filter} [data-test-select="members-filter"]`, 'subscriptions.status');

            expect(find(`${filter} [data-test-select="members-filter-operator"]`)).to.have.value('is');
            expect(findAll('[data-test-list="members-list-item"]').length, '# of members after email_count filter')
                .to.equal(3);
        });

        it('hides paid filters when stripe isn\'t connected', async function () {
            // disconnect stripe
            this.server.db.settings.update({key: 'paid_members_enabled'}, {value: false});
            this.server.createList('member', 10);

            await visit('/members');
            await click('[data-test-button="members-filter-actions"]');

            expect(
                find('[data-test-members-filter="0"] [data-test-select="members-filter"] optgroup[label="Subscription"]'),
                'Subscription option group doesn\'t exist'
            ).to.not.exist;

            const filterOptions = findAll('[data-test-members-filter="0"] [data-test-select="members-filter"] option')
                .map(option => option.value);

            expect(filterOptions).to.not.include('status');
            expect(filterOptions).to.not.include('subscriptions.plan_interval');
            expect(filterOptions).to.not.include('subscriptions.status');
        });

        it('hides email filters when email is disabled', async function () {
            // disable email
            this.server.db.settings.update({key: 'editor_default_email_recipients'}, {value: 'disabled'});
            this.server.createList('member', 10);

            await visit('/members');
            await click('[data-test-button="members-filter-actions"]');

            expect(
                find('[data-test-members-filter="0"] [data-test-select="members-filter"] optgroup[label="Email"]'),
                'Email option group doesn\'t exist'
            ).to.not.exist;

            const filterOptions = findAll('[data-test-members-filter="0"] [data-test-select="members-filter"] option')
                .map(option => option.value);

            expect(filterOptions).to.not.include('email_count');
            expect(filterOptions).to.not.include('email_opened_count');
            expect(filterOptions).to.not.include('email_open_rate');
        });
    });

    describe('search', function () {
        beforeEach(function () {
            // specific member names+emails so search is deterministic
            // (default factory has random names+emails)
            this.server.create('member', {name: 'X', email: 'x@x.xxx'});
            this.server.create('member', {name: 'Y', email: 'y@y.yyy'});
            this.server.create('member', {name: 'Z', email: 'z@z.zzz'});
        });

        it('works', async function () {
            await visit('/members');

            expect(findAll('[data-test-list="members-list-item"]').length, '# of initial member rows')
                .to.equal(3);

            await fillIn('[data-test-input="members-search"]', 'X');

            // list updates
            expect(findAll('[data-test-list="members-list-item"]').length, '# of members matching "X"')
                .to.equal(1);

            // URL reflects search
            expect(currentURL()).to.equal('/members?search=X');

            // search input is active
            expect(find('[data-test-input="members-search"]')).to.have.class('active');

            // bulk actions become available
            expect(find('[data-test-button="add-label-selected"]'), 'add label to selected button').to.exist;
            expect(find('[data-test-button="remove-label-selected"]'), 'remove label from selected button').to.exist;
            expect(find('[data-test-button="unsubscribe-selected"]'), 'unsubscribe selected button').to.exist;
            expect(find('[data-test-button="delete-selected"]'), 'delete selected button').to.exist;

            // clearing search returns us to starting state
            await fillIn('[data-test-input="members-search"]', '');

            expect(findAll('[data-test-list="members-list-item"]').length, '# of members after clearing search')
                .to.equal(3);

            expect(find('[data-test-input="members-search"]')).to.not.have.class('active');
        });

        it('populates from query param', async function () {
            await visit('/members?search=Y');

            expect(findAll('[data-test-list="members-list-item"]').length, '# of initial member rows')
                .to.equal(1);

            expect(find('[data-test-input="members-search"]')).to.have.value('Y');
            expect(find('[data-test-input="members-search"]')).to.have.class('active');
        });

        it('has a no-match state', async function () {
            await visit('/members');
            await fillIn('[data-test-input="members-search"]', 'unknown');

            expect(currentURL()).to.equal('/members?search=unknown');

            // replaces members table with the no-matching members state
            expect(find('[data-test-table="members"]')).to.not.exist;
            expect(find('[data-test-no-matching-members]')).to.exist;

            // search input is still shown
            expect(find('[data-test-input="members-search"]')).to.be.visible;
            expect(find('[data-test-input="members-search"]')).to.have.class('active');

            // export is disabled
            expect(find('[data-test-button="export-members"]')).to.have.attribute('disabled');

            // bulk actions are hidden
            expect(find('[data-test-button="add-label-selected"]')).to.not.exist;
            expect(find('[data-test-button="remove-label-selected"]')).to.not.exist;
            expect(find('[data-test-button="unsubscribe-selected"]')).to.not.exist;
            expect(find('[data-test-button="delete-selected"]')).to.not.exist;

            // can clear the search
            await click('[data-test-no-matching-members] [data-test-button="show-all-members"]');

            expect(currentURL()).to.equal('/members');
            expect(find('[data-test-input="members-search"]')).to.have.value('');
            expect(find('[data-test-input="members-search"]')).to.not.have.class('active');
            expect(findAll('[data-test-list="members-list-item"]').length).to.equal(3);
        });

        it('can search + filter', async function () {
            this.server.create('member', {name: 'A', email: 'a@aaa.aaa', subscriptions: [this.server.create('subscription', {status: 'active'})]});

            await visit('/members');

            expect(findAll('[data-test-list="members-list-item"]').length, '# of initial member rows')
                .to.equal(4);

            await click('[data-test-button="members-filter-actions"]');
            await fillIn('[data-test-members-filter="0"] [data-test-select="members-filter"]', 'subscriptions.status');
            await fillIn('[data-test-members-filter="0"] [data-test-select="members-filter-value"]', 'active');
            await click('[data-test-button="members-apply-filter"]');

            await fillIn('[data-test-input="members-search"]', 'a');

            expect(findAll('[data-test-list="members-list-item"]').length, '# of member rows after filter+search')
                .to.equal(1);

            // filter is active and has # of filters
            expect(find('[data-test-button="members-filter-actions"] span'), 'filter button').to.have.class('gh-btn-label-green');
            expect(find('[data-test-button="members-filter-actions"]'), 'filter button').to.contain.text('(1)');

            // search input is active
            expect(find('[data-test-input="members-search"]')).to.have.class('active');
        });
    });
});<|MERGE_RESOLUTION|>--- conflicted
+++ resolved
@@ -160,8 +160,7 @@
             expect(findAll('[data-test-list="members-list-item"]').length, '# of filtered member rows after delete')
                 .to.equal(7);
         });
-
-<<<<<<< HEAD
+        
         it('can filter by offer redeemed', async function () {
             // add some offers to test the selection dropdown
             const tier = this.server.create('tier');
@@ -195,9 +194,10 @@
             await visit('/members?filter=' + encodeURIComponent(`offer_redemptions:'${offer.id}'`)); // ensure that the id is parsed as a string and not an integer
 
             // only one redeemed offer so only 1 member should be shown
-
             expect(findAll('[data-test-list="members-list-item"]').length, '# of filtered member rows').to.equal(1);
-=======
+            
+        });
+            
         it('can filter by specific newsletter subscription', async function () {
             // add some members to filters
             const newsletter = this.server.create('newsletter', {status: 'active', slug: 'test-newsletter'});
@@ -229,7 +229,6 @@
             // only 1 member is subscribed so we should only see 1 row
             expect(findAll('[data-test-list="members-list-item"]').length, '# of initial member rows')
                 .to.equal(1);
->>>>>>> 48ea2a87
         });
 
         it('can filter by newsletter subscription', async function () {
