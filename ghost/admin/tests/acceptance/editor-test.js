--- conflicted
+++ resolved
@@ -78,10 +78,7 @@
 
         expect(currentURL(), 'currentURL').to.equal('/editor/post/1');
     });
-<<<<<<< HEAD
-=======
-    
->>>>>>> eb633a31
+
     it('displays 404 when post does not exist', async function () {
         let role = this.server.create('role', {name: 'Editor'});
         this.server.create('user', {roles: [role], slug: 'test-user'});
