import ctrlOrCmd from 'ghost-admin/utils/ctrl-or-cmd';
import {authenticateSession, invalidateSession} from 'ember-simple-auth/test-support';
import {beforeEach, describe, it} from 'mocha';
<<<<<<< HEAD
import {blur, click, currentURL, fillIn, find, findAll, visit} from '@ember/test-helpers';
=======
import {blur, click, currentURL, fillIn, find, findAll, triggerEvent, triggerKeyEvent, visit} from '@ember/test-helpers';
>>>>>>> 2e3eb1da
import {clickTrigger, selectChoose} from 'ember-power-select/test-support/helpers';
import {expect} from 'chai';
import {setupApplicationTest} from 'ember-mocha';
import {setupMirage} from 'ember-cli-mirage/test-support';

/**
 * 
 * @param {string} text 
 * @param {NodeList} buttons 
 * @returns Node
 */
const findButton = (text, buttons) => {
    return Array.from(buttons).find(button => button.innerText.trim() === text);
};

describe('Acceptance: Content', function () {
    let hooks = setupApplicationTest();
    setupMirage(hooks);

    beforeEach(async function () {
        this.server.loadFixtures('configs');
    });

    it('redirects to signin when not authenticated', async function () {
        await invalidateSession();
        await visit('/posts');

        expect(currentURL()).to.equal('/signin');
    });

    describe('as admin', function () {
        let admin, editor, publishedPost, scheduledPost, draftPost, authorPost;

        beforeEach(async function () {
            let adminRole = this.server.create('role', {name: 'Administrator'});
            admin = this.server.create('user', {roles: [adminRole]});
            let editorRole = this.server.create('role', {name: 'Editor'});
            editor = this.server.create('user', {roles: [editorRole]});

            publishedPost = this.server.create('post', {authors: [admin], status: 'published', title: 'Published Post'});
            scheduledPost = this.server.create('post', {authors: [admin], status: 'scheduled', title: 'Scheduled Post'});
            // draftPost = this.server.create('post', {authors: [admin], status: 'draft', title: 'Draft Post', visibility: 'paid'});
            draftPost = this.server.create('post', {authors: [admin], status: 'draft', title: 'Draft Post'});
            authorPost = this.server.create('post', {authors: [editor], status: 'published', title: 'Editor Published Post', visibiity: 'paid'});

            // pages shouldn't appear in the list
            this.server.create('page', {authors: [admin], status: 'published', title: 'Published Page'});

            return await authenticateSession();
        });

<<<<<<< HEAD
        it('displays and filters posts', async function () {
            await visit('/posts');
            // Not checking request here as it won't be the last request made
            // Displays all posts + pages
            expect(findAll('[data-test-post-id]').length, 'all posts count').to.equal(4);
=======
        describe('displays and filter posts', function () {
            it('displays posts', async function () {
                await visit('/posts');
>>>>>>> 2e3eb1da

                const posts = findAll('[data-test-post-id]');
                // displays all posts by default (all statuses) [no pages]
                expect(posts.length, 'all posts count').to.equal(4);

                // note: atm the mirage backend doesn't support ordering of the results set
            });

            it('can filter by status', async function () {
                await visit('/posts');

                // show draft posts
                await selectChoose('[data-test-type-select]', 'Draft posts');

                // API request is correct
                let [lastRequest] = this.server.pretender.handledRequests.slice(-1);
                expect(lastRequest.queryParams.filter, '"drafts" request status filter').to.have.string('status:draft');
                // Displays draft post
                expect(findAll('[data-test-post-id]').length, 'drafts count').to.equal(1);
                expect(find(`[data-test-post-id="${draftPost.id}"]`), 'draft post').to.exist;
    
                // show published posts
                await selectChoose('[data-test-type-select]', 'Published posts');
    
                // API request is correct
                [lastRequest] = this.server.pretender.handledRequests.slice(-1);
                expect(lastRequest.queryParams.filter, '"published" request status filter').to.have.string('status:published');
                // Displays three published posts + pages
                expect(findAll('[data-test-post-id]').length, 'published count').to.equal(2);
                expect(find(`[data-test-post-id="${publishedPost.id}"]`), 'admin published post').to.exist;
                expect(find(`[data-test-post-id="${authorPost.id}"]`), 'author published post').to.exist;
    
                // show scheduled posts
                await selectChoose('[data-test-type-select]', 'Scheduled posts');
    
                // API request is correct
                [lastRequest] = this.server.pretender.handledRequests.slice(-1);
                expect(lastRequest.queryParams.filter, '"scheduled" request status filter').to.have.string('status:scheduled');
                // Displays scheduled post
                expect(findAll('[data-test-post-id]').length, 'scheduled count').to.equal(1);
                expect(find(`[data-test-post-id="${scheduledPost.id}"]`), 'scheduled post').to.exist;
    
                // show all posts
                await selectChoose('[data-test-type-select]', 'All posts');
    
                // API request is correct
                [lastRequest] = this.server.pretender.handledRequests.slice(-1);
                expect(lastRequest.queryParams.filter, '"all" request status filter').to.have.string('status:[draft,scheduled,published,sent]');
            });

            it('can filter by author', async function () {
                await visit('/posts');

                // show all posts by editor
                await selectChoose('[data-test-author-select]', editor.name);

                // API request is correct
                let [lastRequest] = this.server.pretender.handledRequests.slice(-1);
                expect(lastRequest.queryParams.filter, '"editor" request status filter')
                    .to.have.string('status:[draft,scheduled,published,sent]');
                expect(lastRequest.queryParams.filter, '"editor" request filter param')
                    .to.have.string(`authors:${editor.slug}`);
            });

            it('can filter by visibility', async function () {
                await visit('/posts');

                await selectChoose('[data-test-visibility-select]', 'Paid members-only');

                let [lastRequest] = this.server.pretender.handledRequests.slice(-1);
                expect(lastRequest.queryParams.filter, '"visibility" request filter param')
                    .to.have.string('visibility:[paid,tiers]+status:[draft,scheduled,published,sent]');
            });

            it('can filter by tag', async function () {
                this.server.create('tag', {name: 'B - Second', slug: 'second'});
                this.server.create('tag', {name: 'Z - Last', slug: 'last'});
                this.server.create('tag', {name: 'A - First', slug: 'first'});

<<<<<<< HEAD
            // API request is correct
            [lastRequest] = this.server.pretender.handledRequests.slice(-1);
            expect(lastRequest.queryParams.filter, '"scheduled" request status filter').to.have.string('status:scheduled');
            // Displays scheduled post
            expect(findAll('[data-test-post-id]').length, 'scheduled count').to.equal(1);
            expect(find(`[data-test-post-id="${scheduledPost.id}"]`), 'scheduled post').to.exist;

            // show all posts
            await selectChoose('[data-test-type-select]', 'All posts');

            // Posts are ordered scheduled -> draft -> published/sent
            //  check API request is correct - we submit one request for scheduled, one for drafts, and one for published+sent
            [lastRequest] = this.server.pretender.handledRequests.slice(-3);
            expect(lastRequest.queryParams.filter, '"all" request status filter').to.have.string('status:scheduled');
            [lastRequest] = this.server.pretender.handledRequests.slice(-2);
            expect(lastRequest.queryParams.filter, '"all" request status filter').to.have.string('status:draft');
            [lastRequest] = this.server.pretender.handledRequests.slice(-1);
            expect(lastRequest.queryParams.filter, '"all" request status filter').to.have.string('status:[published,sent]');

            //  check order display is correct
            let postIds = findAll('[data-test-post-id]').map(el => el.getAttribute('data-test-post-id'));
            expect(postIds, 'post order').to.deep.equal([scheduledPost.id, draftPost.id, publishedPost.id, authorPost.id]);

            // show all posts by editor
            await selectChoose('[data-test-type-select]', 'Published posts');
            await selectChoose('[data-test-author-select]', editor.name);

            // API request is correct
            [lastRequest] = this.server.pretender.handledRequests.slice(-1);
            expect(lastRequest.queryParams.filter, '"editor" request status filter')
                .to.have.string('status:published');
            expect(lastRequest.queryParams.filter, '"editor" request filter param')
                .to.have.string(`authors:${editor.slug}`);
=======
                await visit('/posts');
                await clickTrigger('[data-test-tag-select]');

                let options = findAll('.ember-power-select-option');

                // check that dropdown sorts alphabetically
                expect(options[0].textContent.trim()).to.equal('All tags');
                expect(options[1].textContent.trim()).to.equal('A - First');
                expect(options[2].textContent.trim()).to.equal('B - Second');
                expect(options[3].textContent.trim()).to.equal('Z - Last');

                // select one
                await selectChoose('[data-test-tag-select]', 'B - Second');
                // affirm request
                let [lastRequest] = this.server.pretender.handledRequests.slice(-1);
                expect(lastRequest.queryParams.filter, 'request filter').to.have.string('tag:second');
            });
>>>>>>> 2e3eb1da
        });

        describe('context menu actions', function () {
            describe('single post', function () {
                // has a duplicate option
                it.skip('can duplicate a post', async function () {
                    await visit('/posts');

                    // get the post
                    const post = find(`[data-test-post-id="${publishedPost.id}"]`);
                    expect(post, 'post').to.exist;

                    await triggerEvent(post, 'contextmenu');
                    // await this.pauseTest();

                    let contextMenu = find('.gh-posts-context-menu'); // this is a <ul> element

                    let buttons = contextMenu.querySelectorAll('button');

                    // should have three options for a published post
                    expect(contextMenu, 'context menu').to.exist;
                    expect(buttons.length, 'context menu buttons').to.equal(5);
                    expect(buttons[0].innerText.trim(), 'context menu button 1').to.contain('Unpublish');
                    expect(buttons[1].innerText.trim(), 'context menu button 2').to.contain('Feature'); // or Unfeature
                    expect(buttons[2].innerText.trim(), 'context menu button 3').to.contain('Add a tag');
                    expect(buttons[3].innerText.trim(), 'context menu button 4').to.contain('Duplicate');
                    expect(buttons[4].innerText.trim(), 'context menu button 5').to.contain('Delete');

                    // duplicate the post
                    await click(buttons[3]);

                    // API request is correct
                    //   POST /ghost/api/admin/posts/{id}/copy/?formats=mobiledoc,lexical

                    // TODO: probably missing endpoint in mirage...

                    // let [lastRequest] = this.server.pretender.handledRequests.slice(-1);
                    // console.log(`lastRequest`, lastRequest);
                    // expect(lastRequest.url, 'request url').to.match(new RegExp(`/posts/${publishedPost.id}/copy/`));
                });
            });

            describe('multiple posts', function () {
                it('can feature and unfeature posts', async function () {
                    await visit('/posts');

                    // get all posts
                    const posts = findAll('[data-test-post-id]');
                    expect(posts.length, 'all posts count').to.equal(4);

                    const postThreeContainer = posts[2].parentElement; // draft post
                    const postFourContainer = posts[3].parentElement; // published post

                    await click(postThreeContainer, {metaKey: ctrlOrCmd === 'command', ctrlKey: ctrlOrCmd === 'ctrl'});
                    await click(postFourContainer, {metaKey: ctrlOrCmd === 'command', ctrlKey: ctrlOrCmd === 'ctrl'});

                    expect(postFourContainer.getAttribute('data-selected'), 'postFour selected').to.exist;
                    expect(postThreeContainer.getAttribute('data-selected'), 'postThree selected').to.exist;

                    // NOTE: right clicks don't seem to work in these tests
                    //  contextmenu is the event triggered - https://developer.mozilla.org/en-US/docs/Web/API/Element/contextmenu_event
                    await triggerEvent(postFourContainer, 'contextmenu');

                    let contextMenu = find('.gh-posts-context-menu'); // this is a <ul> element
                    expect(contextMenu, 'context menu').to.exist;

                    // feature the post
                    let buttons = contextMenu.querySelectorAll('button');
                    let featureButton = findButton('Feature', buttons);
                    expect(featureButton, 'feature button').to.exist;
                    await click(featureButton);

                    // API request is correct - note, we don't mock the actual model updates
                    let [lastRequest] = this.server.pretender.handledRequests.slice(-1);
                    expect(lastRequest.queryParams.filter, 'feature request id').to.equal(`id:['3','4']`);
                    expect(JSON.parse(lastRequest.requestBody).bulk.action, 'feature request action').to.equal('feature');
                    
                    // ensure ui shows these are now featured
                    expect(postThreeContainer.querySelector('.gh-featured-post'), 'postFour featured').to.exist;
                    expect(postFourContainer.querySelector('.gh-featured-post'), 'postFour featured').to.exist;

                    // unfeature the posts
                    await triggerEvent(postFourContainer, 'contextmenu');

                    contextMenu = find('.gh-posts-context-menu'); // this is a <ul> element
                    expect(contextMenu, 'context menu').to.exist;

                    // unfeature the posts
                    buttons = contextMenu.querySelectorAll('button');
                    featureButton = findButton('Unfeature', buttons);
                    expect(featureButton, 'unfeature button').to.exist;
                    await click(featureButton);

                    // API request is correct - note, we don't mock the actual model updates
                    [lastRequest] = this.server.pretender.handledRequests.slice(-1);
                    expect(lastRequest.queryParams.filter, 'unfeature request id').to.equal(`id:['3','4']`);
                    expect(JSON.parse(lastRequest.requestBody).bulk.action, 'unfeature request action').to.equal('unfeature');

                    // ensure ui shows these are now unfeatured
                    expect(postThreeContainer.querySelector('.gh-featured-post'), 'postFour featured').to.not.exist;
                    expect(postFourContainer.querySelector('.gh-featured-post'), 'postFour featured').to.not.exist;
                });

                it('can add a tag to multiple posts', async function () {
                    await visit('/posts');

                    // get all posts
                    const posts = findAll('[data-test-post-id]');
                    expect(posts.length, 'all posts count').to.equal(4);

                    const postThreeContainer = posts[2].parentElement; // draft post
                    const postFourContainer = posts[3].parentElement; // published post

                    await click(postThreeContainer, {metaKey: ctrlOrCmd === 'command', ctrlKey: ctrlOrCmd === 'ctrl'});
                    await click(postFourContainer, {metaKey: ctrlOrCmd === 'command', ctrlKey: ctrlOrCmd === 'ctrl'});

                    expect(postFourContainer.getAttribute('data-selected'), 'postFour selected').to.exist;
                    expect(postThreeContainer.getAttribute('data-selected'), 'postThree selected').to.exist;

                    // NOTE: right clicks don't seem to work in these tests
                    //  contextmenu is the event triggered - https://developer.mozilla.org/en-US/docs/Web/API/Element/contextmenu_event
                    await triggerEvent(postFourContainer, 'contextmenu');

                    let contextMenu = find('.gh-posts-context-menu'); // this is a <ul> element
                    expect(contextMenu, 'context menu').to.exist;

                    // add a tag to the posts
                    let buttons = contextMenu.querySelectorAll('button');
                    let addTagButton = findButton('Add a tag', buttons);
                    expect(addTagButton, 'add tag button').to.exist;
                    await click(addTagButton);
                    
                    const addTagsModal = find('[data-test-modal="add-tags"]');
                    expect(addTagsModal, 'tag settings modal').to.exist;

                    const input = addTagsModal.querySelector('input');
                    expect(input, 'tag input').to.exist;
                    await fillIn(input, 'test-tag');
                    await triggerKeyEvent(input, 'keydown', 13);
                    await click('[data-test-button="confirm"]');
                    
                    // API request is correct - note, we don't mock the actual model updates
                    let [lastRequest] = this.server.pretender.handledRequests.slice(-2);
                    expect(lastRequest.queryParams.filter, 'add tag request id').to.equal(`id:['3','4']`);
                    expect(JSON.parse(lastRequest.requestBody).bulk.action, 'add tag request action').to.equal('addTag');
                });
                
                // NOTE: we do not seem to be loading the settings properly into the membersutil service, such that the members
                //  service doesn't think members are enabled
                it.skip('can change access to multiple posts', async function () {
                    await visit('/posts');

                    // get all posts
                    const posts = findAll('[data-test-post-id]');
                    expect(posts.length, 'all posts count').to.equal(4);

                    const postThreeContainer = posts[2].parentElement; // draft post
                    const postFourContainer = posts[3].parentElement; // published post

                    await click(postThreeContainer, {metaKey: ctrlOrCmd === 'command', ctrlKey: ctrlOrCmd === 'ctrl'});
                    await click(postFourContainer, {metaKey: ctrlOrCmd === 'command', ctrlKey: ctrlOrCmd === 'ctrl'});

                    expect(postFourContainer.getAttribute('data-selected'), 'postFour selected').to.exist;
                    expect(postThreeContainer.getAttribute('data-selected'), 'postThree selected').to.exist;

                    // NOTE: right clicks don't seem to work in these tests
                    //  contextmenu is the event triggered - https://developer.mozilla.org/en-US/docs/Web/API/Element/contextmenu_event
                    await triggerEvent(postFourContainer, 'contextmenu');

                    let contextMenu = find('.gh-posts-context-menu'); // this is a <ul> element
                    expect(contextMenu, 'context menu').to.exist;

                    // TODO: the change access button is not showing; need to debug the UI to see what field it expects
                    // change access to the posts
                    let buttons = contextMenu.querySelectorAll('button');
                    let changeAccessButton = findButton('Change access', buttons);

                    expect(changeAccessButton, 'change access button').to.exist;
                    await click(changeAccessButton);
                    
                    const changeAccessModal = find('[data-test-modal="edit-posts-access"]');
                    expect(changeAccessModal, 'change access modal').to.exist;
                });

                it('can unpublish posts', async function () {
                    await visit('/posts');

                    // get all posts
                    const posts = findAll('[data-test-post-id]');
                    expect(posts.length, 'all posts count').to.equal(4);

                    const postThreeContainer = posts[2].parentElement; // draft post
                    const postFourContainer = posts[3].parentElement; // published post

                    await click(postThreeContainer, {metaKey: ctrlOrCmd === 'command', ctrlKey: ctrlOrCmd === 'ctrl'});
                    await click(postFourContainer, {metaKey: ctrlOrCmd === 'command', ctrlKey: ctrlOrCmd === 'ctrl'});

                    expect(postFourContainer.getAttribute('data-selected'), 'postFour selected').to.exist;
                    expect(postThreeContainer.getAttribute('data-selected'), 'postThree selected').to.exist;

                    // NOTE: right clicks don't seem to work in these tests
                    //  contextmenu is the event triggered - https://developer.mozilla.org/en-US/docs/Web/API/Element/contextmenu_event
                    await triggerEvent(postFourContainer, 'contextmenu');

                    let contextMenu = find('.gh-posts-context-menu'); // this is a <ul> element
                    expect(contextMenu, 'context menu').to.exist;

                    // unpublish the posts
                    let buttons = contextMenu.querySelectorAll('button');
                    let unpublishButton = findButton('Unpublish', buttons);
                    expect(unpublishButton, 'unpublish button').to.exist;
                    await click(unpublishButton);

                    // handle modal
                    const modal = find('[data-test-modal="unpublish-posts"]');
                    expect(modal, 'unpublish modal').to.exist;
                    await click('[data-test-button="confirm"]');

                    // API request is correct - note, we don't mock the actual model updates
                    let [lastRequest] = this.server.pretender.handledRequests.slice(-1);
                    expect(lastRequest.queryParams.filter, 'unpublish request id').to.equal(`id:['3','4']`);
                    expect(JSON.parse(lastRequest.requestBody).bulk.action, 'unpublish request action').to.equal('unpublish');

                    // ensure ui shows these are now unpublished
                    expect(postThreeContainer.querySelector('.gh-content-entry-status').textContent, 'postThree status').to.contain('Draft');
                    expect(postFourContainer.querySelector('.gh-content-entry-status').textContent, 'postThree status').to.contain('Draft');
                });

                it('can delete posts', async function () {
                    await visit('/posts');

                    // get all posts
                    const posts = findAll('[data-test-post-id]');
                    expect(posts.length, 'all posts count').to.equal(4);

                    const postThreeContainer = posts[2].parentElement; // draft post
                    const postFourContainer = posts[3].parentElement; // published post

                    await click(postThreeContainer, {metaKey: ctrlOrCmd === 'command', ctrlKey: ctrlOrCmd === 'ctrl'});
                    await click(postFourContainer, {metaKey: ctrlOrCmd === 'command', ctrlKey: ctrlOrCmd === 'ctrl'});

                    expect(postFourContainer.getAttribute('data-selected'), 'postFour selected').to.exist;
                    expect(postThreeContainer.getAttribute('data-selected'), 'postThree selected').to.exist;

                    // NOTE: right clicks don't seem to work in these tests
                    //  contextmenu is the event triggered - https://developer.mozilla.org/en-US/docs/Web/API/Element/contextmenu_event
                    await triggerEvent(postFourContainer, 'contextmenu');

                    let contextMenu = find('.gh-posts-context-menu'); // this is a <ul> element
                    expect(contextMenu, 'context menu').to.exist;

                    // delete the posts
                    let buttons = contextMenu.querySelectorAll('button');
                    let deleteButton = findButton('Delete', buttons);
                    expect(deleteButton, 'delete button').to.exist;
                    await click(deleteButton);

                    // handle modal
                    const modal = find('[data-test-modal="delete-posts"]');
                    expect(modal, 'delete modal').to.exist;
                    await click('[data-test-button="confirm"]');
                    
                    // API request is correct - note, we don't mock the actual model updates
                    let [lastRequest] = this.server.pretender.handledRequests.slice(-1);
                    expect(lastRequest.queryParams.filter, 'delete request id').to.equal(`id:['3','4']`);
                    expect(lastRequest.method, 'delete request method').to.equal('DELETE');

                    // ensure ui shows these are now deleted
                    expect(findAll('[data-test-post-id]').length, 'all posts count').to.equal(2);
                });
            });
        });

        it('can add and edit custom views', async function () {
            // actions are not visible when there's no filter
            await visit('/posts');
            expect(find('[data-test-button="edit-view"]'), 'edit-view button (no filter)').to.not.exist;
            expect(find('[data-test-button="add-view"]'), 'add-view button (no filter)').to.not.exist;

            // add action is visible after filtering to a non-default filter
            await selectChoose('[data-test-author-select]', admin.name);
            expect(find('[data-test-button="add-view"]'), 'add-view button (with filter)').to.exist;

            // adding view shows it in the sidebar
            await click('[data-test-button="add-view"]'), 'add-view button';
            expect(find('[data-test-modal="custom-view-form"]'), 'custom view modal (on add)').to.exist;
            expect(find('[data-test-modal="custom-view-form"] h1').textContent.trim()).to.equal('New view');
            await fillIn('[data-test-input="custom-view-name"]', 'Test view');
            await click('[data-test-button="save-custom-view"]');
            // modal closes on save
            expect(find('[data-test-modal="custom-view-form"]'), 'custom view modal (after add save)').to.not.exist;
            // UI updates
            expect(find('[data-test-nav-custom="posts-Test view"]'), 'new view nav').to.exist;
            expect(find('[data-test-nav-custom="posts-Test view"]').textContent.trim()).to.equal('Test view');
            expect(find('[data-test-button="add-view"]'), 'add-view button (on existing view)').to.not.exist;
            expect(find('[data-test-button="edit-view"]'), 'edit-view button (on existing view)').to.exist;

            // editing view
            await click('[data-test-button="edit-view"]'), 'edit-view button';
            expect(find('[data-test-modal="custom-view-form"]'), 'custom view modal (on edit)').to.exist;
            expect(find('[data-test-modal="custom-view-form"] h1').textContent.trim()).to.equal('Edit view');
            await fillIn('[data-test-input="custom-view-name"]', 'Updated view');
            await click('[data-test-button="save-custom-view"]');
            // modal closes on save
            expect(find('[data-test-modal="custom-view-form"]'), 'custom view modal (after edit save)').to.not.exist;
            // UI updates
            expect(find('[data-test-nav-custom="posts-Updated view"]')).to.exist;
            expect(find('[data-test-nav-custom="posts-Updated view"]').textContent.trim()).to.equal('Updated view');
            expect(find('[data-test-button="add-view"]'), 'add-view button (after edit)').to.not.exist;
            expect(find('[data-test-button="edit-view"]'), 'edit-view button (after edit)').to.exist;
        });

        it('can navigate to custom views', async function () {
            this.server.create('setting', {
                group: 'site',
                key: 'shared_views',
                value: JSON.stringify([{
                    route: 'posts',
                    name: 'My posts',
                    filter: {
                        author: admin.slug
                    }
                }])
            });

            await visit('/posts');

            // nav bar contains default + custom views
            expect(find('[data-test-nav-custom="posts-Drafts"]')).to.exist;
            expect(find('[data-test-nav-custom="posts-Scheduled"]')).to.exist;
            expect(find('[data-test-nav-custom="posts-Published"]')).to.exist;
            expect(find('[data-test-nav-custom="posts-My posts"]')).to.exist;

            // screen has default title and sidebar is showing inactive custom view
            expect(find('[data-test-screen-title]')).to.have.rendered.text('Posts');
            expect(find('[data-test-nav="posts"]')).to.have.class('active');

            // clicking sidebar custom view link works
            await click('[data-test-nav-custom="posts-Scheduled"]');
            expect(currentURL()).to.equal('/posts?type=scheduled');
            expect(find('[data-test-screen-title]').innerText).to.match(/Scheduled/);
            expect(find('[data-test-nav-custom="posts-Scheduled"]')).to.have.class('active');

            // clicking the main posts link resets
            await click('[data-test-nav="posts"]');
            expect(currentURL()).to.equal('/posts');
            expect(find('[data-test-screen-title]')).to.have.rendered.text('Posts');
            expect(find('[data-test-nav-custom="posts-Scheduled"]')).to.not.have.class('active');

            // changing a filter to match a custom view shows custom view
            await selectChoose('[data-test-type-select]', 'Scheduled posts');
            expect(currentURL()).to.equal('/posts?type=scheduled');
            expect(find('[data-test-nav-custom="posts-Scheduled"]')).to.have.class('active');
            expect(find('[data-test-screen-title]').innerText).to.match(/Scheduled/);
        });
    });

    describe('as author', function () {
        let author, authorPost;

        beforeEach(async function () {
            let authorRole = this.server.create('role', {name: 'Author'});
            author = this.server.create('user', {roles: [authorRole]});
            let adminRole = this.server.create('role', {name: 'Administrator'});
            let admin = this.server.create('user', {roles: [adminRole]});

            // create posts
            authorPost = this.server.create('post', {authors: [author], status: 'published', title: 'Author Post'});
            this.server.create('post', {authors: [admin], status: 'scheduled', title: 'Admin Post'});

            return await authenticateSession();
        });

        it('only fetches the author\'s posts', async function () {
            await visit('/posts');
            // trigger a filter request so we can grab the posts API request easily
            await selectChoose('[data-test-type-select]', 'Published posts');

            // API request includes author filter
            let [lastRequest] = this.server.pretender.handledRequests.slice(-1);
            expect(lastRequest.queryParams.filter).to.have.string(`authors:${author.slug}`);

            // only author's post is shown
            expect(findAll('[data-test-post-id]').length, 'post count').to.equal(1);
            expect(find(`[data-test-post-id="${authorPost.id}"]`), 'author post').to.exist;
        });
    });

    describe('as contributor', function () {
        beforeEach(async function () {
            let contributorRole = this.server.create('role', {name: 'Contributor'});
            this.server.create('user', {roles: [contributorRole]});

            return await authenticateSession();
        });

        it('shows posts list and allows post creation', async function () {
            await visit('/posts');

            // has an empty state
            expect(findAll('[data-test-post-id]')).to.have.length(0);
            expect(find('[data-test-no-posts-box]')).to.exist;
            expect(find('[data-test-link="write-a-new-post"]')).to.exist;

            await click('[data-test-link="write-a-new-post"]');

            expect(currentURL()).to.equal('/editor/post');

            await fillIn('[data-test-editor-title-input]', 'First contributor post');
            await blur('[data-test-editor-title-input]');

            expect(currentURL()).to.equal('/editor/post/1');

            await click('[data-test-link="posts"]');

            expect(findAll('[data-test-post-id]')).to.have.length(1);
            expect(find('[data-test-no-posts-box]')).to.not.exist;
        });
    });
});<|MERGE_RESOLUTION|>--- conflicted
+++ resolved
@@ -1,11 +1,7 @@
 import ctrlOrCmd from 'ghost-admin/utils/ctrl-or-cmd';
 import {authenticateSession, invalidateSession} from 'ember-simple-auth/test-support';
 import {beforeEach, describe, it} from 'mocha';
-<<<<<<< HEAD
 import {blur, click, currentURL, fillIn, find, findAll, visit} from '@ember/test-helpers';
-=======
-import {blur, click, currentURL, fillIn, find, findAll, triggerEvent, triggerKeyEvent, visit} from '@ember/test-helpers';
->>>>>>> 2e3eb1da
 import {clickTrigger, selectChoose} from 'ember-power-select/test-support/helpers';
 import {expect} from 'chai';
 import {setupApplicationTest} from 'ember-mocha';
@@ -57,97 +53,90 @@
             return await authenticateSession();
         });
 
-<<<<<<< HEAD
         it('displays and filters posts', async function () {
             await visit('/posts');
             // Not checking request here as it won't be the last request made
             // Displays all posts + pages
             expect(findAll('[data-test-post-id]').length, 'all posts count').to.equal(4);
-=======
-        describe('displays and filter posts', function () {
-            it('displays posts', async function () {
-                await visit('/posts');
->>>>>>> 2e3eb1da
-
-                const posts = findAll('[data-test-post-id]');
-                // displays all posts by default (all statuses) [no pages]
-                expect(posts.length, 'all posts count').to.equal(4);
-
-                // note: atm the mirage backend doesn't support ordering of the results set
-            });
-
-            it('can filter by status', async function () {
-                await visit('/posts');
-
-                // show draft posts
-                await selectChoose('[data-test-type-select]', 'Draft posts');
-
-                // API request is correct
-                let [lastRequest] = this.server.pretender.handledRequests.slice(-1);
-                expect(lastRequest.queryParams.filter, '"drafts" request status filter').to.have.string('status:draft');
-                // Displays draft post
-                expect(findAll('[data-test-post-id]').length, 'drafts count').to.equal(1);
-                expect(find(`[data-test-post-id="${draftPost.id}"]`), 'draft post').to.exist;
-    
-                // show published posts
-                await selectChoose('[data-test-type-select]', 'Published posts');
-    
-                // API request is correct
-                [lastRequest] = this.server.pretender.handledRequests.slice(-1);
-                expect(lastRequest.queryParams.filter, '"published" request status filter').to.have.string('status:published');
-                // Displays three published posts + pages
-                expect(findAll('[data-test-post-id]').length, 'published count').to.equal(2);
-                expect(find(`[data-test-post-id="${publishedPost.id}"]`), 'admin published post').to.exist;
-                expect(find(`[data-test-post-id="${authorPost.id}"]`), 'author published post').to.exist;
-    
-                // show scheduled posts
-                await selectChoose('[data-test-type-select]', 'Scheduled posts');
-    
-                // API request is correct
-                [lastRequest] = this.server.pretender.handledRequests.slice(-1);
-                expect(lastRequest.queryParams.filter, '"scheduled" request status filter').to.have.string('status:scheduled');
-                // Displays scheduled post
-                expect(findAll('[data-test-post-id]').length, 'scheduled count').to.equal(1);
-                expect(find(`[data-test-post-id="${scheduledPost.id}"]`), 'scheduled post').to.exist;
-    
-                // show all posts
-                await selectChoose('[data-test-type-select]', 'All posts');
-    
-                // API request is correct
-                [lastRequest] = this.server.pretender.handledRequests.slice(-1);
-                expect(lastRequest.queryParams.filter, '"all" request status filter').to.have.string('status:[draft,scheduled,published,sent]');
-            });
-
-            it('can filter by author', async function () {
-                await visit('/posts');
-
-                // show all posts by editor
-                await selectChoose('[data-test-author-select]', editor.name);
-
-                // API request is correct
-                let [lastRequest] = this.server.pretender.handledRequests.slice(-1);
-                expect(lastRequest.queryParams.filter, '"editor" request status filter')
-                    .to.have.string('status:[draft,scheduled,published,sent]');
-                expect(lastRequest.queryParams.filter, '"editor" request filter param')
-                    .to.have.string(`authors:${editor.slug}`);
-            });
-
-            it('can filter by visibility', async function () {
-                await visit('/posts');
-
-                await selectChoose('[data-test-visibility-select]', 'Paid members-only');
-
-                let [lastRequest] = this.server.pretender.handledRequests.slice(-1);
-                expect(lastRequest.queryParams.filter, '"visibility" request filter param')
-                    .to.have.string('visibility:[paid,tiers]+status:[draft,scheduled,published,sent]');
-            });
-
-            it('can filter by tag', async function () {
-                this.server.create('tag', {name: 'B - Second', slug: 'second'});
-                this.server.create('tag', {name: 'Z - Last', slug: 'last'});
-                this.server.create('tag', {name: 'A - First', slug: 'first'});
-
-<<<<<<< HEAD
+
+            const posts = findAll('[data-test-post-id]');
+            // displays all posts by default (all statuses) [no pages]
+            expect(posts.length, 'all posts count').to.equal(4);
+
+            // note: atm the mirage backend doesn't support ordering of the results set
+        });
+
+        it('can filter by status', async function () {
+            await visit('/posts');
+
+            // show draft posts
+            await selectChoose('[data-test-type-select]', 'Draft posts');
+
+            // API request is correct
+            let [lastRequest] = this.server.pretender.handledRequests.slice(-1);
+            expect(lastRequest.queryParams.filter, '"drafts" request status filter').to.have.string('status:draft');
+            // Displays draft post
+            expect(findAll('[data-test-post-id]').length, 'drafts count').to.equal(1);
+            expect(find(`[data-test-post-id="${draftPost.id}"]`), 'draft post').to.exist;
+
+            // show published posts
+            await selectChoose('[data-test-type-select]', 'Published posts');
+
+            // API request is correct
+            [lastRequest] = this.server.pretender.handledRequests.slice(-1);
+            expect(lastRequest.queryParams.filter, '"published" request status filter').to.have.string('status:published');
+            // Displays three published posts + pages
+            expect(findAll('[data-test-post-id]').length, 'published count').to.equal(2);
+            expect(find(`[data-test-post-id="${publishedPost.id}"]`), 'admin published post').to.exist;
+            expect(find(`[data-test-post-id="${authorPost.id}"]`), 'author published post').to.exist;
+
+            // show scheduled posts
+            await selectChoose('[data-test-type-select]', 'Scheduled posts');
+
+            // API request is correct
+            [lastRequest] = this.server.pretender.handledRequests.slice(-1);
+            expect(lastRequest.queryParams.filter, '"scheduled" request status filter').to.have.string('status:scheduled');
+            // Displays scheduled post
+            expect(findAll('[data-test-post-id]').length, 'scheduled count').to.equal(1);
+            expect(find(`[data-test-post-id="${scheduledPost.id}"]`), 'scheduled post').to.exist;
+
+            // show all posts
+            await selectChoose('[data-test-type-select]', 'All posts');
+
+            // API request is correct
+            [lastRequest] = this.server.pretender.handledRequests.slice(-1);
+            expect(lastRequest.queryParams.filter, '"all" request status filter').to.have.string('status:[draft,scheduled,published,sent]');
+        });
+
+        it('can filter by author', async function () {
+            await visit('/posts');
+
+            // show all posts by editor
+            await selectChoose('[data-test-author-select]', editor.name);
+
+            // API request is correct
+            let [lastRequest] = this.server.pretender.handledRequests.slice(-1);
+            expect(lastRequest.queryParams.filter, '"editor" request status filter')
+                .to.have.string('status:[draft,scheduled,published,sent]');
+            expect(lastRequest.queryParams.filter, '"editor" request filter param')
+                .to.have.string(`authors:${editor.slug}`);
+        });
+
+        it('can filter by visibility', async function () {
+            await visit('/posts');
+
+            await selectChoose('[data-test-visibility-select]', 'Paid members-only');
+
+            let [lastRequest] = this.server.pretender.handledRequests.slice(-1);
+            expect(lastRequest.queryParams.filter, '"visibility" request filter param')
+                .to.have.string('visibility:[paid,tiers]+status:[draft,scheduled,published,sent]');
+        });
+
+        it('can filter by tag', async function () {
+            this.server.create('tag', {name: 'B - Second', slug: 'second'});
+            this.server.create('tag', {name: 'Z - Last', slug: 'last'});
+            this.server.create('tag', {name: 'A - First', slug: 'first'});
+
             // API request is correct
             [lastRequest] = this.server.pretender.handledRequests.slice(-1);
             expect(lastRequest.queryParams.filter, '"scheduled" request status filter').to.have.string('status:scheduled');
@@ -181,25 +170,6 @@
                 .to.have.string('status:published');
             expect(lastRequest.queryParams.filter, '"editor" request filter param')
                 .to.have.string(`authors:${editor.slug}`);
-=======
-                await visit('/posts');
-                await clickTrigger('[data-test-tag-select]');
-
-                let options = findAll('.ember-power-select-option');
-
-                // check that dropdown sorts alphabetically
-                expect(options[0].textContent.trim()).to.equal('All tags');
-                expect(options[1].textContent.trim()).to.equal('A - First');
-                expect(options[2].textContent.trim()).to.equal('B - Second');
-                expect(options[3].textContent.trim()).to.equal('Z - Last');
-
-                // select one
-                await selectChoose('[data-test-tag-select]', 'B - Second');
-                // affirm request
-                let [lastRequest] = this.server.pretender.handledRequests.slice(-1);
-                expect(lastRequest.queryParams.filter, 'request filter').to.have.string('tag:second');
-            });
->>>>>>> 2e3eb1da
         });
 
         describe('context menu actions', function () {
