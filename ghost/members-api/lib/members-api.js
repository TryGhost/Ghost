--- conflicted
+++ resolved
@@ -73,13 +73,8 @@
     emailSuppressionList,
     settingsCache,
     sentry,
-<<<<<<< HEAD
-    settingsHelpers
-=======
     settingsHelpers,
-    captchaService,
-    config
->>>>>>> 2f63fa23
+    captchaService
 }) {
     const tokenService = new TokenService({
         privateKey,
