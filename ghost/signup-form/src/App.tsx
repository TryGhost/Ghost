--- conflicted
+++ resolved
@@ -30,21 +30,14 @@
         } as Page);
     };
 
-<<<<<<< HEAD
     const i18n = i18nLib.default('en', 'signup-form');
-    const context = {
-=======
     const context: AppContextType = {
->>>>>>> 88af280b
         page,
         api,
         options,
         setPage: _setPage,
-<<<<<<< HEAD
-        i18n: i18n.t
-=======
+        i18n: i18n.t,
         scriptTag
->>>>>>> 88af280b
     };
 
     const PageComponent = pages[page.name];
