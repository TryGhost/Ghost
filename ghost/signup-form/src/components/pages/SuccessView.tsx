--- conflicted
+++ resolved
@@ -18,11 +18,7 @@
     }
     return (
         <div
-<<<<<<< HEAD
-            className='bg-grey-200 flex h-[52vmax] min-h-[320px] flex-col items-center justify-center p-6 md:p-8'
-=======
             className='flex h-[100vh] flex-col items-center justify-center bg-grey-200 p-6 md:p-8'
->>>>>>> 88af280b
             data-testid="success-page"
             style={{backgroundColor, color: backgroundColor && textColorForBackgroundColor(backgroundColor)}}
         >
