// Ref: https://reactjs.org/docs/context.html
import React, {ComponentProps, useContext} from 'react';
import pages, {Page, PageName} from './pages';
import {GhostApi} from './utils/api';

export type SignupFormOptions = {
    title?: string,
    description?: string,
    logo?: string,
    backgroundColor?: string,
    buttonColor?: string,
    site: string,
    labels: string[],
};

export type AppContextType = {
    page: Page,
    setPage: <T extends PageName>(name: T, data: ComponentProps<typeof pages[T]>) => void,
    options: SignupFormOptions,
    api: GhostApi,
<<<<<<< HEAD
    i18n: any
=======
    scriptTag: HTMLElement
>>>>>>> 88af280b
}

const AppContext = React.createContext<AppContextType>({} as any);

export const AppContextProvider = AppContext.Provider;

export const useAppContext = () => useContext(AppContext);<|MERGE_RESOLUTION|>--- conflicted
+++ resolved
@@ -18,11 +18,8 @@
     setPage: <T extends PageName>(name: T, data: ComponentProps<typeof pages[T]>) => void,
     options: SignupFormOptions,
     api: GhostApi,
-<<<<<<< HEAD
-    i18n: any
-=======
+    i18n: any,
     scriptTag: HTMLElement
->>>>>>> 88af280b
 }
 
 const AppContext = React.createContext<AppContextType>({} as any);
