--- conflicted
+++ resolved
@@ -229,7 +229,6 @@
         let getBatchSizeStub;
 
         it('returns 1000', function () {
-<<<<<<< HEAD
             getBatchSizeStub = sinon.stub().returns(1000);
 
             mailgunClient = {
@@ -240,11 +239,7 @@
                 mailgunClient,
                 errorHandler: () => {}
             });
-            assert.strictEqual(provider.getMaximumRecipients(), 1000);
-=======
-            const provider = new MailgunEmailProvider({});
             assert.equal(provider.getMaximumRecipients(), 1000);
->>>>>>> dd1d2f8d
         });
     });
 });