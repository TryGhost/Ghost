--- conflicted
+++ resolved
@@ -463,6 +463,7 @@
 .feature-image {
     padding-bottom: 30px;
     width: 100%;
+    text-align: center;
 }
 
 .feature-image-row:first-child > td,
@@ -479,12 +480,6 @@
 
 .feature-image-caption {
     width: 100%;
-<<<<<<< HEAD
-    padding: 10px 0 30px 0;
-    font-size: 13px !important;
-    text-align: center;    
-    color: {{secondaryTextColor}};
-=======
     padding-top: 5px;
     padding-bottom: 32px;
     text-align: center;
@@ -495,7 +490,6 @@
 
 .kg-card-figcaption {
     font-size: 13px;
->>>>>>> 33c97860
 }
 
 /* -------------------------------------
@@ -525,13 +519,8 @@
 
 .latest-posts-header {
     margin: 0;
-<<<<<<< HEAD
-    padding: 8px 0 16px;
-    color: {{titleColor}};
-=======
     padding: 8px 0 8px;
     color: #15212A;
->>>>>>> 33c97860
     font-size: 13px;
     font-weight: 700;
     text-transform: uppercase;
@@ -539,7 +528,7 @@
 
 .latest-post {
     max-width: 600px !important;
-    padding: 8px 0;
+    padding: 16px 0;
 }
 
 .latest-post a {
@@ -1053,9 +1042,9 @@
 
 .kg-product-card {
     width: 100%;
-    margin: 0 0 1.5em; 
+    margin: 0 0 1.5em;
     padding: 20px;
-    border-radius: 3px; 
+    border-radius: 3px;
     border: 1px solid #e5eff5;
 }
 .kg-product-card-image {
@@ -1066,24 +1055,13 @@
     border: none;
 }
 .kg-audio-card {
-    width: auto; 
+    width: auto;
     width: 100%;
     margin: 0 auto 1.5em;
-    border-radius: 3px; 
+    border-radius: 3px;
     border: 1px solid #e5eff5;
 }
 .kg-audio-title {
-<<<<<<< HEAD
-    display: block; 
-    padding-right: 20px; 
-    padding-bottom: 4px; 
-    padding-top: 4px; 
-    font-size: 16px; 
-    font-weight: 600; 
-    line-height: 18px; 
-    text-decoration: none !important; 
-    color: {{textColor}} !important;
-=======
     display: block;
     padding-right: 20px;
     padding-bottom: 4px;
@@ -1093,18 +1071,8 @@
     line-height: 18px;
     text-decoration: none !important;
     color: #15212A !important;
->>>>>>> 33c97860
 }
 .kg-audio-play-button {
-<<<<<<< HEAD
-    display: block; 
-    box-sizing: border-box; 
-    width: 16px; 
-    height: 16px; 
-    color: {{textColor}} !important; 
-    border-style: solid; 
-    border-width: 8px 0px 8px 16px; 
-=======
     display: block;
     box-sizing: border-box;
     width: 16px;
@@ -1112,125 +1080,81 @@
     color: #15212A !important;
     border-style: solid;
     border-width: 8px 0px 8px 16px;
->>>>>>> 33c97860
     border-color: transparent transparent transparent currentColor;
 }
 .kg-audio-duration {
-<<<<<<< HEAD
-    display: block; 
-    text-decoration: none; 
-    font-size: 13px; 
-    text-decoration: none !important; 
-    color: {{textColor}} !important;
-=======
     display: block;
     text-decoration: none !important;
     font-size: 13px;
     color: #15171A !important;
->>>>>>> 33c97860
 }
 .kg-audio-link {
-<<<<<<< HEAD
-    text-decoration: none !important; 
-    color: {{textColor}}; 
-    color: {{secondaryTextColor}};
-=======
     color: #738a94 !important;
->>>>>>> 33c97860
 }
 .kg-file-card {
     width: auto;
     width: 100%;
     margin: 0 0 1.5em 0;
-    border-radius: 3px; 
+    border-radius: 3px;
     border: 1px solid #e5eff5;
 }
 .kg-file-title {
-    display: block; 
-    width: 100%; 
-    padding-left: 12px; 
-    padding-top: 8px; 
-    font-size: 17px; 
-    font-weight: bold; 
-    line-height: 1.3em; 
+    display: block;
+    width: 100%;
+    padding-left: 12px;
+    padding-top: 8px;
+    font-size: 17px;
+    font-weight: bold;
+    line-height: 1.3em;
     text-decoration: none !important;
-<<<<<<< HEAD
-    color: {{textColor}} !important; 
-=======
     color: #15212A !important;
->>>>>>> 33c97860
 }
 .kg-file-description {
-    display: block; 
-    width: 100%; 
-    padding-left: 12px; 
-    padding-top: 2px; 
-    font-size: 15px; 
-    line-height: 1.4em; 
+    display: block;
+    width: 100%;
+    padding-left: 12px;
+    padding-top: 2px;
+    font-size: 15px;
+    line-height: 1.4em;
     text-decoration: none !important;
-<<<<<<< HEAD
-    color: {{textColor}} !important; 
-    color: {{secondaryTextColor}} !important; 
-=======
     color: #738a94 !important;
->>>>>>> 33c97860
 }
 .kg-file-meta {
     display: block;
-    width: 100%; 
-    padding-left: 12px; 
-    padding-top: 4px; 
+    width: 100%;
+    padding-left: 12px;
+    padding-top: 4px;
     padding-bottom: 8px;
-    font-size: 13px; 
-    line-height: 1.4em; 
+    font-size: 13px;
+    line-height: 1.4em;
     text-decoration: none !important;
-<<<<<<< HEAD
-    color: {{textColor}} !important;
-    color: {{secondaryTextColor}} !important; 
-=======
     color: #738a94 !important;
->>>>>>> 33c97860
 }
 .kg-file-name {
-<<<<<<< HEAD
-    font-weight: 500; 
-    color: {{textColor}};
-=======
     font-weight: 500;
     color: #15212A !important;
->>>>>>> 33c97860
 }
 .kg-file-thumbnail {
-    position: relative; 
-    vertical-align: middle; 
-    text-align: center; 
+    position: relative;
+    vertical-align: middle;
+    text-align: center;
     border-radius: 2px;
     background-color: {{accentColor}} !important;
 }
 .kg-twitter-card {
-    width: auto; 
+    width: auto;
     width: 100%;
     margin: 0 auto;
-<<<<<<< HEAD
-    background: #FFFFFF !important;
-    border-radius: 12px; 
-=======
     border-radius: 12px;
->>>>>>> 33c97860
     border: 1px solid #e5eff5;
 }
 
 .kg-toggle-card {
     background: transparent;
-    padding: 20px; 
+    padding: 20px;
     margin-bottom: 1.5em;
-<<<<<<< HEAD
-    border-radius: 4px; 
-    border: 1px solid {{secondaryBorderColor}}; 
-=======
     border-radius: 4px;
     border: 1px solid #738a94;
->>>>>>> 33c97860
 }
 
 
@@ -1381,6 +1305,10 @@
     display: none;
 }
 
+.hide-desktop {
+    display: none;
+}
+
 /* -------------------------------------
     RESPONSIVE AND MOBILE FRIENDLY STYLES
 ------------------------------------- */
@@ -1397,6 +1325,14 @@
 
     .mobile-only {
         display: initial !important;
+    }
+
+    .hide-desktop {
+        display: initial !important;
+    }
+
+    .desktop-only {
+        display: none !important;
     }
 
     table.body p,
@@ -1550,8 +1486,6 @@
     }
 
     table.body .latest-post-title {
-        display: inline-block !important;
-        width: 100%;
         padding-right: 8px !important;
     }
 
@@ -1565,10 +1499,6 @@
     table.body .latest-post-excerpt span {
         font-size: 13px !important;
         line-height: 1.2 !important;
-    }
-
-    table.body .latest-post-excerpt span {
-        display: none !important;
     }
 
     table.body .subscription-box h3 {
