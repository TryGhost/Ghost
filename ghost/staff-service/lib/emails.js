const {promises: fs, readFileSync} = require('fs');
const path = require('path');
const moment = require('moment');
const glob = require('glob');

class StaffServiceEmails {
    constructor({logging, models, mailer, settingsHelpers, settingsCache, urlUtils}) {
        this.logging = logging;
        this.models = models;
        this.mailer = mailer;
        this.settingsHelpers = settingsHelpers;
        this.settingsCache = settingsCache;
        this.urlUtils = urlUtils;

        this.Handlebars = require('handlebars');
        this.registerPartials();
    }

    async notifyFreeMemberSignup(member, options) {
        const users = await this.models.User.getEmailAlertUsers('free-signup', options);

        for (const user of users) {
            const to = user.email;
            const memberData = this.getMemberData(member);

            const subject = `🥳 Free member signup: ${memberData.name}`;

            const templateData = {
                memberData,
                siteTitle: this.settingsCache.get('title'),
                siteUrl: this.urlUtils.getSiteUrl(),
                siteDomain: this.siteDomain,
                accentColor: this.settingsCache.get('accent_color'),
                fromEmail: this.fromEmailAddress,
                toEmail: to,
                staffUrl: this.urlUtils.urlJoin(this.urlUtils.urlFor('admin', true), '#', `/settings/staff/${user.slug}`)
            };

            const {html, text} = await this.renderEmailTemplate('new-free-signup', templateData);

            await this.sendMail({
                to,
                subject,
                html,
                text
            });
        }
    }

    async notifyPaidSubscriptionStarted({member, subscription, offer, tier}, options = {}) {
        const users = await this.models.User.getEmailAlertUsers('paid-started', options);

        for (const user of users) {
            const to = user.email;
            const memberData = this.getMemberData(member);

            const subject = `💸 Paid subscription started: ${memberData.name}`;

            const amount = this.getAmount(subscription?.amount);
            const formattedAmount = this.getFormattedAmount({currency: subscription?.currency, amount});
            const interval = subscription?.interval || '';
            const tierData = {
                name: tier?.name || '',
                details: `${formattedAmount}/${interval}`
            };

            const subscriptionData = {
                startedOn: this.getFormattedDate(subscription.startDate)
            };

            let offerData = this.getOfferData(offer);

            const templateData = {
                memberData,
                tierData,
                offerData,
                subscriptionData,
                siteTitle: this.settingsCache.get('title'),
                siteUrl: this.urlUtils.getSiteUrl(),
                siteDomain: this.siteDomain,
                accentColor: this.settingsCache.get('accent_color'),
                fromEmail: this.fromEmailAddress,
                toEmail: to,
                staffUrl: this.urlUtils.urlJoin(this.urlUtils.urlFor('admin', true), '#', `/settings/staff/${user.slug}`)
            };

            const {html, text} = await this.renderEmailTemplate('new-paid-started', templateData);

            await this.sendMail({
                to,
                subject,
                html,
                text
            });
        }
    }

    async notifyPaidSubscriptionCanceled({member, tier, subscription}, options = {}) {
        const users = await this.models.User.getEmailAlertUsers('paid-canceled', options);

        for (const user of users) {
            const to = user.email;
            const memberData = this.getMemberData(member);
            const subject = `⚠️ Cancellation: ${memberData.name}`;

            const amount = this.getAmount(subscription?.amount);
            const formattedAmount = this.getFormattedAmount({currency: subscription?.currency, amount});
            const interval = subscription?.interval;
            const tierDetail = `${formattedAmount}/${interval}`;
            const tierData = {
                name: tier?.name || '',
                details: tierDetail
            };

            const subscriptionData = {
                expiryAt: this.getFormattedDate(subscription.cancelAt),
                canceledAt: this.getFormattedDate(subscription.canceledAt),
                cancellationReason: subscription.cancellationReason || ''
            };

            const templateData = {
                memberData,
                tierData,
                subscriptionData,
                siteTitle: this.settingsCache.get('title'),
                siteUrl: this.urlUtils.getSiteUrl(),
                siteDomain: this.siteDomain,
                accentColor: this.settingsCache.get('accent_color'),
                fromEmail: this.fromEmailAddress,
                toEmail: to,
                staffUrl: this.urlUtils.urlJoin(this.urlUtils.urlFor('admin', true), '#', `/settings/staff/${user.slug}`)
            };

            const {html, text} = await this.renderEmailTemplate('new-paid-cancellation', templateData);

            await this.sendMail({
                to,
                subject,
                html,
                text
            });
        }
    }

    async notifyMentionReceived({mention}) {
<<<<<<< HEAD
        // const users = await this.models.User.findAll(); // sending to all staff users for now
        // send to all users with mention_notificaitons set to true
        const users = await this.models.User.getEmailAlertUsers('mention-received');
=======
        const users = await this.models.User.findAll(); // sending to all staff users for now
        let resource = null;
        if (mention.resourceId) {
            try {
                const postModel = await this.models.Post.findOne({id: mention.resourceId.toString()});
                if (postModel) {
                    resource = {
                        id: postModel.id,
                        name: postModel.get('title'),
                        type: 'post'
                    };
                }
            } catch (err) {
                this.logging.error(err);
            }
        }
>>>>>>> de652a36
        for (const user of users) {
            const to = user.email;
            const subject = `💌 New mention from: ${mention.sourceSiteTitle}`;

            const templateData = {
                targetUrl: mention.target,
                sourceUrl: mention.source,
                sourceTitle: mention.sourceTitle,
                sourceSiteTitle: mention.sourceSiteTitle,
                sourceFavicon: mention.sourceFavicon,
                sourceAuthor: mention.sourceAuthor,
                resource,
                siteTitle: this.settingsCache.get('title'),
                siteUrl: this.urlUtils.getSiteUrl(),
                siteDomain: this.siteDomain,
                accentColor: this.settingsCache.get('accent_color'),
                fromEmail: this.fromEmailAddress,
                toEmail: to,
                staffUrl: this.urlUtils.urlJoin(this.urlUtils.urlFor('admin', true), '#', `/settings/staff/${user.slug}`)
            };
            const {html, text} = await this.renderEmailTemplate('new-mention-received', templateData);

            await this.sendMail({
                to,
                subject,
                html,
                text
            });
        }
    }

    // Utils

    /** @private */
    getMemberData(member) {
        let name = member?.name || member?.email;
        return {
            name,
            email: member?.email,
            showEmail: !!member?.name,
            adminUrl: this.urlUtils.urlJoin(this.urlUtils.urlFor('admin', true), '#', `/members/${member.id}`),
            initials: this.extractInitials(name),
            location: this.getGeolocationData(member.geolocation),
            createdAt: moment(member.created_at).format('D MMM YYYY')
        };
    }

    /** @private */
    getGeolocationData(geolocation) {
        if (!geolocation) {
            return null;
        }

        try {
            const geolocationData = JSON.parse(geolocation);
            return geolocationData?.country || null;
        } catch (e) {
            return null;
        }
    }

    /** @private */
    getFormattedAmount({amount = 0, currency}) {
        if (!currency) {
            return '';
        }

        return Intl.NumberFormat('en', {
            style: 'currency',
            currency,
            currencyDisplay: 'symbol'
        }).format(amount);
    }

    /** @private */
    getAmount(amount) {
        if (!amount) {
            return 0;
        }

        return amount / 100;
    }

    /** @private */
    getFormattedDate(date) {
        if (!date) {
            return '';
        }

        return moment(date).format('D MMM YYYY');
    }

    /** @private */
    getOfferData(offer) {
        if (offer) {
            let offAmount = '';
            let offDuration = '';

            if (offer.duration === 'once') {
                offDuration = ', first payment';
            } else if (offer.duration === 'repeating') {
                offDuration = `, first ${offer.durationInMonths} months`;
            } else if (offer.duration === 'forever') {
                offDuration = `, forever`;
            } else if (offer.duration === 'trial') {
                offDuration = '';
            }
            if (offer.type === 'percent') {
                offAmount = `${offer.amount}% off`;
            } else if (offer.type === 'fixed') {
                const amount = this.getAmount(offer.amount);
                offAmount = `${this.getFormattedAmount({currency: offer.currency, amount})} off`;
            } else if (offer.type === 'trial') {
                offAmount = `${offer.amount} days free`;
            }

            return {
                name: offer.name,
                details: `${offAmount}${offDuration}`
            };
        }
    }

    get siteDomain() {
        const [, siteDomain] = this.urlUtils.getSiteUrl()
            .match(new RegExp('^https?://([^/:?#]+)(?:[/:?#]|$)', 'i'));

        return siteDomain;
    }

    get defaultEmailDomain() {
        return this.settingsHelpers.getDefaultEmailDomain();
    }

    get membersAddress() {
        // TODO: get from address of default newsletter?
        return `noreply@${this.defaultEmailDomain}`;
    }

    get fromEmailAddress() {
        return `ghost@${this.defaultEmailDomain}`;
    }

    extractInitials(name = '') {
        const names = name.split(' ');
        const initials = names.length > 1 ? [names[0][0], names[names.length - 1][0]] : [names[0][0]];
        return initials.join('').toUpperCase();
    }

    async sendMail(message) {
        if (process.env.NODE_ENV !== 'production') {
            this.logging.warn(message.text);
        }

        let msg = Object.assign({
            from: this.fromEmailAddress,
            forceTextContent: true
        }, message);

        return this.mailer.send(msg);
    }

    registerPartials() {
        const rootDirname = './email-templates/partials/';
        const files = glob.sync('*.hbs', {cwd: path.join(__dirname, rootDirname)});
        files.forEach((fileName) => {
            const name = fileName.replace(/.hbs$/, '');
            const filePath = path.join(__dirname, rootDirname, `${name}.hbs`);
            const content = readFileSync(filePath, 'utf8');
            this.Handlebars.registerPartial(name, content);
        });
    }

    async renderEmailTemplate(templateName, data) {
        const htmlTemplateSource = await fs.readFile(path.join(__dirname, './email-templates/', `${templateName}.hbs`), 'utf8');
        const htmlTemplate = this.Handlebars.compile(Buffer.from(htmlTemplateSource).toString());
        const textTemplate = require(`./email-templates/${templateName}.txt.js`);

        const html = htmlTemplate(data);
        const text = textTemplate(data);

        return {html, text};
    }
}

module.exports = StaffServiceEmails;<|MERGE_RESOLUTION|>--- conflicted
+++ resolved
@@ -143,12 +143,7 @@
     }
 
     async notifyMentionReceived({mention}) {
-<<<<<<< HEAD
-        // const users = await this.models.User.findAll(); // sending to all staff users for now
-        // send to all users with mention_notificaitons set to true
         const users = await this.models.User.getEmailAlertUsers('mention-received');
-=======
-        const users = await this.models.User.findAll(); // sending to all staff users for now
         let resource = null;
         if (mention.resourceId) {
             try {
@@ -164,7 +159,6 @@
                 this.logging.error(err);
             }
         }
->>>>>>> de652a36
         for (const user of users) {
             const to = user.email;
             const subject = `💌 New mention from: ${mention.sourceSiteTitle}`;
