{
  "name": "@tryghost/bookshelf-repository",
  "version": "0.0.0",
  "repository": "https://github.com/TryGhost/Ghost/tree/main/ghost/bookshelf-repository",
  "author": "Ghost Foundation",
  "private": true,
  "main": "build/index.js",
  "types": "build/index.d.ts",
  "scripts": {
    "build": "yarn build:ts",
    "build:ts": "tsc",
    "test:unit": "NODE_ENV=testing c8 --src src --all --check-coverage --100 --reporter text --reporter cobertura -- mocha --reporter dot -r ts-node/register './test/**/*.test.ts'",
    "test": "yarn test:types && yarn test:unit",
    "test:types": "tsc --noEmit",
    "lint:code": "eslint src/ --ext .ts --cache",
    "lint": "yarn lint:code && yarn lint:test",
    "lint:test": "eslint -c test/.eslintrc.js test/ --ext .ts --cache"
  },
  "files": [
    "build"
  ],
  "devDependencies": {
    "@tryghost/nql": "0.12.6",
    "c8": "7.14.0",
    "mocha": "10.2.0",
<<<<<<< HEAD
    "sinon": "15.2.0"
=======
    "sinon": "15.2.0",
    "@tryghost/nql": "0.12.7"
>>>>>>> e7a9b2a7
  },
  "dependencies": {
    "@tryghost/mongo-utils": "0.6.2",
    "knex": "2.4.2"
  }
}<|MERGE_RESOLUTION|>--- conflicted
+++ resolved
@@ -20,15 +20,10 @@
     "build"
   ],
   "devDependencies": {
-    "@tryghost/nql": "0.12.6",
+    "@tryghost/nql": "0.12.7",
     "c8": "7.14.0",
     "mocha": "10.2.0",
-<<<<<<< HEAD
     "sinon": "15.2.0"
-=======
-    "sinon": "15.2.0",
-    "@tryghost/nql": "0.12.7"
->>>>>>> e7a9b2a7
   },
   "dependencies": {
     "@tryghost/mongo-utils": "0.6.2",
