--- conflicted
+++ resolved
@@ -35,13 +35,8 @@
             "cache": true
         },
         "test:unit": {
-<<<<<<< HEAD
-            "cache": true,
-            "dependsOn": ["^build"]
-=======
             "dependsOn": ["^build:ts"],
             "cache": true
->>>>>>> e7a9b2a7
         }
     },
     "cacheDirectory": ".nxcache"
