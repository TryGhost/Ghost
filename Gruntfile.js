// # Task automation for Ghost
//
// Run various tasks when developing for and working with Ghost.
//
// **Usage instructions:** can be found in the [Custom Tasks](#custom%20tasks) section or by running `grunt --help`.
//
// **Debug tip:** If you have any problems with any Grunt tasks, try running them with the `--verbose` command
var _              = require('lodash'),
    colors         = require('colors'),
    fs             = require('fs-extra'),
    moment         = require('moment'),
    getTopContribs = require('top-gh-contribs'),
    path           = require('path'),
    Promise        = require('bluebird'),
    request        = require('request'),

    escapeChar     = process.platform.match(/^win/) ? '^' : '\\',
    cwd            = process.cwd().replace(/( |\(|\))/g, escapeChar + '$1'),
    buildDirectory = path.resolve(cwd, '.build'),
    distDirectory  = path.resolve(cwd, '.dist'),
    mochaPath      = path.resolve(cwd + '/node_modules/grunt-mocha-cli/node_modules/mocha/bin/mocha'),

    // ## Build File Patterns
    // A list of files and patterns to include when creating a release zip.
    // This is read from the `.npmignore` file and all patterns are inverted as the `.npmignore`
    // file defines what to ignore, whereas we want to define what to include.
    buildGlob = (function () {
        /*jslint stupid:true */
        return fs.readFileSync('.npmignore', {encoding: 'utf8'}).split('\n').map(function (pattern) {
            if (pattern[0] === '!') {
                return pattern.substr(1);
            }
            return '!' + pattern;
        });
    }()),

    // ## List of files we want to lint through jshint and jscs to make sure
    // they conform to our desired code styles.
    lintFiles = {
        // Linting files for server side or shared javascript code.
        server: {
            files: {
                src: [
                    '*.js',
                    '!config*.js', // note: i added this, do we want this linted?
                    'core/*.js',
                    'core/server/**/*.js',
                    'core/shared/**/*.js',
                    '!core/shared/vendor/**/*.js'
                ]
            }
        },
        // Linting files for client side javascript code.
        client: {
            files: {
                src: [
                    'core/client/**/*.js',
                    '!core/client/docs/js/*.js',
                    '!core/client/assets/vendor/**/*.js',
                    '!core/client/tpl/**/*.js'
                ]
            }
        },
        clientTests: {
            files: {
                src: [
                    'core/test/client/**/*.js'
                ]
            }
        },
        // Linting files for test code.
        test: {
            files: {
                src: [
                    'core/test/**/*.js',
                    '!core/test/client/**/*.js'
                ]
            }
        }
    },

    // ## Grunt configuration

    configureGrunt = function (grunt) {
        // *This is not useful but required for jshint*
        colors.setTheme({silly: 'rainbow'});

        // #### Load all grunt tasks
        //
        // Find all of the task which start with `grunt-` and load them, rather than explicitly declaring them all
        require('matchdep').filterDev(['grunt-*', '!grunt-cli']).forEach(grunt.loadNpmTasks);

        var cfg = {
            // #### Common paths used by tasks
            paths: {
                build: buildDirectory,
                releaseBuild: path.join(buildDirectory, 'release'),
                dist: distDirectory,
                releaseDist: path.join(distDirectory, 'release')
            },
            // Standard build type, for when we have nightlies again.
            buildType: 'Build',
            // Load package.json so that we can create correctly versioned releases.
            pkg: grunt.file.readJSON('package.json'),

            // ### grunt-contrib-watch
            // Watch files and livereload in the browser during development.
            // See the [grunt dev](#live%20reload) task for how this is used.
            watch: {
                shared: {
                    files: ['core/shared/**/*.js'],
                    tasks: ['concat:dev']
                },
                emberTemplates: {
                    files: ['core/client/**/*.hbs'],
                    tasks: ['emberTemplates:dev']
                },
                ember: {
                    files: ['core/client/**/*.js', 'core/test/client/**/*.js'],
                    tasks: ['clean:tmp', 'transpile', 'concat_sourcemap:dev', 'concat_sourcemap:tests']
                },
                sass: {
                    files: [
                        'core/client/assets/sass/**/*.scss'
                    ],
                    tasks: ['css']
                },
                livereload: {
                    files: [
                        'content/themes/casper/assets/css/*.css',
                        'content/themes/casper/assets/js/*.js',
                        'core/client/assets/css/*.css',
                        'core/built/scripts/*.js'
                    ],
                    options: {
                        livereload: true
                    }
                },
                express: {
                    files:  ['core/server.js', 'core/server/**/*.js'],
                    tasks:  ['express:dev'],
                    options: {
                        // **Note:** Without this option specified express won't be reloaded
                        nospawn: true
                    }
                }
            },

            // ### grunt-express-server
            // Start a Ghost expess server for use in development and testing
            express: {
                options: {
                    script: 'index.js',
                    output: 'Ghost is running'
                },

                dev: {
                    options: {}
                },
                test: {
                    options: {
                        node_env: 'testing'
                    }
                }
            },

            // ### grunt-contrib-jshint
            // Linting rules, run as part of `grunt validate`. See [grunt validate](#validate) and its subtasks for
            // more information.
            jshint: (function () {
                return _.merge({
                    server: {
                        options: {
                            jshintrc: '.jshintrc'
                        }
                    },
                    client: {
                        options: {
                            jshintrc: 'core/client/.jshintrc'
                        }
                    },
                    clientTests: {
                        options: {
                            jshintrc: 'core/test/client/.jshintrc'
                        }
                    },
                    test: {
                        options: {
                            jshintrc: 'core/test/.jshintrc'
                        }
                    }
                }, lintFiles);
            })(),

            // ### grunt-jscs
            // Code style rules, run as part of `grunt validate`. See [grunt validate](#validate) and its subtasks for
            // more information.
            jscs: (function () {
                var jscsConfig = _.merge({
                    server: {
                        options: {
                            config: '.jscsrc'
                        }
                    },
                    client: {
                        options: {
                            config: '.jscsrc',
                            esnext: true,
                            disallowObjectController: true
                        }
                    },
                    clientTests: {
                        options: {
                            config: '.jscsrc',
                            esnext: true,
                            disallowObjectController: true
                        }
                    },
                    test: {
                        options: {
                            config: '.jscsrc'
                        }
                    }
                }, lintFiles);

                return jscsConfig;
            })(),

            // ### grunt-mocha-cli
            // Configuration for the mocha test runner, used to run unit, integration and route tests as part of
            // `grunt validate`. See [grunt validate](#validate) and its sub tasks for more information.
            mochacli: {
                options: {
                    ui: 'bdd',
                    reporter: grunt.option('reporter') || 'spec',
                    timeout: '15000',
                    save: grunt.option('reporter-output')
                },

                // #### All Unit tests
                unit: {
                    src: [
                        'core/test/unit/**/*_spec.js'
                    ]
                },

                // ##### Groups of unit tests
                server: {
                    src: ['core/test/unit/**/server*_spec.js']
                },

                helpers: {
                    src: ['core/test/unit/server_helpers/*_spec.js']
                },

                showdown: {
                    src: ['core/test/unit/**/showdown*_spec.js']
                },

                perm: {
                    src: ['core/test/unit/**/permissions_spec.js']
                },

                migrate: {
                    src: [
                        'core/test/unit/**/export_spec.js',
                        'core/test/unit/**/import_spec.js'
                    ]
                },

                storage: {
                    src: ['core/test/unit/**/storage*_spec.js']
                },

                // #### All Integration tests
                integration: {
                    src: [
                        'core/test/integration/**/model*_spec.js',
                        'core/test/integration/**/api*_spec.js',
                        'core/test/integration/*_spec.js'
                    ]
                },

                // ##### Model integration tests
                model: {
                    src: ['core/test/integration/**/model*_spec.js']
                },

                // ##### API integration tests
                api: {
                    src: ['core/test/integration/**/api*_spec.js']
                },

                // #### All Route tests
                routes: {
                    src: [
                        'core/test/functional/routes/**/*_test.js'
                    ]
                },

                // #### All Module tests
                module: {
                    src: [
                        'core/test/functional/module/**/*_test.js'
                    ]
                }
            },

            // ### grunt-shell
            // Command line tools where it's easier to run a command directly than configure a grunt plugin
            shell: {
                // #### Run bower install
                // Used as part of `grunt init`. See the section on [Building Assets](#building%20assets) for more
                // information.
                bower: {
                    command: path.resolve(cwd + '/node_modules/.bin/bower --allow-root install'),
                    options: {
                        stdout: true,
                        stdin: false
                    }
                },

                testem: {
                    command: path.resolve(cwd + '/node_modules/.bin/testem ci -f core/test/client/testem.json'),
                    options: {
                        stdout: true,
                        stdin: false
                    }
                },

                test: {
                    command: function (test) {
                        return 'node ' + mochaPath  + ' --timeout=15000 --ui=bdd --reporter=spec core/test/' + test;
                    }
                },

                // #### Generate coverage report
                // See the `grunt test-coverage` task in the section on [Testing](#testing) for more information.
                coverage: {
                    command: 'node ' + mochaPath + ' --timeout 15000 --reporter html-cov > coverage.html ' +
                    path.resolve(cwd + '/core/test/blanket_coverage.js')
                },

                shrinkwrap: {
                    command: 'npm shrinkwrap'
                }
            },

            // ### grunt-sass
            // compile sass to css
            sass: {
                compress: {
                    options: {
                        outputStyle: 'compressed',
                        sourceMap: true
                    },
                    files: [
                        {dest: path.resolve('core/client/assets/css/<%= pkg.name %>.min.css'), src: path.resolve('core/client/assets/sass/screen.scss')},
                        {dest: path.resolve('core/client/docs/dist/css/<%= pkg.name %>.min.css'), src: path.resolve('core/client/assets/sass/screen.scss')}
                    ]
                }
            },

            // ### grunt-autoprefixer
            // Autoprefix all the things, for the last 2 versions of major browsers
            autoprefixer: {
                options: {
                    silent: true, // suppress logging
                    map: true, // Use and update the sourcemap
                    browsers: ['last 2 versions', '> 1%', 'Explorer 10']
                },
                ghost: {
                    src: 'core/client/assets/css/<%= pkg.name %>.min.css',
                    dest: 'core/client/assets/css/<%= pkg.name %>.min.css'
                },
                docs: {
                    src: 'core/client/docs/dist/css/<%= pkg.name %>.min.css',
                    dest: 'core/client/docs/dist/css/<%= pkg.name %>.min.css'
                }
            },

            // ### grunt-ember-templates
            // Compiles handlebar templates for ember
            emberTemplates: {
                dev: {
                    options: {
<<<<<<< HEAD
                        precompile: true,
=======
                        templateCompilerPath: 'bower_components/ember/ember-template-compiler.js',
                        handlebarsPath: 'bower_components/handlebars/handlebars.js',
                        templateNamespace: 'HTMLBars',
>>>>>>> 60f12050
                        templateBasePath: /core\/client\//,
                        templateFileExtensions: /\.hbs/,
                        templateRegistration: function (name, template) {

                            //eval( 'func = ' + template );
                           // console.log( template );


                            return grunt.config.process('define(\'ghost/') +
                                name + '\', [\'exports\'], function(__exports__){ __exports__[\'default\'] = ' +
                                template + '; });'; 
                        }
                    },
                    files: {
                        'core/built/scripts/templates-dev.js': 'core/client/templates/**/*.hbs'
                    }
                },

                prod: {
                    options: {
                        templateCompilerPath: 'bower_components/ember/ember-template-compiler.js',
                        handlebarsPath: 'bower_components/handlebars/handlebars.js',
                        templateNamespace: 'HTMLBars',
                        templateBasePath: /core\/client\//,
                        templateFileExtensions: /\.hbs/,
                        templateRegistration: function (name, template) {
                            return grunt.config.process('define(\'ghost/') +
                                name + '\', [\'exports\'], function(__exports__){ __exports__[\'default\'] = ' +
                                template + '; });';
                        }
                    },
                    files: {
                        'core/built/scripts/templates.js': 'core/client/templates/**/*.hbs'
                    }
                }
            },

            // ### grunt-es6-module-transpiler
            // Compiles Ember es6 modules
            transpile: {
                client: {
                    type: 'amd',
                    moduleName: function (path) {
                        return 'ghost/' + path;
                    },
                    files: [{
                        expand: true,
                        cwd: 'core/client/',
                        src: ['**/*.js', '!loader.js', '!config-*.js'],
                        dest: '.tmp/ember-transpiled/'
                    }]
                },
                tests: {
                    type: 'amd',
                    moduleName: function (path) {
                        return 'ghost/tests/' + path;
                    },
                    files: [{
                        expand: true,
                        cwd: 'core/test/client/',
                        src: ['**/*.js'],
                        dest: '.tmp/ember-tests-transpiled/'
                    }]
                }
            },

            // ### grunt-concat-sourcemap
            // Concatenates transpiled ember app
            concat_sourcemap: {
                dev: {
                    src: ['.tmp/ember-transpiled/**/*.js', 'core/client/loader.js'],
                    dest: 'core/built/scripts/ghost-dev.js',
                    options: {
                        sourcesContent: true
                    }
                },
                tests: {
                    src: ['.tmp/ember-tests-transpiled/**/*.js'],
                    dest: 'core/built/scripts/ghost-tests.js',
                    options: {
                        sourcesContent: true
                    }
                },
                prod: {
                    src: ['.tmp/ember-transpiled/**/*.js', 'core/built/scripts/templates.js',
                    'core/client/loader.js'],
                    dest: 'core/built/scripts/ghost.js',
                    options: {
                        sourcesContent: true
                    }
                }
            },

            // ### grunt-docker
            // Generate documentation from code
            docker: {
                docs: {
                    dest: 'docs',
                    src: ['.' ],
                    options: {
                        onlyUpdated: true,
                        exclude: 'node_modules,.git,.tmp,bower_components,content,*built,*doc*,*vendor,*client,Gruntfile.js,' +
                            'config.js,coverage.html,.travis.yml,*.min.css,screen.css',
                        extras: ['fileSearch']
                    }
                }
            },

            // ### grunt-contrib-clean
            // Clean up files as part of other tasks
            clean: {
                built: {
                    src: [
                        'core/built/**',
                        'core/client/assets/img/contributors/**',
                        'core/client/templates/-contributors.hbs'
                    ]
                },
                release: {
                    src: ['<%= paths.releaseBuild %>/**']
                },
                css: {
                    src: [
                        'core/client/assets/css/**',
                        'core/client/docs/dist/css/**'
                    ]
                },
                test: {
                    src: ['content/data/ghost-test.db']
                },
                tmp: {
                    src: ['.tmp/**']
                }
            },

            // ### grunt-contrib-copy
            // Copy files into their correct locations as part of building assets, or creating release zips
            copy: {
                dev: {
                    files: [{
                        cwd: 'bower_components/jquery/dist/',
                        src: 'jquery.js',
                        dest: 'core/built/public/',
                        expand: true
                    }, {
                        src: 'core/client/config-dev.js',
                        dest: 'core/client/config.js'
                    }]
                },
                prod: {
                    files: [{
                        cwd: 'bower_components/jquery/dist/',
                        src: 'jquery.js',
                        dest: 'core/built/public/',
                        expand: true
                    }, {
                        src: 'core/client/config-prod.js',
                        dest: 'core/client/config.js'
                    }]
                },
                release: {
                    files: [{
                        cwd: 'bower_components/jquery/dist/',
                        src: 'jquery.js',
                        dest: 'core/built/public/',
                        expand: true
                    }, {
                        src: 'core/client/config-prod.js',
                        dest: 'core/client/config.js'
                    }, {
                        expand: true,
                        src: buildGlob,
                        dest: '<%= paths.releaseBuild %>/'
                    }]
                }
            },

            // ### grunt-contrib-compress
            // Zip up files for builds / releases
            compress: {
                release: {
                    options: {
                        archive: '<%= paths.releaseDist %>/Ghost-<%= pkg.version %>.zip'
                    },
                    expand: true,
                    cwd: '<%= paths.releaseBuild %>/',
                    src: ['**']
                }
            },

            // ### grunt-contrib-concat
            // concatenate multiple JS files into a single file ready for use
            concat: {
                dev: {
                    nonull: true,
                    dest: 'core/built/scripts/vendor-dev.js',
                    src: [
                        'bower_components/loader.js/loader.js',
                        'bower_components/jquery/dist/jquery.js',
                        'bower_components/ember/ember.debug.js',
                        'bower_components/ember-data/ember-data.js',
                        'bower_components/ember-resolver/dist/ember-resolver.js',
                        'bower_components/ic-ajax/dist/globals/main.js',
                        'bower_components/ember-load-initializers/ember-load-initializers.js',
                        'bower_components/validator-js/validator.js',
                        'bower_components/codemirror/lib/codemirror.js',
                        'bower_components/codemirror/addon/mode/overlay.js',
                        'bower_components/codemirror/mode/markdown/markdown.js',
                        'bower_components/codemirror/mode/gfm/gfm.js',
                        'bower_components/showdown-ghost/src/showdown.js',
                        'bower_components/moment/moment.js',
                        'bower_components/moment/locale/zh-cn.js',
                        'bower_components/keymaster/keymaster.js',
                        'bower_components/device/lib/device.js',
                        'bower_components/jquery-ui/ui/jquery-ui.js',
                        'bower_components/jquery-file-upload/js/jquery.fileupload.js',
                        'bower_components/fastclick/lib/fastclick.js',
                        'bower_components/nprogress/nprogress.js',
                        'bower_components/ember-simple-auth/simple-auth.js',
                        'bower_components/ember-simple-auth/simple-auth-oauth2.js',
                        'bower_components/google-caja/html-css-sanitizer-bundle.js',
                        'bower_components/nanoscroller/bin/javascripts/jquery.nanoscroller.js',
                        'bower_components/jqueryui-touch-punch/jquery.ui.touch-punch.js',

                        'core/shared/lib/showdown/extensions/ghostimagepreview.js',
                        'core/shared/lib/showdown/extensions/ghostgfm.js',
                        'core/shared/lib/showdown/extensions/ghostfootnotes.js',
                        'core/shared/lib/showdown/extensions/ghosthighlight.js'
                    ]
                },

                prod: {
                    nonull: true,
                    dest: 'core/built/scripts/vendor.js',
                    src: [
                        'bower_components/loader.js/loader.js',
                        'bower_components/jquery/dist/jquery.js',
                        'bower_components/ember/ember.prod.js',
                        'bower_components/ember-data/ember-data.prod.js',
                        'bower_components/ember-resolver/dist/ember-resolver.js',
                        'bower_components/ic-ajax/dist/globals/main.js',
                        'bower_components/ember-load-initializers/ember-load-initializers.js',
                        'bower_components/validator-js/validator.js',
                        'bower_components/codemirror/lib/codemirror.js',
                        'bower_components/codemirror/addon/mode/overlay.js',
                        'bower_components/codemirror/mode/markdown/markdown.js',
                        'bower_components/codemirror/mode/gfm/gfm.js',
                        'bower_components/showdown-ghost/src/showdown.js',
                        'bower_components/moment/moment.js',
                        'bower_components/moment/locale/zh-cn.js',
                        'bower_components/keymaster/keymaster.js',
                        'bower_components/device/lib/device.js',
                        'bower_components/jquery-ui/ui/jquery-ui.js',
                        'bower_components/jquery-file-upload/js/jquery.fileupload.js',
                        'bower_components/fastclick/lib/fastclick.js',
                        'bower_components/nprogress/nprogress.js',
                        'bower_components/ember-simple-auth/simple-auth.js',
                        'bower_components/ember-simple-auth/simple-auth-oauth2.js',
                        'bower_components/google-caja/html-css-sanitizer-bundle.js',
                        'bower_components/nanoscroller/bin/javascripts/jquery.nanoscroller.js',
                        'bower_components/jqueryui-touch-punch/jquery.ui.touch-punch.js',

                        'core/shared/lib/showdown/extensions/ghostimagepreview.js',
                        'core/shared/lib/showdown/extensions/ghostgfm.js',
                        'core/shared/lib/showdown/extensions/ghostfootnotes.js',
                        'core/shared/lib/showdown/extensions/ghosthighlight.js'
                    ]
                }
            },

            // ### grunt-contrib-uglify
            // Minify concatenated javascript files ready for production
            uglify: {
                prod: {
                    options: {
                        sourceMap: true
                    },
                    files: {
                        'core/built/public/jquery.min.js': 'core/built/public/jquery.js',
                        'core/built/scripts/vendor.min.js': 'core/built/scripts/vendor.js',
                        'core/built/scripts/ghost.min.js': 'core/built/scripts/ghost.js'
                    }
                },
                release: {
                    options: {
                        sourceMap: false
                    },
                    files: {
                        'core/built/public/jquery.min.js': 'core/built/public/jquery.js',
                        'core/built/scripts/vendor.min.js': 'core/built/scripts/vendor.js',
                        'core/built/scripts/ghost.min.js': 'core/built/scripts/ghost.js'
                    }
                }
            },

            // ### grunt-update-submodules
            // Grunt task to update git submodules
            update_submodules: {
                default: {
                    options: {
                        params: '--init'
                    }
                }
            }
        };

        // Load the configuration
        grunt.initConfig(cfg);

        // ## Utilities
        //
        // ### Spawn Casper.js
        // Custom test runner for our Casper.js functional tests
        // This really ought to be refactored into a separate grunt task module
        grunt.registerTask('spawnCasperJS', function (target) {
            target = _.contains(['client', 'setup'], target) ? target + '/' : undefined;

            var done = this.async(),
                options = ['host', 'noPort', 'port', 'email', 'password'],
                args = ['test']
                    .concat(grunt.option('target') || target || ['client/'])
                    .concat(['--includes=base.js', '--log-level=debug', '--port=2369']);

            // Forward parameters from grunt to casperjs
            _.each(options, function processOption(option) {
                if (grunt.option(option)) {
                    args.push('--' + option + '=' + grunt.option(option));
                }
            });

            if (grunt.option('fail-fast')) {
                args.push('--fail-fast');
            }

            // Show concise logs in Travis as ours are getting too long
            if (grunt.option('concise') || process.env.TRAVIS) {
                args.push('--concise');
            } else {
                args.push('--verbose');
            }

            grunt.util.spawn({
                cmd: 'casperjs',
                args: args,
                opts: {
                    cwd: path.resolve('core/test/functional'),
                    stdio: 'inherit'
                }
            }, function (error, result, code) {
                /*jshint unused:false*/
                if (error) {
                    grunt.fail.fatal(result.stdout);
                }
                grunt.log.writeln(result.stdout);
                done();
            });
        });

        // # Custom Tasks

        // Ghost has a number of useful tasks that we use every day in development. Tasks marked as *Utility* are used
        // by grunt to perform current actions, but isn't useful to developers.
        //
        // Skip ahead to the section on:
        //
        // * [Building assets](#building%20assets):
        //     `grunt init`, `grunt` & `grunt prod` or live reload with `grunt dev`
        // * [Testing](#testing):
        //     `grunt validate`, the `grunt test-*` sub-tasks or generate a coverage report with `grunt test-coverage`.

        // ### Help
        // Run `grunt help` on the commandline to get a print out of the available tasks and details of
        // what each one does along with any available options. This is an alias for `grunt --help`
        grunt.registerTask('help',
            'Outputs help information if you type `grunt help` instead of `grunt --help`',
            function () {
                console.log('Type `grunt --help` to get the details of available grunt tasks, ' +
                    'or alternatively visit https://github.com/TryGhost/Ghost/wiki/Grunt-Toolkit');
            });

        // ### Documentation
        // Run `grunt docs` to generate annotated source code using the documentation described in the code comments.
        grunt.registerTask('docs', 'Generate Docs', ['docker']);

        // ## Testing

        // Ghost has an extensive set of test suites. The following section documents the various types of tests
        // and how to run them.
        //
        // TLDR; run `grunt validate`

        // #### Set Test Env *(Utility Task)*
        // Set the NODE_ENV to 'testing' unless the environment is already set to TRAVIS.
        // This ensures that the tests get run under the correct environment, using the correct database, and
        // that they work as expected. Trying to run tests with no ENV set will throw an error to do with `client`.
        grunt.registerTask('setTestEnv',
            'Use "testing" Ghost config; unless we are running on travis (then show queries for debugging)',
            function () {
                process.env.NODE_ENV = process.env.TRAVIS ? process.env.NODE_ENV : 'testing';
                cfg.express.test.options.node_env = process.env.NODE_ENV;
            });

        // #### Ensure Config *(Utility Task)*
        // Make sure that we have a `config.js` file when running tests
        // Ghost requires a `config.js` file to specify the database settings etc. Ghost comes with an example file:
        // `config.example.js` which is copied and renamed to `config.js` by the bootstrap process
        grunt.registerTask('ensureConfig', function () {
            var config = require('./core/server/config'),
                done = this.async();
            config.load().then(function () {
                done();
            }).catch(function (err) {
                grunt.fail.fatal(err.stack);
            });
        });

        // #### Reset Database to "New" state *(Utility Task)*
        // Drops all database tables and then runs the migration process to put the database
        // in a "new" state.
        grunt.registerTask('cleanDatabase', function () {
            var done = this.async(),
                models    = require('./core/server/models'),
                migration = require('./core/server/data/migration');

            migration.reset().then(function () {
                return models.init();
            }).then(function () {
                return migration.init();
            }).then(function () {
                done();
            }).catch(function (err) {
                grunt.fail.fatal(err.stack);
            });
        });

        grunt.registerTask('test', function (test) {
            if (!test) {
                grunt.log.write('no test provided');
            }

            grunt.task.run('test-setup', 'shell:test:' + test);
        });

        // ### Validate
        // **Main testing task**
        //
        // `grunt validate` will build, lint and test your local Ghost codebase.
        //
        // `grunt validate` is one of the most important and useful grunt tasks that we have available to use. It
        // manages the build of your environment and then calls `grunt test`
        //
        // `grunt validate` is called by `npm test` and is used by Travis.
        grunt.registerTask('validate', 'Run tests and lint code',
            ['init', 'test-all']);

        // ### Test-All
        // **Main testing task**
        //
        // `grunt test-all` will lint and test your pre-built local Ghost codebase.
        //
        // `grunt test-all` runs jshint and jscs as well as all 6 test suites. See the individual sub tasks below for
        // details of each of the test suites.
        //
        grunt.registerTask('test-all', 'Run tests and lint code',
            ['lint', 'test-routes', 'test-module', 'test-unit', 'test-integration', 'test-functional', 'shell:testem']
        );

        // ### Lint
        //
        // `grunt lint` will run the linter and the code style checker so you can make sure your code is pretty
        grunt.registerTask('lint', 'Run the code style checks and linter',
            ['jshint', 'jscs']
        );

        // ### test-setup *(utility)(
        // `grunt test-setup` will run all the setup tasks required for running tests
        grunt.registerTask('test-setup', 'Setup ready to run tests',
            ['clean:test', 'setTestEnv', 'ensureConfig']
        );

        // ### Unit Tests *(sub task)*
        // `grunt test-unit` will run just the unit tests
        //
        // Provided you already have a `config.js` file, you can run individual sections from
        // [mochacli](#grunt-mocha-cli) by running:
        //
        // `NODE_ENV=testing grunt mochacli:section`
        //
        // If you need to run an individual unit test file, you can do so, providing you have mocha installed globally
        // by using a command in the form:
        //
        // `NODE_ENV=testing mocha --timeout=15000 --ui=bdd --reporter=spec core/test/unit/config_spec.js`
        //
        // Unit tests are run with [mocha](http://mochajs.org/) using
        // [should](https://github.com/visionmedia/should.js) to describe the tests in a highly readable style.
        // Unit tests do **not** touch the database.
        // A coverage report can be generated for these tests using the `grunt test-coverage` task.
        grunt.registerTask('test-unit', 'Run unit tests (mocha)',
            ['test-setup', 'mochacli:unit']
        );

        // ### Integration tests *(sub task)*
        // `grunt test-integration` will run just the integration tests
        //
        // Provided you already have a `config.js` file, you can run just the model integration tests by running:
        //
        // `NODE_ENV=testing grunt mochacli:model`
        //
        // Or just the api integration tests by running:
        //
        // `NODE_ENV=testing grunt mochacli:api`
        //
        // Integration tests are run with [mocha](http://mochajs.org/) using
        // [should](https://github.com/visionmedia/should.js) to describe the tests in a highly readable style.
        // Integration tests are different to the unit tests because they make requests to the database.
        //
        // If you need to run an individual integration test file you can do so, providing you have mocha installed
        // globally, by using a command in the form (replace path to api_tags_spec.js with the test file you want to
        // run):
        //
        // `NODE_ENV=testing mocha --timeout=15000 --ui=bdd --reporter=spec core/test/integration/api/api_tags_spec.js`
        //
        // Their purpose is to test that both the api and models behave as expected when the database layer is involved.
        // These tests are run against sqlite3, mysql and pg on travis and ensure that differences between the databases
        // don't cause bugs. At present, pg often fails and is not officially supported.
        //
        // A coverage report can be generated for these tests using the `grunt test-coverage` task.
        grunt.registerTask('test-integration', 'Run integration tests (mocha + db access)',
            ['test-setup', 'mochacli:integration']
        );

        // ### Route tests *(sub task)*
        // `grunt test-routes` will run just the route tests
        //
        // If you need to run an individual route test file, you can do so, providing you have a `config.js` file and
        // mocha installed globally by using a command in the form:
        //
        // `NODE_ENV=testing mocha --timeout=15000 --ui=bdd --reporter=spec core/test/functional/routes/admin_test.js`
        //
        // Route tests are run with [mocha](http://mochajs.org/) using
        // [should](https://github.com/visionmedia/should.js) and [supertest](https://github.com/visionmedia/supertest)
        // to describe and create the tests.
        //
        // Supertest enables us to describe requests that we want to make, and also describe the response we expect to
        // receive back. It works directly with express, so we don't have to run a server to run the tests.
        //
        // The purpose of the route tests is to ensure that all of the routes (pages, and API requests) in Ghost
        // are working as expected, including checking the headers and status codes received. It is very easy and
        // quick to test many permutations of routes / urls in the system.
        grunt.registerTask('test-routes', 'Run functional route tests (mocha)',
            ['test-setup', 'mochacli:routes']
        );

        // ### Module tests *(sub task)*
        // `grunt test-module` will run just the module tests
        //
        // The purpose of the module tests is to ensure that Ghost can be used as an npm module and exposes all
        // required methods to interact with it.
        grunt.registerTask('test-module', 'Run functional module tests (mocha)',
            ['test-setup', 'mochacli:module']
        );

        // ### Ember unit tests *(sub task)*
        // `grunt testem` will run just the ember unit tests
        grunt.registerTask('testem', 'Run the ember unit tests',
            ['test-setup', 'shell:testem']
        );

        // ### Functional tests *(sub task)*
        // `grunt test-functional` will run just the functional tests
        //
        // You can use the `--target` argument to run any individual test file, or the admin or frontend tests:
        //
        // `grunt test-functional --target=client/editor_test.js` - run just the editor tests
        //
        // `grunt test-functional --target=client/` - run all of the tests in the client directory
        //
        // Functional tests are run with [phantom.js](http://phantomjs.org/) and defined using the testing api from
        // [casper.js](http://docs.casperjs.org/en/latest/testing.html).
        //
        // An express server is started with the testing environment set, and then a headless phantom.js browser is
        // used to make requests to that server. The Casper.js API then allows us to describe the elements and
        // interactions we expect to appear on the page.
        //
        // The purpose of the functional tests is to ensure that Ghost is working as is expected from a user perspective
        // including buttons and other important interactions in the admin UI.
        grunt.registerTask('test-functional', 'Run functional interface tests (CasperJS)',
            ['test-setup', 'cleanDatabase', 'express:test', 'spawnCasperJS', 'express:test:stop', 'test-functional-setup']
        );

        // ### Functional tests for the setup process
        // `grunt test-functional-setup will run just the functional tests for the setup page.
        //
        // Setup only works with a brand new database, so it needs to run isolated from the rest of
        // the functional tests.
        grunt.registerTask('test-functional-setup', 'Run functional tests for setup',
            ['test-setup', 'cleanDatabase', 'express:test', 'spawnCasperJS:setup', 'express:test:stop']
        );

        // ### Coverage
        // `grunt test-coverage` will generate a report for the Unit and Integration Tests.
        //
        // This is not currently done as part of CI or any build, but is a tool we have available to keep an eye on how
        // well the unit and integration tests are covering the code base.
        // Ghost does not have a minimum coverage level - we're more interested in ensuring important and useful areas
        // of the codebase are covered, than that the whole codebase is covered to a particular level.
        //
        // Key areas for coverage are: helpers and theme elements, apps / GDK, the api and model layers.
        grunt.registerTask('test-coverage', 'Generate unit and integration (mocha) tests coverage report',
            ['test-setup', 'shell:coverage']
        );

        // ## Building assets
        //
        // Ghost's GitHub repository contains the un-built source code for Ghost. If you're looking for the already
        // built release zips, you can get these from the [release page](https://github.com/TryGhost/Ghost/releases) on
        // GitHub or from https://ghost.org/download. These zip files are created using the [grunt release](#release)
        // task.
        //
        // If you want to work on Ghost core, or you want to use the source files from GitHub, then you have to build
        // the Ghost assets in order to make them work.
        //
        // There are a number of grunt tasks available to help with this. Firstly after fetching an updated version of
        // the Ghost codebase, after running `npm install`, you will need to run [grunt init](#init%20assets).
        //
        // For production blogs you will need to run [grunt prod](#production%20assets).
        //
        // For updating assets during development, the tasks [grunt](#default%20asset%20build) and
        // [grunt dev](#live%20reload) are available.
        //

        // #### Master Warning *(Utility Task)*
        // Warns git users not ot use the `master` branch in production.
        // `master` is an unstable branch and shouldn't be used in production as you run the risk of ending up with a
        // database in an unrecoverable state. Instead there is a branch called `stable` which is the equivalent of the
        // release zip for git users.
        grunt.registerTask('master-warn',
            'Outputs a warning to runners of grunt prod, that master shouldn\'t be used for live blogs',
            function () {
                console.log('>', 'Always two there are, no more, no less. A master and a'.red,
                        'stable'.red.bold + '.'.red);
                console.log('Use the', 'stable'.bold, 'branch for live blogs.', 'Never'.bold, 'master!');
            });

        // ### Ember Build *(Utility Task)*
        // All tasks related to building the Ember client code including transpiling ES6 modules and building templates
        grunt.registerTask('emberBuildDev', 'Build Ember JS & templates for development',
            ['clean:tmp', 'buildAboutPage', 'emberTemplates:dev', 'transpile', 'concat_sourcemap:dev', 'concat_sourcemap:tests']);

        // ### Ember Build *(Utility Task)*
        // All tasks related to building the Ember client code including transpiling ES6 modules and building templates
        grunt.registerTask('emberBuildProd', 'Build Ember JS & templates for production',
            ['clean:tmp', 'buildAboutPage', 'emberTemplates:prod', 'transpile', 'concat_sourcemap:prod']);

        // ### CSS Build *(Utility Task)*
        // Build the CSS files from the SCSS files
        grunt.registerTask('css', 'Build Client CSS',
            ['sass', 'autoprefixer']);

        // ### Build About Page *(Utility Task)*
        // Builds the github contributors partial template used on the Settings/About page,
        // and downloads the avatar for each of the users.
        // Run by any task that compiles the ember assets (emberBuildDev, emberBuildProd)
        //     or manually via `grunt buildAboutPage`.
        // Change which version you're working against by setting the "releaseTag" below.
        //
        // Only builds if the contributors template does not exist.
        // To force a build regardless, supply the --force option.
        //     `grunt buildAboutPage --force`
        grunt.registerTask('buildAboutPage', 'Compile assets for the About Ghost page', function () {
            var done = this.async(),
                templatePath = 'core/client/templates/-contributors.hbs',
                imagePath = 'core/client/assets/img/contributors/',
                ninetyDaysAgo = Date.now() - (1000 * 60 * 60 * 24 * 90),
                oauthKey = process.env.GITHUB_OAUTH_KEY;

            if (fs.existsSync(templatePath) && !grunt.option('force')) {
                grunt.log.writeln('Contributors template already exists.');
                grunt.log.writeln('Skipped'.bold);
                return done();
            }

            grunt.verbose.writeln('Downloading release and contributor information from GitHub');

            return Promise.join(
                Promise.promisify(fs.mkdirs)(imagePath),
                getTopContribs({
                    user: 'tryghost',
                    repo: 'ghost',
                    oauthKey: oauthKey,
                    releaseDate: ninetyDaysAgo,
                    count: 20,
                    retry: true
                })
            ).then(function (results) {
                var contributors = results[1],
                    contributorTemplate = '<li>\n    <a href="<%githubUrl%>" title="<%name%>">\n' +
                    '        <img src="{{gh-path "admin" "/img/contributors"}}/<%name%>" alt="<%name%>">\n' +
                    '    </a>\n</li>',

                    downloadImagePromise = function (url, name) {
                        return new Promise(function (resolve, reject) {
                            request(url)
                            .pipe(fs.createWriteStream(imagePath + name))
                            .on('close', resolve)
                            .on('error', reject);
                        });
                    };

                grunt.verbose.writeln('Creating contributors template.');
                grunt.file.write(templatePath,
                    // Map contributors to the template.
                    _.map(contributors, function (contributor) {
                        return contributorTemplate
                            .replace(/<%githubUrl%>/g, contributor.githubUrl)
                            .replace(/<%name%>/g, contributor.name);
                    }).join('\n')
                );

                grunt.verbose.writeln('Downloading images for top contributors');
                return Promise.all(_.map(contributors, function (contributor) {
                    return downloadImagePromise(contributor.avatarUrl + '&s=60', contributor.name);
                }));
            }).then(done).catch(function (error) {
                grunt.log.error(error);

                if (error.http_status) {
                    grunt.log.writeln('GitHub API request returned status: ' + error.http_status);
                }

                if (error.ratelimit_limit) {
                    grunt.log.writeln('Rate limit data: limit: %d, remaining: %d, reset: %s', error.ratelimit_limit, error.ratelimit_remaining, moment.unix(error.ratelimit_reset).fromNow());
                }

                done(false);
            });
        });
        // ### Init assets
        // `grunt init` - will run an initial asset build for you
        //
        // Grunt init runs `bower install` as well as the standard asset build tasks which occur when you run just
        // `grunt`. This fetches the latest client side dependencies, and moves them into their proper homes.
        //
        // This task is very important, and should always be run and when fetching down an updated code base just after
        // running `npm install`.
        //
        // `bower` does have some quirks, such as not running as root. If you have problems please try running
        // `grunt init --verbose` to see if there are any errors.
        grunt.registerTask('init', 'Prepare the project for development',
            ['shell:bower', 'update_submodules', 'default']);

        // ### Production assets
        // `grunt prod` - will build the minified assets used in production.
        //
        // It is otherwise the same as running `grunt`, but is only used when running Ghost in the `production` env.
        grunt.registerTask('prod', 'Build JS & templates for production',
            ['concat:prod', 'copy:prod', 'emberBuildProd', 'uglify:prod', 'master-warn']);

        // ### Default asset build
        // `grunt` - default grunt task
        //
        // Compiles concatenates javascript files for the admin UI into a handful of files instead
        // of many files, and makes sure the bower dependencies are in the right place.
        grunt.registerTask('default', 'Build JS & templates for development',
            ['concat:dev', 'copy:dev', 'css', 'emberBuildDev']);

        // ### Live reload
        // `grunt dev` - build assets on the fly whilst developing
        //
        // If you want Ghost to live reload for you whilst you're developing, you can do this by running `grunt dev`.
        // This works hand-in-hand with the [livereload](http://livereload.com/) chrome extension.
        //
        // `grunt dev` manages starting an express server and restarting the server whenever core files change (which
        // require a server restart for the changes to take effect) and also manage reloading the browser whenever
        // frontend code changes.
        //
        // Note that the current implementation of watch only works with casper, not other themes.
        grunt.registerTask('dev', 'Dev Mode; watch files and restart server on changes',
           ['default', 'express:dev', 'watch']);

        // ### Release
        // Run `grunt release` to create a Ghost release zip file.
        // Uses the files specified by `.npmignore` to know what should and should not be included.
        // Runs the asset generation tasks for both development and production so that the release can be used in
        // either environment, and packages all the files up into a zip.
        grunt.registerTask('release',
            'Release task - creates a final built zip\n' +
            ' - Do our standard build steps \n' +
            ' - Copy files to release-folder/#/#{version} directory\n' +
            ' - Clean out unnecessary files (travis, .git*, etc)\n' +
            ' - Zip files in release-folder to dist-folder/#{version} directory',
            ['init', 'concat:prod', 'copy:prod', 'emberBuildProd', 'uglify:release', 'clean:release',
                'shell:shrinkwrap', 'copy:release', 'compress:release']);
    };

// Export the configuration
module.exports = configureGrunt;<|MERGE_RESOLUTION|>--- conflicted
+++ resolved
@@ -384,13 +384,10 @@
             emberTemplates: {
                 dev: {
                     options: {
-<<<<<<< HEAD
-                        precompile: true,
-=======
+
                         templateCompilerPath: 'bower_components/ember/ember-template-compiler.js',
                         handlebarsPath: 'bower_components/handlebars/handlebars.js',
                         templateNamespace: 'HTMLBars',
->>>>>>> 60f12050
                         templateBasePath: /core\/client\//,
                         templateFileExtensions: /\.hbs/,
                         templateRegistration: function (name, template) {
