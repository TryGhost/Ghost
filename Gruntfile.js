// # Task automation for Ghost
//
// Run various tasks when developing for and working with Ghost.
//
// **Usage instructions:** can be found in the [Custom Tasks](#custom%20tasks) section or by running `grunt --help`.
//
// **Debug tip:** If you have any problems with any Grunt tasks, try running them with the `--verbose` command
var _              = require('lodash'),
    chalk          = require('chalk'),
    fs             = require('fs-extra'),
    moment         = require('moment'),
    getTopContribs = require('top-gh-contribs'),
    path           = require('path'),
    Promise        = require('bluebird'),
    request        = require('request'),

    escapeChar     = process.platform.match(/^win/) ? '^' : '\\',
    cwd            = process.cwd().replace(/( |\(|\))/g, escapeChar + '$1'),
    buildDirectory = path.resolve(cwd, '.build'),
    distDirectory  = path.resolve(cwd, '.dist'),
    mochaPath      = path.resolve(cwd + '/node_modules/grunt-mocha-cli/node_modules/mocha/bin/mocha'),
    emberPath      = path.resolve(cwd + '/core/client/node_modules/.bin/ember'),

    // ## Build File Patterns
    // A list of files and patterns to include when creating a release zip.
    // This is read from the `.npmignore` file and all patterns are inverted as the `.npmignore`
    // file defines what to ignore, whereas we want to define what to include.
    buildGlob = (function () {
        /*jslint stupid:true */
        return fs.readFileSync('.npmignore', {encoding: 'utf8'}).split('\n').map(function (pattern) {
            if (pattern[0] === '!') {
                return pattern.substr(1);
            }
            return '!' + pattern;
        }).filter(function (pattern) {
            // Remove empty patterns
            return pattern !== '!';
        });
    }()),

    // ## Grunt configuration

    configureGrunt = function (grunt) {
        // #### Load all grunt tasks
        //
        // Find all of the task which start with `grunt-` and load them, rather than explicitly declaring them all
        require('matchdep').filterDev(['grunt-*', '!grunt-cli']).forEach(grunt.loadNpmTasks);

        var cfg = {
            // #### Common paths used by tasks
            paths: {
                build: buildDirectory,
                releaseBuild: path.join(buildDirectory, 'release'),
                dist: distDirectory,
                releaseDist: path.join(distDirectory, 'release')
            },
            // Standard build type, for when we have nightlies again.
            buildType: 'Build',
            // Load package.json so that we can create correctly versioned releases.
            pkg: grunt.file.readJSON('package.json'),

            // ### grunt-contrib-watch
            // Watch files and livereload in the browser during development.
            // See the [grunt dev](#live%20reload) task for how this is used.
            watch: {
                livereload: {
                    files: [
                        'content/themes/casper/assets/css/*.css',
                        'content/themes/casper/assets/js/*.js',
                        'core/built/assets/*.js',
                        'core/client/dist/index.html'
                    ],
                    options: {
                        livereload: true
                    }
                },
                express: {
                    files:  ['core/ghost-server.js', 'core/server/**/*.js'],
                    tasks:  ['express:dev'],
                    options: {
                        spawn: false
                    }
                },
                csscomb: {
                    files: ['core/client/app/styles/**/*.css'],
                    tasks: ['shell:csscombfix'],
                    options: {
                        livereload: true
                    }
                }
            },

            // ### grunt-express-server
            // Start a Ghost expess server for use in development and testing
            express: {
                options: {
                    script: 'index.js',
                    output: 'Ghost is running'
                },

                dev: {
                    options: {}
                },
                test: {
                    options: {
                        node_env: 'testing'
                    }
                }
            },

            // ### grunt-contrib-jshint
            // Linting rules, run as part of `grunt validate`. See [grunt validate](#validate) and its subtasks for
            // more information.
            jshint: {
                options: {
                    jshintrc: true
                },

                client: [
                    'core/client/**/*.js',
                    '!core/client/node_modules/**/*.js',
                    '!core/client/bower_components/**/*.js',
                    '!core/client/tmp/**/*.js',
                    '!core/client/dist/**/*.js',
                    '!core/client/vendor/**/*.js'
                ],

                server: [
                    '*.js',
                    '!config*.js', // note: i added this, do we want this linted?
                    'core/*.js',
                    'core/server/**/*.js',
                    'core/shared/**/*.js',
                    'core/test/**/*.js',
                    '!core/test/coverage/**',
                    '!core/shared/vendor/**/*.js'
                ]
            },

            jscs: {
                options: {
                    config: true
                },

                client: {
                    options: {
                        esnext: true,
                        disallowObjectController: true
                    },

                    files: {
                        src: [
                            'core/client/**/*.js',
                            '!core/client/node_modules/**/*.js',
                            '!core/client/bower_components/**/*.js',
                            '!core/client/tmp/**/*.js',
                            '!core/client/dist/**/*.js',
                            '!core/client/vendor/**/*.js'
                        ]
                    }
                },

                server: {
                    files: {
                        src: [
                            '*.js',
                            '!config*.js', // note: i added this, do we want this linted?
                            'core/*.js',
                            'core/server/**/*.js',
                            'core/shared/**/*.js',
                            'core/test/**/*.js',
                            '!core/test/coverage/**',
                            '!core/shared/vendor/**/*.js'
                        ]
                    }
                }
            },

            // ### grunt-mocha-cli
            // Configuration for the mocha test runner, used to run unit, integration and route tests as part of
            // `grunt validate`. See [grunt validate](#validate) and its sub tasks for more information.
            mochacli: {
                options: {
                    ui: 'bdd',
                    reporter: grunt.option('reporter') || 'spec',
                    timeout: '15000',
                    save: grunt.option('reporter-output')
                },

                // #### All Unit tests
                unit: {
                    src: [
                        'core/test/unit/**/*_spec.js'
                    ]
                },

                // ##### Groups of unit tests
                server: {
                    src: ['core/test/unit/**/server*_spec.js']
                },

                helpers: {
                    src: ['core/test/unit/server_helpers/*_spec.js']
                },

                middleware: {
                    src: ['core/test/unit/middleware/*_spec.js']
                },

                showdown: {
                    src: ['core/test/unit/**/showdown*_spec.js']
                },

                perm: {
                    src: ['core/test/unit/**/permissions_spec.js']
                },

                migrate: {
                    src: [
                        'core/test/unit/**/export_spec.js',
                        'core/test/unit/**/import_spec.js'
                    ]
                },

                storage: {
                    src: ['core/test/unit/**/storage*_spec.js']
                },

                // #### All Integration tests
                integration: {
                    src: [
                        'core/test/integration/**/model*_spec.js',
                        'core/test/integration/**/api*_spec.js',
                        'core/test/integration/*_spec.js'
                    ]
                },

                // ##### Model integration tests
                model: {
                    src: ['core/test/integration/**/model*_spec.js']
                },

                // ##### API integration tests
                api: {
                    src: ['core/test/integration/**/api*_spec.js']
                },

                // #### All Route tests
                routes: {
                    src: [
                        'core/test/functional/routes/**/*_spec.js'
                    ]
                },

                // #### All Module tests
                module: {
                    src: [
                        'core/test/functional/module/**/*_spec.js'
                    ]
                }
            },

            // ### grunt-mocha-istanbul
            // Configuration for the mocha test coverage generator
            // `grunt coverage`.
            mocha_istanbul: {
                coverage: {
                    // TODO fix the timing/async & cleanup issues with the route and integration tests so that
                    // they can also have coverage generated for them & the order doesn't matter
                    src: ['core/test/unit'],
                    options: {
                        mask: '**/*_spec.js',
                        coverageFolder: 'core/test/coverage/unit',
                        mochaOptions: ['--timeout=15000'],
                        excludes: ['core/client/**']
                    }
                },
                coverage_integration: {
                    src: ['core/test/integration/api'],
                    options: {
                        coverageFolder: 'core/test/coverage/integration',
                        mask: '**/*_spec.js',
                        mochaOptions: ['--timeout=15000'],
                        excludes: ['core/client/**', 'core/server/built', 'core/server/apps', 'core/server/config', 'core/server/data']
                    }

                }
            },

            // ### grunt-bg-shell
            // Used to run ember-cli watch in the background
            bgShell: {
                ember: {
                    cmd: emberPath + ' build --watch',
                    execOpts: {
                        cwd: path.resolve(cwd + '/core/client/')
                    },
                    bg: true,
                    stdout: function (out) {
                        grunt.log.writeln(chalk.cyan('Ember-cli::') + out);
                    },
                    stderror: function (error) {
                        grunt.log.error(chalk.red('Ember-cli::' + error));
                    }
                }
            },
            // ### grunt-shell
            // Command line tools where it's easier to run a command directly than configure a grunt plugin
            shell: {
                ember: {
                    command: function (mode) {
                        switch (mode) {
                            case 'init':
                                return 'echo Installing client dependencies... && npm install';

                            case 'prod':
                                return emberPath + ' build --environment=production --silent';

                            case 'dev':
                                return emberPath + ' build';

                            case 'test':
                                return emberPath + ' test --silent';
                        }
                    },
                    options: {
                        execOptions: {
                            cwd: path.resolve(process.cwd() + '/core/client/'),
                            stdout: false
                        }
                    }
                },
                // #### Run bower install
                // Used as part of `grunt init`. See the section on [Building Assets](#building%20assets) for more
                // information.
                bower: {
                    command: path.resolve(cwd + '/node_modules/.bin/bower --allow-root install'),
                    options: {
                        stdout: true,
                        stdin: false
                    }
                },

                test: {
                    command: function (test) {
                        return 'node ' + mochaPath  + ' --timeout=15000 --ui=bdd --reporter=spec --colors core/test/' + test;
                    }
                },

                shrinkwrap: {
                    command: 'npm shrinkwrap'
                },

                csscombfix: {
                    command: path.resolve(cwd + '/node_modules/.bin/csscomb -c core/client/app/styles/csscomb.json -v core/client/app/styles')
                },

                csscomblint: {
                    command: path.resolve(cwd + '/node_modules/.bin/csscomb -c core/client/app/styles/csscomb.json -lv core/client/app/styles')
                }
            },

            // ### grunt-docker
            // Generate documentation from code
            docker: {
                docs: {
                    dest: 'docs',
                    src: ['.'],
                    options: {
                        onlyUpdated: true,
                        exclude: 'node_modules,bower_components,content,core/client,*test,*doc*,' +
                        '*vendor,config.js,*buil*,.dist*,.idea,.git*,.travis.yml,.bower*,.editorconfig,.js*,*.md',
                        extras: ['fileSearch']
                    }
                }
            },

            // ### grunt-contrib-clean
            // Clean up files as part of other tasks
            clean: {
                built: {
                    src: [
                        'core/built/**',
                        'core/client/dist/**',
                        'core/client/public/assets/img/contributors/**',
                        'core/client/app/templates/-contributors.hbs'
                    ]
                },
                release: {
                    src: ['<%= paths.releaseBuild %>/**']
                },
                test: {
                    src: ['content/data/ghost-test.db']
                },
                tmp: {
                    src: ['.tmp/**']
                },
                dependencies: {
                    src: ['node_modules/**', 'core/client/bower_components/**', 'core/client/node_modules/**']
                }
            },

            // ### grunt-contrib-copy
            // Copy files into their correct locations as part of building assets, or creating release zips
            copy: {
                release: {
                    expand: true,
                    src: buildGlob,
                    dest: '<%= paths.releaseBuild %>/'
                }
            },

            // ### grunt-contrib-compress
            // Zip up files for builds / releases
            compress: {
                release: {
                    options: {
                        archive: '<%= paths.releaseDist %>/Ghost-<%= pkg.version %>.zip'
                    },
                    expand: true,
                    cwd: '<%= paths.releaseBuild %>/',
                    src: ['**']
                }
            },

            // ### grunt-update-submodules
            // Grunt task to update git submodules
            update_submodules: {
                default: {
                    options: {
                        params: '--init'
                    }
                }
            }
        };

        // Load the configuration
        grunt.initConfig(cfg);

        // ## Utilities
        //
        // ### Spawn Casper.js
        // Custom test runner for our Casper.js functional tests
        // This really ought to be refactored into a separate grunt task module
        grunt.registerTask('spawnCasperJS', function (target) {
            target = _.contains(['client', 'setup'], target) ? target + '/' : undefined;

            var done = this.async(),
                options = ['host', 'noPort', 'port', 'email', 'password'],
                args = ['test']
                    .concat(grunt.option('target') || target || ['client/'])
                    .concat(['--includes=base.js', '--log-level=debug', '--port=2369']);

            // Forward parameters from grunt to casperjs
            _.each(options, function processOption(option) {
                if (grunt.option(option)) {
                    args.push('--' + option + '=' + grunt.option(option));
                }
            });

            if (grunt.option('fail-fast')) {
                args.push('--fail-fast');
            }

            // Show concise logs in Travis as ours are getting too long
            if (grunt.option('concise') || process.env.TRAVIS) {
                args.push('--concise');
            } else {
                args.push('--verbose');
            }

            grunt.util.spawn({
                cmd: 'casperjs',
                args: args,
                opts: {
                    cwd: path.resolve('core/test/functional'),
                    stdio: 'inherit'
                }
            }, function (error, result, code) {
                /*jshint unused:false*/
                if (error) {
                    grunt.fail.fatal(result.stderr);
                }
                grunt.log.writeln(result.stdout);
                done();
            });
        });

        // # Custom Tasks

        // Ghost has a number of useful tasks that we use every day in development. Tasks marked as *Utility* are used
        // by grunt to perform current actions, but isn't useful to developers.
        //
        // Skip ahead to the section on:
        //
        // * [Building assets](#building%20assets):
        //     `grunt init`, `grunt` & `grunt prod` or live reload with `grunt dev`
        // * [Testing](#testing):
        //     `grunt validate`, the `grunt test-*` sub-tasks or generate a coverage report with `grunt coverage`.

        // ### Help
        // Run `grunt help` on the commandline to get a print out of the available tasks and details of
        // what each one does along with any available options. This is an alias for `grunt --help`
        grunt.registerTask('help',
            'Outputs help information if you type `grunt help` instead of `grunt --help`',
            function () {
                console.log('Type `grunt --help` to get the details of available grunt tasks, ' +
                    'or alternatively visit https://github.com/TryGhost/Ghost/wiki/Grunt-Toolkit');
            });

        // ### Documentation
        // Run `grunt docs` to generate annotated source code using the documentation described in the code comments.
        grunt.registerTask('docs', 'Generate Docs', ['docker']);

        // Runun `grunt watch-docs` to setup livereload & watch whilst you're editing the docs
        grunt.registerTask('watch-docs', function () {
            grunt.config.merge({
                watch: {
                    docs: {
                        files: ['core/server/**/*', 'index.js', 'Gruntfile.js', 'config.example.js'],
                        tasks: ['docker'],
                        options: {
                            livereload: true
                        }
                    }
                }
            });

            grunt.task.run('watch:docs');
        });

        // ## Testing

        // Ghost has an extensive set of test suites. The following section documents the various types of tests
        // and how to run them.
        //
        // TLDR; run `grunt validate`

        // #### Set Test Env *(Utility Task)*
        // Set the NODE_ENV to 'testing' unless the environment is already set to TRAVIS.
        // This ensures that the tests get run under the correct environment, using the correct database, and
        // that they work as expected. Trying to run tests with no ENV set will throw an error to do with `client`.
        grunt.registerTask('setTestEnv',
            'Use "testing" Ghost config; unless we are running on travis (then show queries for debugging)',
            function () {
                process.env.NODE_ENV = process.env.TRAVIS ? process.env.NODE_ENV : 'testing';
                cfg.express.test.options.node_env = process.env.NODE_ENV;
            });

        // #### Ensure Config *(Utility Task)*
        // Make sure that we have a `config.js` file when running tests
        // Ghost requires a `config.js` file to specify the database settings etc. Ghost comes with an example file:
        // `config.example.js` which is copied and renamed to `config.js` by the bootstrap process
        grunt.registerTask('ensureConfig', function () {
            var config = require('./core/server/config'),
                done = this.async();
            config.load().then(function () {
                done();
            }).catch(function (err) {
                grunt.fail.fatal(err.stack);
            });
        });

        // #### Reset Database to "New" state *(Utility Task)*
        // Drops all database tables and then runs the migration process to put the database
        // in a "new" state.
        grunt.registerTask('cleanDatabase', function () {
            var done = this.async(),
                models    = require('./core/server/models'),
                migration = require('./core/server/data/migration');

            migration.reset().then(function () {
                return models.init();
            }).then(function () {
                return migration.init();
            }).then(function () {
                done();
            }).catch(function (err) {
                grunt.fail.fatal(err.stack);
            });
        });

        grunt.registerTask('test', function (test) {
            if (!test) {
                grunt.log.write('no test provided');
            }

            grunt.task.run('test-setup', 'shell:test:' + test);
        });

        // ### Validate
        // **Main testing task**
        //
        // `grunt validate` will build, lint and test your local Ghost codebase.
        //
        // `grunt validate` is one of the most important and useful grunt tasks that we have available to use. It
        // manages the build of your environment and then calls `grunt test`
        //
        // `grunt validate` is called by `npm test` and is used by Travis.
        grunt.registerTask('validate', 'Run tests and lint code',
            ['init', 'lint', 'test-all']);

        // ### Test-All
        // **Main testing task**
        //
        // `grunt test-all` will lint and test your pre-built local Ghost codebase.
        //
        // `grunt test-all` runs jshint and jscs as well as all 6 test suites. See the individual sub tasks below for
        // details of each of the test suites.
        //
        grunt.registerTask('test-all', 'Run tests and lint code',
            ['test-routes', 'test-module', 'test-unit', 'test-integration', 'test-ember', 'test-functional']);

        // ### Lint
        //
        // `grunt lint` will run the linter and the code style checker so you can make sure your code is pretty
        grunt.registerTask('lint', 'Run the code style checks and linter',
            ['jshint', 'jscs', 'shell:csscomblint']
        );

        // ### test-setup *(utility)(
        // `grunt test-setup` will run all the setup tasks required for running tests
        grunt.registerTask('test-setup', 'Setup ready to run tests',
            ['clean:test', 'setTestEnv', 'ensureConfig']
        );

        // ### Unit Tests *(sub task)*
        // `grunt test-unit` will run just the unit tests
        //
        // Provided you already have a `config.js` file, you can run individual sections from
        // [mochacli](#grunt-mocha-cli) by running:
        //
        // `NODE_ENV=testing grunt mochacli:section`
        //
        // If you need to run an individual unit test file, you can do so, providing you have mocha installed globally
        // by using a command in the form:
        //
        // `NODE_ENV=testing mocha --timeout=15000 --ui=bdd --reporter=spec core/test/unit/config_spec.js`
        //
        // Unit tests are run with [mocha](http://mochajs.org/) using
        // [should](https://github.com/visionmedia/should.js) to describe the tests in a highly readable style.
        // Unit tests do **not** touch the database.
        // A coverage report can be generated for these tests using the `grunt test-coverage` task.
        grunt.registerTask('test-unit', 'Run unit tests (mocha)',
            ['test-setup', 'mochacli:unit']
        );

        // ### Integration tests *(sub task)*
        // `grunt test-integration` will run just the integration tests
        //
        // Provided you already have a `config.js` file, you can run just the model integration tests by running:
        //
        // `NODE_ENV=testing grunt mochacli:model`
        //
        // Or just the api integration tests by running:
        //
        // `NODE_ENV=testing grunt mochacli:api`
        //
        // Integration tests are run with [mocha](http://mochajs.org/) using
        // [should](https://github.com/visionmedia/should.js) to describe the tests in a highly readable style.
        // Integration tests are different to the unit tests because they make requests to the database.
        //
        // If you need to run an individual integration test file you can do so, providing you have mocha installed
        // globally, by using a command in the form (replace path to api_tags_spec.js with the test file you want to
        // run):
        //
        // `NODE_ENV=testing mocha --timeout=15000 --ui=bdd --reporter=spec core/test/integration/api/api_tags_spec.js`
        //
        // Their purpose is to test that both the api and models behave as expected when the database layer is involved.
        // These tests are run against sqlite3, mysql and pg on travis and ensure that differences between the databases
        // don't cause bugs. At present, pg often fails and is not officially supported.
        //
        // A coverage report can be generated for these tests using the `grunt test-coverage` task.
        grunt.registerTask('test-integration', 'Run integration tests (mocha + db access)',
            ['test-setup', 'mochacli:integration']
        );

        // ### Route tests *(sub task)*
        // `grunt test-routes` will run just the route tests
        //
        // If you need to run an individual route test file, you can do so, providing you have a `config.js` file and
        // mocha installed globally by using a command in the form:
        //
        // `NODE_ENV=testing mocha --timeout=15000 --ui=bdd --reporter=spec core/test/functional/routes/admin_spec.js`
        //
        // Route tests are run with [mocha](http://mochajs.org/) using
        // [should](https://github.com/visionmedia/should.js) and [supertest](https://github.com/visionmedia/supertest)
        // to describe and create the tests.
        //
        // Supertest enables us to describe requests that we want to make, and also describe the response we expect to
        // receive back. It works directly with express, so we don't have to run a server to run the tests.
        //
        // The purpose of the route tests is to ensure that all of the routes (pages, and API requests) in Ghost
        // are working as expected, including checking the headers and status codes received. It is very easy and
        // quick to test many permutations of routes / urls in the system.
        grunt.registerTask('test-routes', 'Run functional route tests (mocha)',
            ['test-setup', 'mochacli:routes']
        );

        // ### Module tests *(sub task)*
        // `grunt test-module` will run just the module tests
        //
        // The purpose of the module tests is to ensure that Ghost can be used as an npm module and exposes all
        // required methods to interact with it.
        grunt.registerTask('test-module', 'Run functional module tests (mocha)',
            ['test-setup', 'mochacli:module']
        );

        // ### Ember unit tests *(sub task)*
        // `grunt test-ember` will run just the ember unit tests
        grunt.registerTask('test-ember', 'Run the ember unit tests',
            ['test-setup', 'shell:ember:test']
        );

        // ### Functional tests *(sub task)*
        // `grunt test-functional` will run just the functional tests
        //
        // You can use the `--target` argument to run any individual test file, or the admin or frontend tests:
        //
        // `grunt test-functional --target=client/editor_test.js` - run just the editor tests
        //
        // `grunt test-functional --target=client/` - run all of the tests in the client directory
        //
        // Functional tests are run with [phantom.js](http://phantomjs.org/) and defined using the testing api from
        // [casper.js](http://docs.casperjs.org/en/latest/testing.html).
        //
        // An express server is started with the testing environment set, and then a headless phantom.js browser is
        // used to make requests to that server. The Casper.js API then allows us to describe the elements and
        // interactions we expect to appear on the page.
        //
        // The purpose of the functional tests is to ensure that Ghost is working as is expected from a user perspective
        // including buttons and other important interactions in the admin UI.
        grunt.registerTask('test-functional', 'Run functional interface tests (CasperJS)',
            ['test-setup', 'shell:ember:dev', 'cleanDatabase', 'express:test', 'spawnCasperJS', 'express:test:stop', 'test-functional-setup']
        );

        // ### Functional tests for the setup process
        // `grunt test-functional-setup will run just the functional tests for the setup page.
        //
        // Setup only works with a brand new database, so it needs to run isolated from the rest of
        // the functional tests.
        grunt.registerTask('test-functional-setup', 'Run functional tests for setup',
            ['test-setup', 'cleanDatabase', 'express:test', 'spawnCasperJS:setup', 'express:test:stop']
        );

        // ### Coverage
        // `grunt coverage` will generate a report for the Unit Tests.
        //
        // This is not currently done as part of CI or any build, but is a tool we have available to keep an eye on how
        // well the unit and integration tests are covering the code base.
        // Ghost does not have a minimum coverage level - we're more interested in ensuring important and useful areas
        // of the codebase are covered, than that the whole codebase is covered to a particular level.
        //
        // Key areas for coverage are: helpers and theme elements, apps / GDK, the api and model layers.

        grunt.registerTask('coverage', 'Generate unit and integration (mocha) tests coverage report',
            ['test-setup', 'mocha_istanbul:coverage']
        );

        grunt.registerTask('coverage-integration', 'Generate unit and integration tests coverage report',
            ['test-setup', 'mocha_istanbul:coverage_integration']
        );

        // #### Master Warning *(Utility Task)*
        // Warns git users not ot use the `master` branch in production.
        // `master` is an unstable branch and shouldn't be used in production as you run the risk of ending up with a
        // database in an unrecoverable state. Instead there is a branch called `stable` which is the equivalent of the
        // release zip for git users.
        grunt.registerTask('master-warn',
            'Outputs a warning to runners of grunt prod, that master shouldn\'t be used for live blogs',
            function () {
                console.log('>', chalk.red('Always two there are, no more, no less. A master and a'),
                        chalk.bold.red('stable') + chalk.red('.'));
                console.log('Use the', chalk.bold('stable'), 'branch for live blogs.', chalk.bold('Never'), 'master!');
            });

        // ### Build About Page *(Utility Task)*
        // Builds the github contributors partial template used on the Settings/About page,
        // and downloads the avatar for each of the users.
        // Run by any task that compiles the ember assets or manually via `grunt buildAboutPage`.
        // Only builds if the contributors template does not exist.
        // To force a build regardless, supply the --force option.
        //     `grunt buildAboutPage --force`
        grunt.registerTask('buildAboutPage', 'Compile assets for the About Ghost page', function () {
            var done = this.async(),
                templatePath = 'core/client/app/templates/-contributors.hbs',
                imagePath = 'core/client/public/assets/img/contributors/',
                timeSpan = moment().subtract(90, 'days').format('YYYY-MM-DD'),
                oauthKey = process.env.GITHUB_OAUTH_KEY;

            if (fs.existsSync(templatePath) && !grunt.option('force')) {
                grunt.log.writeln('Contributors template already exists.');
                grunt.log.writeln(chalk.bold('Skipped'));
                return done();
            }

            grunt.verbose.writeln('Downloading release and contributor information from GitHub');

            return Promise.join(
                Promise.promisify(fs.mkdirs)(imagePath),
                getTopContribs({
                    user: 'tryghost',
                    repo: 'ghost',
                    oauthKey: oauthKey,
                    sinceDate: timeSpan,
                    count: 18,
                    retry: true
                })
            ).then(function (results) {
                var contributors = results[1],
                    contributorTemplate = '<article>\n    <a href="<%githubUrl%>" title="<%name%>">\n' +
                    '        <img src="{{gh-path "admin" "/img/contributors"}}/<%name%>" alt="<%name%>" />\n' +
                    '    </a>\n</article>',

                    downloadImagePromise = function (url, name) {
                        return new Promise(function (resolve, reject) {
                            request(url)
                            .pipe(fs.createWriteStream(imagePath + name))
                            .on('close', resolve)
                            .on('error', reject);
                        });
                    };

                grunt.verbose.writeln('Creating contributors template.');
                grunt.file.write(templatePath,
                    // Map contributors to the template.
                    _.map(contributors, function (contributor) {
                        return contributorTemplate
                            .replace(/<%githubUrl%>/g, contributor.githubUrl)
                            .replace(/<%name%>/g, contributor.name);
                    }).join('\n')
                );

                grunt.verbose.writeln('Downloading images for top contributors');
                return Promise.all(_.map(contributors, function (contributor) {
                    return downloadImagePromise(contributor.avatarUrl + '&s=60', contributor.name);
                }));
            }).then(done).catch(function (error) {
                grunt.log.error(error);

                if (error.http_status) {
                    grunt.log.writeln('GitHub API request returned status: ' + error.http_status);
                }

                if (error.ratelimit_limit) {
                    grunt.log.writeln('Rate limit data: limit: %d, remaining: %d, reset: %s', error.ratelimit_limit, error.ratelimit_remaining, moment.unix(error.ratelimit_reset).fromNow());
                }

                done(false);
            });
        });

        // ## Building assets
        //
        // Ghost's GitHub repository contains the un-built source code for Ghost. If you're looking for the already
        // built release zips, you can get these from the [release page](https://github.com/TryGhost/Ghost/releases) on
        // GitHub or from https://ghost.org/download. These zip files are created using the [grunt release](#release)
        // task.
        //
        // If you want to work on Ghost core, or you want to use the source files from GitHub, then you have to build
        // the Ghost assets in order to make them work.
        //
        // There are a number of grunt tasks available to help with this. Firstly after fetching an updated version of
        // the Ghost codebase, after running `npm install`, you will need to run [grunt init](#init%20assets).
        //
        // For production blogs you will need to run [grunt prod](#production%20assets).
        //
        // For updating assets during development, the tasks [grunt](#default%20asset%20build) and
        // [grunt dev](#live%20reload) are available.

        // ### Init assets
        // `grunt init` - will run an initial asset build for you
        //
        // Grunt init runs `bower install` as well as the standard asset build tasks which occur when you run just
        // `grunt`. This fetches the latest client side dependencies, and moves them into their proper homes.
        //
        // This task is very important, and should always be run and when fetching down an updated code base just after
        // running `npm install`.
        //
        // `bower` does have some quirks, such as not running as root. If you have problems please try running
        // `grunt init --verbose` to see if there are any errors.
        grunt.registerTask('init', 'Prepare the project for development',
            ['shell:ember:init', 'shell:bower', 'update_submodules', 'assets', 'default']);

        // ### Basic Asset Building
        // Builds and moves necessary client assets. Prod additionally builds the ember app.
        grunt.registerTask('assets', 'Basic asset building & moving',
            ['clean:tmp', 'buildAboutPage']);

        // ### Default asset build
        // `grunt` - default grunt task
        //
        // Build assets and dev version of the admin app.
        grunt.registerTask('default', 'Build JS & templates for development',
            ['shell:ember:dev']);

        // ### Production assets
        // `grunt prod` - will build the minified assets used in production.
        //
        // It is otherwise the same as running `grunt`, but is only used when running Ghost in the `production` env.
        grunt.registerTask('prod', 'Build JS & templates for production',
<<<<<<< HEAD
            ['shell:ember:prod', 'uglify:prod']);
=======
            ['shell:ember:prod', 'master-warn']);
>>>>>>> c02f7d6a

        // ### Live reload
        // `grunt dev` - build assets on the fly whilst developing
        //
        // If you want Ghost to live reload for you whilst you're developing, you can do this by running `grunt dev`.
        // This works hand-in-hand with the [livereload](http://livereload.com/) chrome extension.
        //
        // `grunt dev` manages starting an express server and restarting the server whenever core files change (which
        // require a server restart for the changes to take effect) and also manage reloading the browser whenever
        // frontend code changes.
        //
        // Note that the current implementation of watch only works with casper, not other themes.
        grunt.registerTask('dev', 'Dev Mode; watch files and restart server on changes',
           ['bgShell:ember', 'express:dev', 'watch']);

        // ### Release
        // Run `grunt release` to create a Ghost release zip file.
        // Uses the files specified by `.npmignore` to know what should and should not be included.
        // Runs the asset generation tasks for both development and production so that the release can be used in
        // either environment, and packages all the files up into a zip.
        grunt.registerTask('release',
            'Release task - creates a final built zip\n' +
            ' - Do our standard build steps \n' +
            ' - Copy files to release-folder/#/#{version} directory\n' +
            ' - Clean out unnecessary files (travis, .git*, etc)\n' +
            ' - Zip files in release-folder to dist-folder/#{version} directory',
            ['init', 'shell:ember:prod', 'clean:release',  'shell:shrinkwrap', 'copy:release', 'compress:release']);
    };

module.exports = configureGrunt;<|MERGE_RESOLUTION|>--- conflicted
+++ resolved
@@ -899,11 +899,7 @@
         //
         // It is otherwise the same as running `grunt`, but is only used when running Ghost in the `production` env.
         grunt.registerTask('prod', 'Build JS & templates for production',
-<<<<<<< HEAD
-            ['shell:ember:prod', 'uglify:prod']);
-=======
-            ['shell:ember:prod', 'master-warn']);
->>>>>>> c02f7d6a
+            ['shell:ember:prod']);
 
         // ### Live reload
         // `grunt dev` - build assets on the fly whilst developing
