{
  "name": "ghost",
  "dependencies": {
    "codemirror": "4.0.1",
    "Countable": "2.0.2",
    "device": "git://github.com/matthewhudson/device.js#5347a275b66020a0d4dfe9aad81a488f8cce448d",
    "ember": "1.8.1",
    "ember-data": "1.0.0-beta.11",
    "ember-load-initializers": "git://github.com/stefanpenner/ember-load-initializers.git#0.0.1",
    "ember-resolver": "git://github.com/stefanpenner/ember-jj-abrams-resolver.git#181251821cf513bb58d3e192faa13245a816f75e",
    "ember-simple-auth": "0.6.6",
    "fastclick": "1.0.0",
    "handlebars": "1.3.0",
    "ic-ajax": "1.0.1",
    "jquery": "1.11.0",
    "jquery-file-upload": "9.5.6",
    "jquery-hammerjs": "1.0.1",
    "jquery-ui": "1.10.4",
    "keymaster": "git://github.com/madrobby/keymaster#564ea42e07de40da8113a571f17ceae8802672ff",
    "loader.js": "git://github.com/stefanpenner/loader.js#1.0.0",
<<<<<<< HEAD
    "moment": "2.8.1",
=======
    "moment": "2.8.3",
>>>>>>> f7608816
    "nanoscroller": "0.8.4",
    "normalize-scss": "~3.0.1",
    "nprogress": "0.1.2",
    "showdown-ghost": "0.3.4",
    "validator-js": "3.22.1",
    "google-caja": "5669.0.0"
  }
}<|MERGE_RESOLUTION|>--- conflicted
+++ resolved
@@ -18,11 +18,7 @@
     "jquery-ui": "1.10.4",
     "keymaster": "git://github.com/madrobby/keymaster#564ea42e07de40da8113a571f17ceae8802672ff",
     "loader.js": "git://github.com/stefanpenner/loader.js#1.0.0",
-<<<<<<< HEAD
-    "moment": "2.8.1",
-=======
     "moment": "2.8.3",
->>>>>>> f7608816
     "nanoscroller": "0.8.4",
     "normalize-scss": "~3.0.1",
     "nprogress": "0.1.2",
