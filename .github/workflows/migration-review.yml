--- conflicted
+++ resolved
@@ -3,16 +3,10 @@
   pull_request_target:
     types: [opened]
     paths:
-<<<<<<< HEAD
-      - 'core/server/data/schema/**'
-      - 'core/server/data/migrations/versions/**'
+      - 'ghost/core/core/server/data/schema/**'
+      - 'ghost/core/core/server/data/migrations/versions/**'
 permissions:
   contents: read
-
-=======
-      - 'ghost/core/core/server/data/schema/**'
-      - 'ghost/core/core/server/data/migrations/versions/**'
->>>>>>> d0103a6b
 jobs:
   createComment:
     permissions:
