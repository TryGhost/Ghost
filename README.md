<<<<<<< HEAD
# Ghost 中文版

![Ghost Screenshot](http://diancloud-sc.stor.sinaapp.com/ghost/ghost-sc-1-980x630.jpg)

Ghost是迄今为止最好用的开源博客平台。Ghost博客由前WordPress主管  [John O'Nolan](http://twitter.com/JohnONolan) 和美女工程师 [Hannah Wolfe](http://twitter.com/ErisDS) 创立。开源社区支持率远超WordPress。 [贡献者列表](https://github.com/diancloud/Ghost/contributors)


Ghost中文版由云应用托管服务商 [点云](http://www.diancloud.com) 主导开发和在中国区推广。中文版代码将在与官方版保持一致的前提下，加入一些特有功能。 比如：可以将博文转换成长微博，自动发布到用户绑定的微博上； 可以与用户的公众账号关联，自动生成图文消息并推送等等。


如果你是NodeJS开发者，并热衷于开源软件，欢迎与我们一起共同改进、推广Ghost，让Ghost在中国落地，让更多人可以享受写作的乐趣。

[欢迎访问Ghost中文版官方网站](http://ghost.diancloud.com)




## 使用Ghost


###安装
你可以使用三种方式安装Ghost中文版。

1. **一键安装** 
如果你没有服务器，或者不了NodeJS技术，推荐使用这种安装方式。比自己租VPS还要便宜，不用自己折腾，还有各种服务。[详细介绍](http://ghost.diancloud.com/#fuwu)

2. **Docker Image** 
你可以在装有Docker的服务器上，运行docker run 命令即可。[安装文档](https://github.com/diancloud/Ghost/wiki/Docker-Image)

    docker run -d  -p 80:2368 --name=diancloud-ghost  diancloud/ghost:0.5.9-zh
    

3. **源码安装**
下载已发布版本的源码包，使用 npm install 命令安装。[立即下载Ghost-0.5.9-zh](http://cdn.diancloud.com/ghost/releases/Ghost-0.5.9-zh.zip)

 * 安装NodeJS。 [安装文档](https://github.com/joyent/node/wiki/Installation)
 * 下载Ghost代码。 [即下载Ghost-0.5.9-zh](http://cdn.diancloud.com/ghost/releases/Ghost-0.5.9-zh.zip)
 * 解压源码。
 * 进入代码目录运行  `npm install --production`
 * 在代码目录运行 `npm start --production` 
 * 在浏览器中访问 `http://localhost:2368`。博客后台管理地址： `http://localhost:2368/ghost`。
=======
<a href="https://github.com/TryGhost/Ghost"><img src="https://cloud.githubusercontent.com/assets/120485/6622822/c4c639fe-c8e7-11e4-9e64-5bec06c8b4c3.png" alt="Ghost" /></a>
<a href="https://travis-ci.org/TryGhost/Ghost"><img align="right" src="https://travis-ci.org/TryGhost/Ghost.svg?branch=master" alt="Build status" /></a>

![Ghost Screenshot](https://cloud.githubusercontent.com/assets/120485/6626466/6dae46b2-c8ff-11e4-8c7c-8dd63b215f7b.jpg)

![Ghost is a simple, powerful publishing platform that allows you to share your stories with the world.](https://cloud.githubusercontent.com/assets/120485/6626501/b2bb072c-c8ff-11e4-8e1a-2e78e68fd5c3.png)

The project is maintained by a non-profit organisation called the **Ghost Foundation**, along with an amazing group of independent [contributors](https://github.com/TryGhost/Ghost/contributors). We're trying to make publishing software that changes the shape of online journalism.

- [Ghost.org](https://ghost.org)
- [Latest Release](https://ghost.org/download/)
- [Support](http://support.ghost.org/)
- [Theme Docs](http://themes.ghost.org)
- [Contributing Guide](https://github.com/TryGhost/Ghost/blob/master/CONTRIBUTING.md)
- [Feature Requests](http://ideas.ghost.org/)
- [Dev Blog](http://dev.ghost.org)


# Quick Start Install

Make sure you've installed Node.js - We recommend the latest **Node v0.10.x** release.

Ghost is also compatible with **Node v0.12** and **io.js v1.2**, but please note that these versions are more likely to run into installation problems. May contain nuts. Please use the [forum](https://ghost.org/forum/installation/) for help.

1. Download the [latest release](https://ghost.org/download/) of Ghost
1. Unzip in the location you want to install
1. Fire up a terminal
1. `npm install --production`
1. Start Ghost!
    - Local environment: `npm start`
    - On a server: `npm start --production`
1. `http://localhost:2368/ghost` :tada:

More [install docs](http://support.ghost.org/installation/) here in case you got stuck.

<a name="getting-started"></a>
# Developer Install (from git)

Install Node.js. 

```bash
# Node v0.10.x - full support
# Node v0.12.x and io.js v1.2 - partial support
#
# Choose wisely
```

Clone :ghost:

```bash
git clone git://github.com/tryghost/ghost.git
cd ghost
```

Install grunt. No prizes here.

```bash
npm install -g grunt-cli
```

Install Ghost. If you're running locally, use [master](https://github.com/TryGhost/Ghost/tree/master). For production, use [stable](https://github.com/TryGhost/Ghost/tree/stable). :no_entry_sign::rocket::microscope:
>>>>>>> c2650a05

```bash
npm install
```

<<<<<<< HEAD
  **注意:** 请通过 **上方的下载链接** 或 **点击[发行版页面](https://github.com/diancloud/Ghost/releases/download)**的**绿色按钮**下载。这是已编译好JS和CSS的文件包。如果直接下载源码，安装前，你需要使用 `grunt` 命令编译JS和CSS文件。详见[参与改进](www.github.com)。


###配置 & 使用 

请参考官方中文版手册。 http://ghost.diancloud.com/doc/zh/usage/


## 参与改进
( 中文版计划, 如何参与改进等 待完善 ）
=======
Build the things!

```bash
grunt init
```

Minify that shit for production?

```bash
grunt prod
```

Start your engines.

```bash
npm start

## running production? Add --production
```

Congrats! You made it. BTW you can also just `npm install ghost` if you're into that sort of thing. NPM afficionados can also read up on using [Ghost as an NPM module](https://github.com/TryGhost/Ghost/wiki/Using-Ghost-as-an-npm-module).

More general [install docs](http://support.ghost.org/installation/) here in case you got stuck.


# Deploying Ghost

The easiest way to deploy Ghost is on our official <strong><a href="https://ghost.org/pricing/">Ghost(Pro)</a></strong> hosted platform. This service funds the Ghost Foundation, which makes actively maintaining this project possible.

Also, you get to save yourself a lot of wasted time and headaches by deploying a new instance of Ghost to a managed server with a global content delivery network in just a few clicks.

[Other options](http://support.ghost.org/deploying-ghost/) are available if you prefer playing around with servers by yourself.


# Staying Up to Date

When a new version of Ghost comes out, you'll want to look over these [upgrade instructions](http://support.ghost.org/how-to-upgrade/) for what to do next.

You can talk to other Ghost users on [our forums](https://ghost.org/forum) or chat with Ghost developers on IRC. We're on `irc.freenode.net`, in the `#Ghost` channel. We have a public meeting every Tuesday at 5:30pm London time.

New releases are announced on the [dev blog](http://dev.ghost.org/tag/releases/). You can subscribe by email or follow [@TryGhost_Dev](https://twitter.com/tryghost_dev) on Twitter, if you prefer your updates bite-sized and facetious.

:saxophone::turtle:


# Copyright & License

Copyright (c) 2013-2015 Ghost Foundation - Released under the [MIT license](LICENSE).
>>>>>>> c2650a05
<|MERGE_RESOLUTION|>--- conflicted
+++ resolved
@@ -1,4 +1,3 @@
-<<<<<<< HEAD
 # Ghost 中文版
 
 ![Ghost Screenshot](http://diancloud-sc.stor.sinaapp.com/ghost/ghost-sc-1-980x630.jpg)
@@ -28,19 +27,19 @@
 2. **Docker Image** 
 你可以在装有Docker的服务器上，运行docker run 命令即可。[安装文档](https://github.com/diancloud/Ghost/wiki/Docker-Image)
 
-    docker run -d  -p 80:2368 --name=diancloud-ghost  diancloud/ghost:0.5.9-zh
+    docker run -d  -p 80:2368 --name=diancloud-ghost  diancloud/ghost:0.6.0-zh
     
 
 3. **源码安装**
-下载已发布版本的源码包，使用 npm install 命令安装。[立即下载Ghost-0.5.9-zh](http://cdn.diancloud.com/ghost/releases/Ghost-0.5.9-zh.zip)
+下载已发布版本的源码包，使用 npm install 命令安装。[立即下载Ghost-0.6.0-zh](http://cdn.diancloud.com/ghost/releases/Ghost-0.6.0-zh.zip)
 
  * 安装NodeJS。 [安装文档](https://github.com/joyent/node/wiki/Installation)
- * 下载Ghost代码。 [即下载Ghost-0.5.9-zh](http://cdn.diancloud.com/ghost/releases/Ghost-0.5.9-zh.zip)
+ * 下载Ghost代码。 [即下载Ghost-0.6.0-zh](http://cdn.diancloud.com/ghost/releases/Ghost-0.6.0-zh.zip)
  * 解压源码。
  * 进入代码目录运行  `npm install --production`
  * 在代码目录运行 `npm start --production` 
  * 在浏览器中访问 `http://localhost:2368`。博客后台管理地址： `http://localhost:2368/ghost`。
-=======
+
 <a href="https://github.com/TryGhost/Ghost"><img src="https://cloud.githubusercontent.com/assets/120485/6622822/c4c639fe-c8e7-11e4-9e64-5bec06c8b4c3.png" alt="Ghost" /></a>
 <a href="https://travis-ci.org/TryGhost/Ghost"><img align="right" src="https://travis-ci.org/TryGhost/Ghost.svg?branch=master" alt="Build status" /></a>
 
@@ -101,14 +100,11 @@
 npm install -g grunt-cli
 ```
 
-Install Ghost. If you're running locally, use [master](https://github.com/TryGhost/Ghost/tree/master). For production, use [stable](https://github.com/TryGhost/Ghost/tree/stable). :no_entry_sign::rocket::microscope:
->>>>>>> c2650a05
 
 ```bash
 npm install
 ```
 
-<<<<<<< HEAD
   **注意:** 请通过 **上方的下载链接** 或 **点击[发行版页面](https://github.com/diancloud/Ghost/releases/download)**的**绿色按钮**下载。这是已编译好JS和CSS的文件包。如果直接下载源码，安装前，你需要使用 `grunt` 命令编译JS和CSS文件。详见[参与改进](www.github.com)。
 
 
@@ -118,54 +114,4 @@
 
 
 ## 参与改进
-( 中文版计划, 如何参与改进等 待完善 ）
-=======
-Build the things!
-
-```bash
-grunt init
-```
-
-Minify that shit for production?
-
-```bash
-grunt prod
-```
-
-Start your engines.
-
-```bash
-npm start
-
-## running production? Add --production
-```
-
-Congrats! You made it. BTW you can also just `npm install ghost` if you're into that sort of thing. NPM afficionados can also read up on using [Ghost as an NPM module](https://github.com/TryGhost/Ghost/wiki/Using-Ghost-as-an-npm-module).
-
-More general [install docs](http://support.ghost.org/installation/) here in case you got stuck.
-
-
-# Deploying Ghost
-
-The easiest way to deploy Ghost is on our official <strong><a href="https://ghost.org/pricing/">Ghost(Pro)</a></strong> hosted platform. This service funds the Ghost Foundation, which makes actively maintaining this project possible.
-
-Also, you get to save yourself a lot of wasted time and headaches by deploying a new instance of Ghost to a managed server with a global content delivery network in just a few clicks.
-
-[Other options](http://support.ghost.org/deploying-ghost/) are available if you prefer playing around with servers by yourself.
-
-
-# Staying Up to Date
-
-When a new version of Ghost comes out, you'll want to look over these [upgrade instructions](http://support.ghost.org/how-to-upgrade/) for what to do next.
-
-You can talk to other Ghost users on [our forums](https://ghost.org/forum) or chat with Ghost developers on IRC. We're on `irc.freenode.net`, in the `#Ghost` channel. We have a public meeting every Tuesday at 5:30pm London time.
-
-New releases are announced on the [dev blog](http://dev.ghost.org/tag/releases/). You can subscribe by email or follow [@TryGhost_Dev](https://twitter.com/tryghost_dev) on Twitter, if you prefer your updates bite-sized and facetious.
-
-:saxophone::turtle:
-
-
-# Copyright & License
-
-Copyright (c) 2013-2015 Ghost Foundation - Released under the [MIT license](LICENSE).
->>>>>>> c2650a05
+( 中文版计划, 如何参与改进等 待完善 ）