# Ghost 中文版

![Ghost Screenshot](http://diancloud-sc.stor.sinaapp.com/ghost/ghost-sc-1-980x630.jpg)

Ghost是迄今为止最好用的开源博客平台。Ghost博客由前WordPress主管  [John O'Nolan](http://twitter.com/JohnONolan) 和美女工程师 [Hannah Wolfe](http://twitter.com/ErisDS) 创立。开源社区支持率远超WordPress。 [贡献者列表](https://github.com/diancloud/Ghost/contributors)


<<<<<<< HEAD
Ghost中文版由云应用托管服务商 [点云](http://www.diancloud.com) 主导开发和在中国区推广。中文版代码将在与官方版保持一致的前提下，加入一些特有功能。 比如：可以将博文转换成长微博，自动发布到用户绑定的微博上； 可以与用户的公众账号关联，自动生成图文消息并推送等等。
=======

## Getting Involved
>>>>>>> cf2c7ba3

如果你是NodeJS开发者，并热衷于开源软件，欢迎与我们一起共同改进、推广Ghost，让Ghost在中国落地，让更多人可以享受写作的乐趣。

<<<<<<< HEAD
[欢迎访问Ghost中文版官方网站](http://ghost.diancloud.com)
=======

## Getting Started
>>>>>>> cf2c7ba3



<<<<<<< HEAD
## 使用Ghost
=======

### Install from zip (fastest & best for bloggers)
>>>>>>> cf2c7ba3

###安装
你可以使用三种方式安装Ghost中文版。

<<<<<<< HEAD
1. **一键安装** 
如果你没有服务器，或者不了NodeJS技术，推荐使用这种安装方式。比自己租VPS还要便宜，不用自己折腾，还有各种服务。[详细介绍](http://ghost.diancloud.com/#fuwu)
=======
For detailed instructions on various platforms, visit the [Ghost Installation Guide](http://support.ghost.org/installation/). If you get stuck, help is available on [our support site](http://support.ghost.org/).
>>>>>>> cf2c7ba3

2. **Docker Image** 
你可以在装有Docker的服务器上，运行docker run 命令即可。[安装文档](https://github.com/diancloud/Ghost/wiki/Docker-Image)

    docker run -d  -p 80:2368 --name=diancloud-ghost  diancloud/ghost:0.5.7-zh
    

3. **源码安装**
下载已发布版本的源码包，使用 npm install 命令安装。[立即下载Ghost-0.5.7-zh](http://cdn.diancloud.com/ghost/releases/Ghost-0.5.7-zh.zip)

<<<<<<< HEAD
 * 安装NodeJS。 [安装文档](https://github.com/joyent/node/wiki/Installation)
 * 下载Ghost代码。 [即下载Ghost-0.5.7-zh](http://cdn.diancloud.com/ghost/releases/Ghost-0.5.7-zh.zip)
 * 解压源码。
 * 进入代码目录运行  `npm install --production`
 * 在代码目录运行 `npm start --production` 
 * 在浏览器中访问 `http://localhost:2368`。博客后台管理地址： `http://localhost:2368/ghost`。

=======
### Install from git
>>>>>>> cf2c7ba3

  **注意:** 请通过 **上方的下载链接** 或 **点击[发行版页面](https://github.com/diancloud/Ghost/releases/download)**的**绿色按钮**下载。这是已编译好JS和CSS的文件包。如果直接下载源码，安装前，你需要使用 `grunt` 命令编译JS和CSS文件。详见[参与改进](www.github.com)。


###配置 & 使用 

<<<<<<< HEAD
请参考官方中文版手册。 http://ghost.diancloud.com/doc/zh/usage/
=======
Full instructions & troubleshooting tips can be found in the [Contributing Guide](https://github.com/TryGhost/Ghost/blob/master/CONTRIBUTING.md#working-on-ghost-core).

#### Quickstart:
>>>>>>> cf2c7ba3


<<<<<<< HEAD

## 参与改进
( 中文版计划, 如何参与改进等 待完善 ）
=======
Check out the [Documentation](http://support.ghost.org/) for more detailed instructions, or get in touch via the [forum](http://ghost.org/forum) if you get stuck.


### Install from npm

If you want to build Ghost into a larger node app, or are familiar with using `npm` packages, then this method might be for you.

`npm install ghost`

Further setup instructions can be found in the [using Ghost as an npm module](https://github.com/TryGhost/Ghost/wiki/Using-Ghost-as-an-npm-module) wiki entry.


### Upgrading to The Latest Version

Upgrade instructions can be found on the [Ghost Support Site](http://support.ghost.org/how-to-upgrade/)


### Logging in For The First Time

Once you have the Ghost server up and running, you should be able to navigate to `http://localhost:2368/ghost/` from a web browser, where you will be prompted to setup your blog and user account. Once you have entered your desired credentials you will be automatically logged in to the admin area. The setup screen will not be accessible once the process has been completed.


## Community

Keep track of Ghost development and Ghost community activity.

* Follow Ghost on [Twitter](http://twitter.com/TryGhost), [Facebook](https://www.facebook.com/ghost) and [Google+](https://plus.google.com/114465948129362706086).
* Read and subscribe to the [Official Ghost Blog](http://blog.ghost.org) and the [Ghost Development Blog](http://dev.ghost.org).
* Join in discussions on the [Ghost Forum](http://ghost.org/forum/)
* Chat with Ghost developers on IRC. We're on `irc.freenode.net`, in the `#Ghost` channel. We have a public meeting every Tuesday at 5:30pm London time.


## Versioning

For transparency and insight into our release cycle, and for striving to maintain backward compatibility, Ghost will be maintained according to the [Semantic Versioning](http://semver.org/) guidelines as much as possible.

Releases will be numbered with the following format:

`<major>.<minor>.<patch>-<build>`

Constructed with the following guidelines:

* A new *major* release indicates a large change where backwards compatibility is broken.
* A new *minor* release indicates a normal change that maintains backwards compatibility.
* A new *patch* release indicates a bugfix or small change which does not affect compatibility.
* A new *build* release indicates this is a pre-release of the version.
>>>>>>> cf2c7ba3


## Copyright & License

<<<<<<< HEAD
Copyright (c) 2013-2014 Ghost Foundation - Released under the [MIT license](LICENSE).
=======
Copyright (c) 2013-2015 Ghost Foundation - Released under the [MIT license](LICENSE).
>>>>>>> cf2c7ba3
<|MERGE_RESOLUTION|>--- conflicted
+++ resolved
@@ -5,134 +5,53 @@
 Ghost是迄今为止最好用的开源博客平台。Ghost博客由前WordPress主管  [John O'Nolan](http://twitter.com/JohnONolan) 和美女工程师 [Hannah Wolfe](http://twitter.com/ErisDS) 创立。开源社区支持率远超WordPress。 [贡献者列表](https://github.com/diancloud/Ghost/contributors)
 
 
-<<<<<<< HEAD
 Ghost中文版由云应用托管服务商 [点云](http://www.diancloud.com) 主导开发和在中国区推广。中文版代码将在与官方版保持一致的前提下，加入一些特有功能。 比如：可以将博文转换成长微博，自动发布到用户绑定的微博上； 可以与用户的公众账号关联，自动生成图文消息并推送等等。
-=======
 
-## Getting Involved
->>>>>>> cf2c7ba3
 
 如果你是NodeJS开发者，并热衷于开源软件，欢迎与我们一起共同改进、推广Ghost，让Ghost在中国落地，让更多人可以享受写作的乐趣。
 
-<<<<<<< HEAD
 [欢迎访问Ghost中文版官方网站](http://ghost.diancloud.com)
-=======
-
-## Getting Started
->>>>>>> cf2c7ba3
 
 
 
-<<<<<<< HEAD
+
 ## 使用Ghost
-=======
-
-### Install from zip (fastest & best for bloggers)
->>>>>>> cf2c7ba3
 
 ###安装
 你可以使用三种方式安装Ghost中文版。
 
-<<<<<<< HEAD
 1. **一键安装** 
 如果你没有服务器，或者不了NodeJS技术，推荐使用这种安装方式。比自己租VPS还要便宜，不用自己折腾，还有各种服务。[详细介绍](http://ghost.diancloud.com/#fuwu)
-=======
-For detailed instructions on various platforms, visit the [Ghost Installation Guide](http://support.ghost.org/installation/). If you get stuck, help is available on [our support site](http://support.ghost.org/).
->>>>>>> cf2c7ba3
 
 2. **Docker Image** 
 你可以在装有Docker的服务器上，运行docker run 命令即可。[安装文档](https://github.com/diancloud/Ghost/wiki/Docker-Image)
 
-    docker run -d  -p 80:2368 --name=diancloud-ghost  diancloud/ghost:0.5.7-zh
+    docker run -d  -p 80:2368 --name=diancloud-ghost  diancloud/ghost:0.5.8-zh
     
 
 3. **源码安装**
-下载已发布版本的源码包，使用 npm install 命令安装。[立即下载Ghost-0.5.7-zh](http://cdn.diancloud.com/ghost/releases/Ghost-0.5.7-zh.zip)
+下载已发布版本的源码包，使用 npm install 命令安装。[立即下载Ghost-0.5.8-zh](http://cdn.diancloud.com/ghost/releases/Ghost-0.5.8-zh.zip)
 
-<<<<<<< HEAD
  * 安装NodeJS。 [安装文档](https://github.com/joyent/node/wiki/Installation)
- * 下载Ghost代码。 [即下载Ghost-0.5.7-zh](http://cdn.diancloud.com/ghost/releases/Ghost-0.5.7-zh.zip)
+ * 下载Ghost代码。 [即下载Ghost-0.5.8-zh](http://cdn.diancloud.com/ghost/releases/Ghost-0.5.8-zh.zip)
  * 解压源码。
  * 进入代码目录运行  `npm install --production`
  * 在代码目录运行 `npm start --production` 
  * 在浏览器中访问 `http://localhost:2368`。博客后台管理地址： `http://localhost:2368/ghost`。
 
-=======
-### Install from git
->>>>>>> cf2c7ba3
 
   **注意:** 请通过 **上方的下载链接** 或 **点击[发行版页面](https://github.com/diancloud/Ghost/releases/download)**的**绿色按钮**下载。这是已编译好JS和CSS的文件包。如果直接下载源码，安装前，你需要使用 `grunt` 命令编译JS和CSS文件。详见[参与改进](www.github.com)。
 
 
 ###配置 & 使用 
 
-<<<<<<< HEAD
 请参考官方中文版手册。 http://ghost.diancloud.com/doc/zh/usage/
-=======
-Full instructions & troubleshooting tips can be found in the [Contributing Guide](https://github.com/TryGhost/Ghost/blob/master/CONTRIBUTING.md#working-on-ghost-core).
 
-#### Quickstart:
->>>>>>> cf2c7ba3
-
-
-<<<<<<< HEAD
 
 ## 参与改进
 ( 中文版计划, 如何参与改进等 待完善 ）
-=======
-Check out the [Documentation](http://support.ghost.org/) for more detailed instructions, or get in touch via the [forum](http://ghost.org/forum) if you get stuck.
-
-
-### Install from npm
-
-If you want to build Ghost into a larger node app, or are familiar with using `npm` packages, then this method might be for you.
-
-`npm install ghost`
-
-Further setup instructions can be found in the [using Ghost as an npm module](https://github.com/TryGhost/Ghost/wiki/Using-Ghost-as-an-npm-module) wiki entry.
-
-
-### Upgrading to The Latest Version
-
-Upgrade instructions can be found on the [Ghost Support Site](http://support.ghost.org/how-to-upgrade/)
-
-
-### Logging in For The First Time
-
-Once you have the Ghost server up and running, you should be able to navigate to `http://localhost:2368/ghost/` from a web browser, where you will be prompted to setup your blog and user account. Once you have entered your desired credentials you will be automatically logged in to the admin area. The setup screen will not be accessible once the process has been completed.
-
-
-## Community
-
-Keep track of Ghost development and Ghost community activity.
-
-* Follow Ghost on [Twitter](http://twitter.com/TryGhost), [Facebook](https://www.facebook.com/ghost) and [Google+](https://plus.google.com/114465948129362706086).
-* Read and subscribe to the [Official Ghost Blog](http://blog.ghost.org) and the [Ghost Development Blog](http://dev.ghost.org).
-* Join in discussions on the [Ghost Forum](http://ghost.org/forum/)
-* Chat with Ghost developers on IRC. We're on `irc.freenode.net`, in the `#Ghost` channel. We have a public meeting every Tuesday at 5:30pm London time.
-
-
-## Versioning
-
-For transparency and insight into our release cycle, and for striving to maintain backward compatibility, Ghost will be maintained according to the [Semantic Versioning](http://semver.org/) guidelines as much as possible.
-
-Releases will be numbered with the following format:
-
-`<major>.<minor>.<patch>-<build>`
-
-Constructed with the following guidelines:
-
-* A new *major* release indicates a large change where backwards compatibility is broken.
-* A new *minor* release indicates a normal change that maintains backwards compatibility.
-* A new *patch* release indicates a bugfix or small change which does not affect compatibility.
-* A new *build* release indicates this is a pre-release of the version.
->>>>>>> cf2c7ba3
 
 
 ## Copyright & License
 
-<<<<<<< HEAD
-Copyright (c) 2013-2014 Ghost Foundation - Released under the [MIT license](LICENSE).
-=======
-Copyright (c) 2013-2015 Ghost Foundation - Released under the [MIT license](LICENSE).
->>>>>>> cf2c7ba3
+Copyright (c) 2013-2015 Ghost Foundation - Released under the [MIT license](LICENSE).