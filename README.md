# Ghost 中文版

![Ghost Screenshot](http://diancloud-sc.stor.sinaapp.com/ghost/ghost-sc-1-980x630.jpg)

Ghost是迄今为止最好用的开源博客平台。Ghost博客由前WordPress主管  [John O'Nolan](http://twitter.com/JohnONolan) 和美女工程师 [Hannah Wolfe](http://twitter.com/ErisDS) 创立。开源社区支持率远超WordPress。 [贡献者列表](https://github.com/diancloud/Ghost/contributors)


Ghost中文版由云应用托管服务商 [点云](http://www.diancloud.com) 主导开发和在中国区推广。中文版代码将在与官方版保持一致的前提下，加入一些特有功能。 比如：可以将博文转换成长微博，自动发布到用户绑定的微博上； 可以与用户的公众账号关联，自动生成图文消息并推送等等。


如果你是NodeJS开发者，并热衷于开源软件，欢迎与我们一起共同改进、推广Ghost，让Ghost在中国落地，让更多人可以享受写作的乐趣。

[欢迎访问Ghost中文版官方网站](http://ghost.diancloud.com)




## 使用Ghost


###安装
你可以使用三种方式安装Ghost中文版。

1. **一键安装** 
如果你没有服务器，或者不了NodeJS技术，推荐使用这种安装方式。比自己租VPS还要便宜，不用自己折腾，还有各种服务。[详细介绍](http://ghost.diancloud.com/#fuwu)

2. **Docker Image** 
你可以在装有Docker的服务器上，运行docker run 命令即可。[安装文档](https://github.com/diancloud/Ghost/wiki/Docker-Image)

    docker run -d  -p 80:2368 --name=diancloud-ghost  diancloud/ghost:0.6.0-zh
    

3. **源码安装**
下载已发布版本的源码包，使用 npm install 命令安装。[立即下载Ghost-0.6.0-zh](http://cdn.diancloud.com/ghost/releases/Ghost-0.6.0-zh.zip)

 * 安装NodeJS。 [安装文档](https://github.com/joyent/node/wiki/Installation)
 * 下载Ghost代码。 [即下载Ghost-0.6.0-zh](http://cdn.diancloud.com/ghost/releases/Ghost-0.6.0-zh.zip)
 * 解压源码。
 * 进入代码目录运行  `npm install --production`
 * 在代码目录运行 `npm start --production` 
 * 在浏览器中访问 `http://localhost:2368`。博客后台管理地址： `http://localhost:2368/ghost`。


  **注意:** 请通过 **上方的下载链接** 或 **点击[发行版页面](https://github.com/diancloud/Ghost/releases/download)**的**绿色按钮**下载。这是已编译好JS和CSS的文件包。如果直接下载源码，安装前，你需要使用 `grunt` 命令编译JS和CSS文件。详见[参与改进](www.github.com)。


###配置 & 使用 

请参考官方中文版手册。 http://ghost.diancloud.com/doc/zh/usage/


<<<<<<< HEAD
## 参与改进
( 中文版计划, 如何参与改进等 待完善 ）
=======
```bash
npm start

## running production? Add --production
```

Congrats! You made it. BTW you can also just `npm install ghost` if you're into that sort of thing. NPM afficionados can also read up on using [Ghost as an NPM module](https://github.com/TryGhost/Ghost/wiki/Using-Ghost-as-an-npm-module).

More general [install docs](http://support.ghost.org/installation/) here in case you got stuck.


# Deploying Ghost

The easiest way to deploy Ghost is on our official <strong><a href="https://ghost.org/pricing/">Ghost(Pro)</a></strong> hosted platform. This service funds the Ghost Foundation, which makes actively maintaining this project possible.

Also, you get to save yourself a lot of wasted time and headaches by deploying a new instance of Ghost to a managed server with a global content delivery network in just a few clicks.

[Other options](http://support.ghost.org/deploying-ghost/) are available if you prefer playing around with servers by yourself.


# Staying Up to Date

When a new version of Ghost comes out, you'll want to look over these [upgrade instructions](http://support.ghost.org/how-to-upgrade/) for what to do next.

You can talk to other Ghost users on [our forums](https://ghost.org/forum) or chat with Ghost developers in our [public Slack team](https://ghost.org/slack/) (it's pretty awesome). We have a public meeting every Tuesday at 5:30pm London time.

New releases are announced on the [dev blog](http://dev.ghost.org/tag/releases/). You can subscribe by email or follow [@TryGhost_Dev](https://twitter.com/tryghost_dev) on Twitter, if you prefer your updates bite-sized and facetious.

:saxophone::turtle:


# Copyright & License

Copyright (c) 2013-2015 Ghost Foundation - Released under the [MIT license](LICENSE).
>>>>>>> 42013eed
<|MERGE_RESOLUTION|>--- conflicted
+++ resolved
@@ -49,42 +49,5 @@
 请参考官方中文版手册。 http://ghost.diancloud.com/doc/zh/usage/
 
 
-<<<<<<< HEAD
 ## 参与改进
-( 中文版计划, 如何参与改进等 待完善 ）
-=======
-```bash
-npm start
-
-## running production? Add --production
-```
-
-Congrats! You made it. BTW you can also just `npm install ghost` if you're into that sort of thing. NPM afficionados can also read up on using [Ghost as an NPM module](https://github.com/TryGhost/Ghost/wiki/Using-Ghost-as-an-npm-module).
-
-More general [install docs](http://support.ghost.org/installation/) here in case you got stuck.
-
-
-# Deploying Ghost
-
-The easiest way to deploy Ghost is on our official <strong><a href="https://ghost.org/pricing/">Ghost(Pro)</a></strong> hosted platform. This service funds the Ghost Foundation, which makes actively maintaining this project possible.
-
-Also, you get to save yourself a lot of wasted time and headaches by deploying a new instance of Ghost to a managed server with a global content delivery network in just a few clicks.
-
-[Other options](http://support.ghost.org/deploying-ghost/) are available if you prefer playing around with servers by yourself.
-
-
-# Staying Up to Date
-
-When a new version of Ghost comes out, you'll want to look over these [upgrade instructions](http://support.ghost.org/how-to-upgrade/) for what to do next.
-
-You can talk to other Ghost users on [our forums](https://ghost.org/forum) or chat with Ghost developers in our [public Slack team](https://ghost.org/slack/) (it's pretty awesome). We have a public meeting every Tuesday at 5:30pm London time.
-
-New releases are announced on the [dev blog](http://dev.ghost.org/tag/releases/). You can subscribe by email or follow [@TryGhost_Dev](https://twitter.com/tryghost_dev) on Twitter, if you prefer your updates bite-sized and facetious.
-
-:saxophone::turtle:
-
-
-# Copyright & License
-
-Copyright (c) 2013-2015 Ghost Foundation - Released under the [MIT license](LICENSE).
->>>>>>> 42013eed
+( 中文版计划, 如何参与改进等 待完善 ）