/**
 *  Bastard - Main JavaScript file
 */
/**
 * Main JS file for Bastard theme, behaviours
 * Based on Casper theme js - /content/themes/casper/assets/js
 */

/*globals jQuery, document */
(function ($) {
    "use strict";

    $(document).ready(function() {
        /* Higlight.js */
        hljs.initHighlightingOnLoad();
        /* Scroll to Top */
        $("#scroll-to-top").click(function() {
          $('body').animate({ scrollTop:$('#top').position().top }, 'slow');
          return false;
        });
        /* Custom JavaScript for the Slide Menu */
        $("#slidemenu-close").click(function(e) {
            e.preventDefault();
            $("#slidemenu-wrapper").toggleClass("active");
        });
        $("*[data-slidemenu-toggle]").click(function(e) {
            e.preventDefault();
            $("#slidemenu-wrapper").toggleClass("active");
        });
        /* FitVids */
        $(".post-content").fitVids();
        /* Cover Parralax effect */
        $(".site-head").parallax("70%", 0.2);

        $('.page-scroll a').bind('click', function(event) {
            var $anchor = $(this);
            $('html, body').stop().animate({
                scrollTop: $($anchor.attr('href')).offset().top
            }, 1600, 'easeInOutExpo');
            event.preventDefault();
        });

        function bastardFullImg() {
            $("img").each( function() {
                var contentWidth = $(".post-content").outerWidth(); // Width of the content
                var imageWidth = $(this)[0].naturalWidth; // Original image resolution

                if (imageWidth >= contentWidth) {
                    $(this).addClass('full-img');
                } else {
                    $(this).removeClass('full-img');
                }
            });
        }

        bastardFullImg();
        $(window).smartresize(bastardFullImg);

        var breakpoint = {};
        breakpoint.refreshValue = function () {
            this.value = window.getComputedStyle(
                document.querySelector('body'), ':before'
            ).getPropertyValue('content').replace(/\"/g, '');
        };

        $(window).on('load resize', function () {
            breakpoint.refreshValue();
        });

        //sub-nav hide on scroll
        var $subNav = $('.sub-nav-main');

        if ($subNav.length > 0) {
            var subNavPosTop = $subNav.position().top;
            var handleSubNav = function () {
                if ($.inArray(breakpoint.value, ['smartphone', 'smartphone_wide']) === -1) {
                    if ($(document).scrollTop() > 200) {
                        $subNav.animate({
                            top: (subNavPosTop - 50) + 'px'
                        }, 'fast', function () {
                            $subNav.addClass('absolute');
                        });
                    } else {
                        $subNav.removeClass('absolute');
                        $subNav.animate({
                            top: subNavPosTop
                        }, 'fast');
                    }
                }
            };

            $(window).on('scroll', handleSubNav.debounce(100));
        }

<<<<<<< HEAD
        $('.modal-backdrop').click(function () {
          $('#slidemenu-wrapper').removeClass('active');
=======
        //Ghost posts search functionality start
        $(".search-results").addClass("hidden");
        $("#search-field").ghostHunter({
            results: "#search-results",
            onKeyUp: true,
            displaySearchInfo: false,
            result_template : "<a href='{{link}}'><li class='list-group-item'>{{title}}</li></a>",
            before: function() {
                $(".search-results").removeClass("hidden");
            }
>>>>>>> 98edf47c
        });
    });

}(jQuery));

(function($,sr) {

  // debouncing function from John Hann
  // http://unscriptable.com/index.php/2009/03/20/debouncing-javascript-methods/
  var debounce = function (func, threshold, execAsap) {
      var timeout;

      return function debounced () {
          var obj = this, args = arguments;
          function delayed () {
              if (!execAsap) {
                  func.apply(obj, args);
              }
              timeout = null;
          }

          if (timeout) {
              clearTimeout(timeout);
          } else if (execAsap) {
              func.apply(obj, args);
          }

          timeout = setTimeout(delayed, threshold || 100);
      };
  };
  // smartresize
  jQuery.fn[sr] = function(fn){  return fn ? this.bind('resize', debounce(fn)) : this.trigger(sr); };

})(jQuery,'smartresize');<|MERGE_RESOLUTION|>--- conflicted
+++ resolved
@@ -92,10 +92,6 @@
             $(window).on('scroll', handleSubNav.debounce(100));
         }
 
-<<<<<<< HEAD
-        $('.modal-backdrop').click(function () {
-          $('#slidemenu-wrapper').removeClass('active');
-=======
         //Ghost posts search functionality start
         $(".search-results").addClass("hidden");
         $("#search-field").ghostHunter({
@@ -106,7 +102,6 @@
             before: function() {
                 $(".search-results").removeClass("hidden");
             }
->>>>>>> 98edf47c
         });
     });
 
