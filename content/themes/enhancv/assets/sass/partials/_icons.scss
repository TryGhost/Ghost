@charset "UTF-8";

<<<<<<< HEAD
@font-face {
  font-family: "fontawsomeenhancv";
  src:url("../assets/fonts/fontawsomeenhancv.eot");
  src:url("../assets/fonts/fontawsomeenhancv.eot?#iefix") format("embedded-opentype"),
    url("../assets/fonts/fontawsomeenhancv.woff") format("woff"),
    url("../assets/fonts/fontawsomeenhancv.ttf") format("truetype"),
    url("../assets/fonts/fontawsomeenhancv.svg#fontawsomeenhancv") format("svg");
  font-weight: normal;
  font-style: normal;
=======
/* Import the font file with the icons in it */
/*@font-face {
  font-family: 'icons';
  src: url('../fonts/icons.eot');
  src: url('../fonts/icons.eot?#iefix') format("embedded-opentype"), url('../fonts/icons.woff') format("woff"), url('../fonts/icons.ttf') format("truetype"), url('../fonts/icons.svg#icons') format("svg");
  font-weight: normal;
  font-style: normal;
}*/

@font-face {
  font-family: 'FontAwesome';
  src: url('../fonts/fontawesome-webfont.eot?v=4.6.3');
  src: url('../fonts/fontawesome-webfont.eot?#iefix&v=4.6.3') format('embedded-opentype'), url('../fonts/fontawesome-webfont.woff2?v=4.6.3') format('woff2'), url('../fonts/fontawesome-webfont.woff?v=4.6.3') format('woff'), url('../fonts/fontawesome-webfont.ttf?v=4.6.3') format('truetype'), url('../fonts/fontawesome-webfont.svg?v=4.6.3#fontawesomeregular') format('svg');
  font-weight: normal;
  font-style: normal;
}

.fa {
  display: inline-block;
  font: normal normal normal 14px/1 FontAwesome;
  font-size: inherit;
  text-rendering: auto;
  -webkit-font-smoothing: antialiased;
  -moz-osx-font-smoothing: grayscale;
}
/* makes the font 33% larger relative to the icon container */
.fa-lg {
  font-size: 1.33333333em;
  line-height: 0.75em;
  vertical-align: -15%;
}
.fa-2x {
  font-size: 2em;
}
.fa-3x {
  font-size: 3em;
}
.fa-4x {
  font-size: 4em;
}
.fa-5x {
  font-size: 5em;
}
.fa-fw {
  width: 1.28571429em;
  text-align: center;
}
.fa-ul {
  padding-left: 0;
  margin-left: 2.14285714em;
  list-style-type: none;
}
.fa-ul > li {
  position: relative;
}
.fa-li {
  position: absolute;
  left: -2.14285714em;
  width: 2.14285714em;
  top: 0.14285714em;
  text-align: center;
}
.fa-li.fa-lg {
  left: -1.85714286em;
}
.fa-border {
  padding: .2em .25em .15em;
  border: solid 0.08em #eeeeee;
  border-radius: .1em;
}
.fa-inverse {
  color: #ffffff;
}

.fa-reddit:before {
  content: "\f1a1";
}

.fa-pinterest:before {
  content: "\f0d2";
}

.fa-tumblr:before {
  content: "\f173";
}

.fa-linkedin:before {
  content: "\f0e1";
}

.fa-twitter:before {
  content: "\f099";
}
.fa-facebook-f:before,
.fa-facebook:before {
  content: "\f09a";
}

.fa-google-plus:before {
  content: "\f0d5";
}

.fa-comment:before {
  content: "\f075";
}
>>>>>>> 98edf47c

}

<<<<<<< HEAD
[data-icon]:before {
  font-family: "fontawsomeenhancv" !important;
  content: attr(data-icon);
  font-style: normal !important;
  font-weight: normal !important;
  font-variant: normal !important;
  text-transform: none !important;
=======
/*.icon-ghost:before, .icon-feed:before, .icon-twitter:before, .icon-google-plus:before, .icon-facebook:before {
  font-family: 'icons';
>>>>>>> 98edf47c
  speak: none;
  line-height: 1;
  -webkit-font-smoothing: antialiased;
  -moz-osx-font-smoothing: grayscale;
}*/

[class^="icon-"]:before,
[class*=" icon-"]:before {
  font-family: "fontawsomeenhancv" !important;
  font-style: normal !important;
  font-weight: normal !important;
  font-variant: normal !important;
  text-transform: none !important;
  speak: none;
  line-height: 1;
  -webkit-font-smoothing: antialiased;
  -moz-osx-font-smoothing: grayscale;
}

<<<<<<< HEAD
.icon-33-apple:before {
  content: "\64";
}
.icon-36-book:before {
  content: "\6c";
}
.icon-69-bitcoin:before {
  content: "\6d";
}
.icon-55-bug:before {
  content: "\6f";
}
.icon-40-free-calendar:before {
  content: "\72";
}
.icon-42-free-call-phone:before {
  content: "\73";
}
.icon-43-free-clock:before {
  content: "\75";
}
.icon-50-cloud:before {
  content: "\76";
}
.icon-54-free-code:before {
  content: "\77";
}
.icon-06-free-cog-gear:before {
  content: "\78";
}
.icon-08-email-envelope:before {
  content: "\47";
}
.icon-04-eye:before {
  content: "\49";
}
.icon-146-female:before {
  content: "\4b";
}
.icon-07-folder-open:before {
  content: "\4c";
}
.icon-09-free-flash:before {
  content: "\4d";
}
.icon-130-gamepad:before {
  content: "\4e";
}
.icon-135-glass:before {
  content: "\4f";
}
.icon-31-google-plus:before {
  content: "\51";
}
.icon-145-group:before {
  content: "\52";
}
.icon-129-free-heart:before {
  content: "\54";
}
.icon-28-instagram:before {
  content: "\57";
}
.icon-24-key:before {
  content: "\59";
}
.icon-65-legal:before {
  content: "\32";
}
.icon-44-free-lightbulb:before {
  content: "\33";
}
.icon-16-like:before {
  content: "\34";
}
.icon-17-link:before {
  content: "\35";
}
.icon-133-magic-wand:before {
  content: "\21";
}
.icon-73-mic:before {
  content: "\24";
}
.icon-75-free-music-note:before {
  content: "\25";
}
.icon-12-paper-clip:before {
  content: "\28";
}
.icon-38-free-pencil:before {
  content: "\29";
}
.icon-05-pin-map:before {
  content: "\2b";
}
.icon-104-free-plane-airport:before {
  content: "\2e";
}
.icon-001-free-plus:before {
  content: "\3a";
}
.icon-134present-gift:before {
  content: "\3d";
}
.icon-83-free-prize-award:before {
  content: "\3e";
}
.icon-93-puzzle:before {
  content: "\3f";
}
.icon-142-quote-right:before {
  content: "\5b";
}
.icon-64-rocket:before {
  content: "\7c";
}
.icon-03-free-search-find:before {
=======
/*.icon-ghost:before {
>>>>>>> 98edf47c
  content: "\e000";
}
.icon-132-smile:before {
  content: "\e005";
}
.icon-131-smiley-frown:before {
  content: "\e006";
}
.icon-23-free-star-two:before {
  content: "\e007";
}
.icon-21-free-star:before {
  content: "\e008";
}
.icon-90-tag-2:before {
  content: "\e00a";
}
.icon-13-trash-bin:before {
  content: "\e00f";
}
.icon-72-truck:before {
  content: "\e010";
}
.icon-98-free-video-camera:before {
  content: "\e016";
}
.icon-52-window-list:before {
  content: "\e018";
}
.icon-32-windows:before {
  content: "\e019";
}
.icon-103-address:before {
  content: "\e01d";
}
.icon-89-basket:before {
  content: "\e01f";
}
.icon-34-behance:before {
  content: "\e020";
}
.icon-41-bell-1:before {
  content: "\e021";
}
.icon-37-free-brush:before {
  content: "\e023";
}
.icon-87-cc:before {
  content: "\e024";
}
.icon-95-chart-bar:before {
  content: "\e026";
}
.icon-96-chart-pie:before {
  content: "\e027";
}
.icon-143-feather:before {
  content: "\e029";
}
.icon-45-floppy:before {
  content: "\e02a";
}
.icon-11-light-up:before {
  content: "\e02b";
}
.icon-10-infinity:before {
  content: "\e02d";
}
.icon-70-globe:before {
  content: "\e02e";
}
.icon-56-database:before {
  content: "\68";
}
.icon-106-free-home-1:before {
  content: "\e02f";
}
.icon-109-map:before {
  content: "\37";
}
.icon-47-mobile:before {
  content: "\e033";
}
.icon-125-leaf-1:before {
  content: "\62";
}
.icon-15-tools:before {
  content: "\e036";
}
.icon-100-picasa:before {
  content: "\e03e";
}
.icon-102-megaphone:before {
  content: "\e044";
}
.icon-58-free-share:before {
  content: "\e045";
}
.icon-20-target:before {
  content: "\e048";
}
.icon-35-github:before {
  content: "\e04b";
}
.icon-29-twitter:before {
  content: "\e04d";
}
.icon-81-free-graduation-cap:before {
  content: "\e052";
}
.icon-126-droplet:before {
  content: "\e055";
}
.icon-84-flag:before {
  content: "\e056";
}
.icon-57-gauge:before {
  content: "\e057";
}
.icon-68-hourglass:before {
  content: "\e05a";
}
.icon-99-free-camera:before {
  content: "\e05e";
}
.icon-53-flow-tree:before {
  content: "\e009";
}
.icon-30-youtube:before {
  content: "\e00b";
}
.icon-22-free-star-half:before {
  content: "\e011";
}
.icon-26-linkedin:before {
  content: "\36";
}
.icon-46-free-screen-desktop:before {
  content: "\7d";
}
.icon-27-pinterest-1:before {
  content: "\2d";
}
.icon-25-free-facebook:before {
  content: "\4a";
}
.icon-48-file-text:before {
  content: "\e003";
}
.icon-97-filmstrip:before {
  content: "\58";
}
.icon-39-crop:before {
  content: "\e01e";
}
.icon-02-free-check-mark:before {
  content: "\e03b";
}
.icon-147-free-male:before {
  content: "\67";
}
.icon-51-harddrive:before {
  content: "\53";
}
.icon-86-science-laboratory:before {
  content: "\61";
}
.icon-14-free-talk-chat:before {
  content: "\63";
}
.icon-agriculture-01:before {
  content: "\65";
}
.icon-77-awardplace-01:before {
  content: "\66";
}
.icon-78-awardplace-02:before {
  content: "\69";
}
.icon-79-awardplace-03:before {
  content: "\6a";
}
.icon-balloon-01:before {
  content: "\6b";
}
.icon-108-baseball-01:before {
  content: "\6e";
}
.icon-121-free-basketball-01:before {
  content: "\70";
}
.icon-122-bike-01:before {
  content: "\71";
}
.icon-141-binocles-01:before {
  content: "\74";
}
.icon-136-bomb:before {
  content: "\79";
}
.icon-150-bone:before {
  content: "\7a";
}
.icon-148-brain-01:before {
  content: "\41";
}
.icon-154-carrot-01:before {
  content: "\42";
}
.icon-149-cat-01:before {
  content: "\43";
}
.icon-88-certificate-01:before {
  content: "\44";
}
.icon-144-chess-01:before {
  content: "\45";
}
.icon-82-crown-01:before {
  content: "\46";
}
.icon-153-deer-01:before {
  content: "\48";
}
.icon-139-free-diamond-01:before {
  content: "\50";
}
.icon-67-doctor-01:before {
  content: "\55";
}
.icon-66-doctor-hearth-01:before {
  content: "\56";
}
.icon-151-dog-01:before {
  content: "\5a";
}
.icon-enhancv-01:before {
  content: "\30";
}
.icon-enhancv-02-fat:before {
  content: "\31";
}
.icon-128-fire-01:before {
  content: "\38";
}
.icon-107-football-01:before {
  content: "\39";
}
.icon-124-golf:before {
  content: "\22";
}
.icon-76-guitar-01:before {
  content: "\23";
}
.icon-155-healty-01:before {
  content: "\26";
}
.icon-92-hear-01:before {
  content: "\27";
}
.icon-105-hiking-01:before {
  content: "\2a";
}
.icon-157-horse-01:before {
  content: "\2c";
}
.icon-add-1:before {
  content: "\3b";
}
.icon-addsection-1:before {
  content: "\40";
}
.icon-arrowdown-1:before {
  content: "\5e";
}
.icon-arrowleft-1:before {
  content: "\60";
}
.icon-arrowup-1:before {
  content: "\e001";
}
.icon-close-1:before {
  content: "\e004";
<<<<<<< HEAD
}
.icon-colour:before {
  content: "\e00c";
}
.icon-dot-1:before {
  content: "\e012";
}
.icon-download-1:before {
  content: "\e014";
}
.icon-email-icon-1:before {
  content: "\e017";
}
.icon-layout-1:before {
  content: "\e01c";
}
.icon-lock1-v2-1:before {
  content: "\e028";
}
.icon-lock2-v2-1:before {
  content: "\e031";
}
.icon-rearrange-1:before {
  content: "\e034";
}
.icon-tooltip-arrow-1:before {
  content: "\e037";
}
.icon-158-luck-01:before {
  content: "\e038";
}
.icon-94-marketing-01:before {
  content: "\e039";
}
.icon-80-medal-01:before {
  content: "\e03a";
}
.icon-111-mountine-01:before {
  content: "\e03c";
}
.icon-91-new:before {
  content: "\e03d";
}
.icon-152-ninja-01:before {
  content: "\e03f";
}
.icon-63-paperplane-01:before {
  content: "\e040";
}
.icon-159-peace-01:before {
  content: "\e041";
}
.icon-76-piano-01:before {
  content: "\e042";
}
.icon-62-plan-01:before {
  content: "\e043";
}
.icon-61-free-project-01:before {
  content: "\e046";
}
.icon-156-robot-01:before {
  content: "\e047";
}
.icon-49-ruler-01:before {
  content: "\e049";
}
.icon-110-run-01:before {
  content: "\e04a";
}
.icon-85-science-01:before {
  content: "\e04c";
}
.icon-59-seo-01:before {
  content: "\e04e";
}
.icon-140-shoe-01:before {
  content: "\e04f";
}
.icon-123-skate-01:before {
  content: "\e050";
}
.icon-120-snowboard-01:before {
  content: "\e051";
}
.icon-119-soccer-01:before {
  content: "\e053";
}
.icon-138-superman-01:before {
  content: "\e054";
}
.icon-118-surf-01:before {
  content: "\e058";
}
.icon-114-swimming-01:before {
  content: "\e059";
}
.icon-137-sword-01:before {
  content: "\e05b";
}
.icon-112-table-tennis-01:before {
  content: "\e05c";
}
.icon-60-talk-01:before {
  content: "\e05d";
}
.icon-101-target-01:before {
  content: "\e05f";
}
.icon-115-tennis-01:before {
  content: "\e060";
}
.icon-71-translate-01:before {
  content: "\e061";
}
.icon-vezna-01:before {
  content: "\e062";
}
.icon-116-volleyball-01:before {
  content: "\e063";
}
.icon-19-volunteer-01:before {
  content: "\e064";
}
.icon-117-weight-01:before {
  content: "\e065";
}
.icon-127-winter-01:before {
  content: "\e066";
}
.icon-160-yinyung-01:before {
  content: "\e067";
}
.icon-113-yoga-01:before {
  content: "\e068";
}
.icon-enhancv-full-01:before {
  content: "\2f";
}
.icon-close-2:before {
  content: "\3c";
}
.icon-pin-map-2:before {
  content: "\5d";
}
.icon-email-01:before {
  content: "\5f";
}
.icon-facebook-squared:before {
  content: "\7e";
}
.icon-linkedin-square:before {
  content: "\5c";
}
.icon-spinner-01:before {
  content: "\e002";
}
.icon-log-out:before {
  content: "\e00d";
}
.icon-log-in:before {
  content: "\e00e";
}
.icon-bookmark:before {
  content: "\e013";
}
.icon-user:before {
  content: "\e015";
}
.icon-car:before {
  content: "\e01a";
}
.icon-list-alt:before {
  content: "\e01b";
}
.icon-reply:before {
  content: "\e022";
}
.icon-share:before {
  content: "\e025";
}
.icon-user-1:before {
  content: "\e02c";
}
.icon-icon-arrowright:before {
  content: "\7b";
}
.icon-font:before {
  content: "\e030";
}
.icon-delete-circle:before {
  content: "\e032";
}
.icon-remove:before {
  content: "\e035";
}
.icon-paypal:before {
  content: "\e069";
}
.icon-university:before {
  content: "\e06c";
}
.icon-credit-card:before {
  content: "\e06a";
}
.icon-heart-empty:before {
  content: "\e06b";
}
.icon-flash:before {
  content: "\e06d";
}
=======
}*/
>>>>>>> 98edf47c
<|MERGE_RESOLUTION|>--- conflicted
+++ resolved
@@ -1,16 +1,7 @@
-@charset "UTF-8";
+/* ==========================================================================
+   1. Icons - Sets up the icon font and respective classes
+   ========================================================================== */
 
-<<<<<<< HEAD
-@font-face {
-  font-family: "fontawsomeenhancv";
-  src:url("../assets/fonts/fontawsomeenhancv.eot");
-  src:url("../assets/fonts/fontawsomeenhancv.eot?#iefix") format("embedded-opentype"),
-    url("../assets/fonts/fontawsomeenhancv.woff") format("woff"),
-    url("../assets/fonts/fontawsomeenhancv.ttf") format("truetype"),
-    url("../assets/fonts/fontawsomeenhancv.svg#fontawsomeenhancv") format("svg");
-  font-weight: normal;
-  font-style: normal;
-=======
 /* Import the font file with the icons in it */
 /*@font-face {
   font-family: 'icons';
@@ -116,658 +107,38 @@
 .fa-comment:before {
   content: "\f075";
 }
->>>>>>> 98edf47c
 
-}
+/* Apply these base styles to all icons */
 
-<<<<<<< HEAD
-[data-icon]:before {
-  font-family: "fontawsomeenhancv" !important;
-  content: attr(data-icon);
-  font-style: normal !important;
-  font-weight: normal !important;
-  font-variant: normal !important;
-  text-transform: none !important;
-=======
 /*.icon-ghost:before, .icon-feed:before, .icon-twitter:before, .icon-google-plus:before, .icon-facebook:before {
   font-family: 'icons';
->>>>>>> 98edf47c
   speak: none;
+  font-style: normal;
+  font-weight: normal;
+  font-variant: normal;
+  text-transform: none;
   line-height: 1;
+  text-decoration: none;
   -webkit-font-smoothing: antialiased;
   -moz-osx-font-smoothing: grayscale;
 }*/
 
-[class^="icon-"]:before,
-[class*=" icon-"]:before {
-  font-family: "fontawsomeenhancv" !important;
-  font-style: normal !important;
-  font-weight: normal !important;
-  font-variant: normal !important;
-  text-transform: none !important;
-  speak: none;
-  line-height: 1;
-  -webkit-font-smoothing: antialiased;
-  -moz-osx-font-smoothing: grayscale;
-}
+/* Each icon is created by inserting the corret character into the
+   content of the :before pseudo element. Like a boss. */
 
-<<<<<<< HEAD
-.icon-33-apple:before {
-  content: "\64";
-}
-.icon-36-book:before {
-  content: "\6c";
-}
-.icon-69-bitcoin:before {
-  content: "\6d";
-}
-.icon-55-bug:before {
-  content: "\6f";
-}
-.icon-40-free-calendar:before {
-  content: "\72";
-}
-.icon-42-free-call-phone:before {
-  content: "\73";
-}
-.icon-43-free-clock:before {
-  content: "\75";
-}
-.icon-50-cloud:before {
-  content: "\76";
-}
-.icon-54-free-code:before {
-  content: "\77";
-}
-.icon-06-free-cog-gear:before {
-  content: "\78";
-}
-.icon-08-email-envelope:before {
-  content: "\47";
-}
-.icon-04-eye:before {
-  content: "\49";
-}
-.icon-146-female:before {
-  content: "\4b";
-}
-.icon-07-folder-open:before {
-  content: "\4c";
-}
-.icon-09-free-flash:before {
-  content: "\4d";
-}
-.icon-130-gamepad:before {
-  content: "\4e";
-}
-.icon-135-glass:before {
-  content: "\4f";
-}
-.icon-31-google-plus:before {
-  content: "\51";
-}
-.icon-145-group:before {
-  content: "\52";
-}
-.icon-129-free-heart:before {
-  content: "\54";
-}
-.icon-28-instagram:before {
-  content: "\57";
-}
-.icon-24-key:before {
-  content: "\59";
-}
-.icon-65-legal:before {
-  content: "\32";
-}
-.icon-44-free-lightbulb:before {
-  content: "\33";
-}
-.icon-16-like:before {
-  content: "\34";
-}
-.icon-17-link:before {
-  content: "\35";
-}
-.icon-133-magic-wand:before {
-  content: "\21";
-}
-.icon-73-mic:before {
-  content: "\24";
-}
-.icon-75-free-music-note:before {
-  content: "\25";
-}
-.icon-12-paper-clip:before {
-  content: "\28";
-}
-.icon-38-free-pencil:before {
-  content: "\29";
-}
-.icon-05-pin-map:before {
-  content: "\2b";
-}
-.icon-104-free-plane-airport:before {
-  content: "\2e";
-}
-.icon-001-free-plus:before {
-  content: "\3a";
-}
-.icon-134present-gift:before {
-  content: "\3d";
-}
-.icon-83-free-prize-award:before {
-  content: "\3e";
-}
-.icon-93-puzzle:before {
-  content: "\3f";
-}
-.icon-142-quote-right:before {
-  content: "\5b";
-}
-.icon-64-rocket:before {
-  content: "\7c";
-}
-.icon-03-free-search-find:before {
-=======
 /*.icon-ghost:before {
->>>>>>> 98edf47c
   content: "\e000";
 }
-.icon-132-smile:before {
-  content: "\e005";
+.icon-feed:before {
+  content: "\e001";
 }
-.icon-131-smiley-frown:before {
-  content: "\e006";
+.icon-twitter:before {
+  content: "\e002";
+  font-size: 1.1em;
 }
-.icon-23-free-star-two:before {
-  content: "\e007";
-}
-.icon-21-free-star:before {
-  content: "\e008";
-}
-.icon-90-tag-2:before {
-  content: "\e00a";
-}
-.icon-13-trash-bin:before {
-  content: "\e00f";
-}
-.icon-72-truck:before {
-  content: "\e010";
-}
-.icon-98-free-video-camera:before {
-  content: "\e016";
-}
-.icon-52-window-list:before {
-  content: "\e018";
-}
-.icon-32-windows:before {
-  content: "\e019";
-}
-.icon-103-address:before {
-  content: "\e01d";
-}
-.icon-89-basket:before {
-  content: "\e01f";
-}
-.icon-34-behance:before {
-  content: "\e020";
-}
-.icon-41-bell-1:before {
-  content: "\e021";
-}
-.icon-37-free-brush:before {
-  content: "\e023";
-}
-.icon-87-cc:before {
-  content: "\e024";
-}
-.icon-95-chart-bar:before {
-  content: "\e026";
-}
-.icon-96-chart-pie:before {
-  content: "\e027";
-}
-.icon-143-feather:before {
-  content: "\e029";
-}
-.icon-45-floppy:before {
-  content: "\e02a";
-}
-.icon-11-light-up:before {
-  content: "\e02b";
-}
-.icon-10-infinity:before {
-  content: "\e02d";
-}
-.icon-70-globe:before {
-  content: "\e02e";
-}
-.icon-56-database:before {
-  content: "\68";
-}
-.icon-106-free-home-1:before {
-  content: "\e02f";
-}
-.icon-109-map:before {
-  content: "\37";
-}
-.icon-47-mobile:before {
-  content: "\e033";
-}
-.icon-125-leaf-1:before {
-  content: "\62";
-}
-.icon-15-tools:before {
-  content: "\e036";
-}
-.icon-100-picasa:before {
-  content: "\e03e";
-}
-.icon-102-megaphone:before {
-  content: "\e044";
-}
-.icon-58-free-share:before {
-  content: "\e045";
-}
-.icon-20-target:before {
-  content: "\e048";
-}
-.icon-35-github:before {
-  content: "\e04b";
-}
-.icon-29-twitter:before {
-  content: "\e04d";
-}
-.icon-81-free-graduation-cap:before {
-  content: "\e052";
-}
-.icon-126-droplet:before {
-  content: "\e055";
-}
-.icon-84-flag:before {
-  content: "\e056";
-}
-.icon-57-gauge:before {
-  content: "\e057";
-}
-.icon-68-hourglass:before {
-  content: "\e05a";
-}
-.icon-99-free-camera:before {
-  content: "\e05e";
-}
-.icon-53-flow-tree:before {
-  content: "\e009";
-}
-.icon-30-youtube:before {
-  content: "\e00b";
-}
-.icon-22-free-star-half:before {
-  content: "\e011";
-}
-.icon-26-linkedin:before {
-  content: "\36";
-}
-.icon-46-free-screen-desktop:before {
-  content: "\7d";
-}
-.icon-27-pinterest-1:before {
-  content: "\2d";
-}
-.icon-25-free-facebook:before {
-  content: "\4a";
-}
-.icon-48-file-text:before {
+.icon-google-plus:before {
   content: "\e003";
 }
-.icon-97-filmstrip:before {
-  content: "\58";
-}
-.icon-39-crop:before {
-  content: "\e01e";
-}
-.icon-02-free-check-mark:before {
-  content: "\e03b";
-}
-.icon-147-free-male:before {
-  content: "\67";
-}
-.icon-51-harddrive:before {
-  content: "\53";
-}
-.icon-86-science-laboratory:before {
-  content: "\61";
-}
-.icon-14-free-talk-chat:before {
-  content: "\63";
-}
-.icon-agriculture-01:before {
-  content: "\65";
-}
-.icon-77-awardplace-01:before {
-  content: "\66";
-}
-.icon-78-awardplace-02:before {
-  content: "\69";
-}
-.icon-79-awardplace-03:before {
-  content: "\6a";
-}
-.icon-balloon-01:before {
-  content: "\6b";
-}
-.icon-108-baseball-01:before {
-  content: "\6e";
-}
-.icon-121-free-basketball-01:before {
-  content: "\70";
-}
-.icon-122-bike-01:before {
-  content: "\71";
-}
-.icon-141-binocles-01:before {
-  content: "\74";
-}
-.icon-136-bomb:before {
-  content: "\79";
-}
-.icon-150-bone:before {
-  content: "\7a";
-}
-.icon-148-brain-01:before {
-  content: "\41";
-}
-.icon-154-carrot-01:before {
-  content: "\42";
-}
-.icon-149-cat-01:before {
-  content: "\43";
-}
-.icon-88-certificate-01:before {
-  content: "\44";
-}
-.icon-144-chess-01:before {
-  content: "\45";
-}
-.icon-82-crown-01:before {
-  content: "\46";
-}
-.icon-153-deer-01:before {
-  content: "\48";
-}
-.icon-139-free-diamond-01:before {
-  content: "\50";
-}
-.icon-67-doctor-01:before {
-  content: "\55";
-}
-.icon-66-doctor-hearth-01:before {
-  content: "\56";
-}
-.icon-151-dog-01:before {
-  content: "\5a";
-}
-.icon-enhancv-01:before {
-  content: "\30";
-}
-.icon-enhancv-02-fat:before {
-  content: "\31";
-}
-.icon-128-fire-01:before {
-  content: "\38";
-}
-.icon-107-football-01:before {
-  content: "\39";
-}
-.icon-124-golf:before {
-  content: "\22";
-}
-.icon-76-guitar-01:before {
-  content: "\23";
-}
-.icon-155-healty-01:before {
-  content: "\26";
-}
-.icon-92-hear-01:before {
-  content: "\27";
-}
-.icon-105-hiking-01:before {
-  content: "\2a";
-}
-.icon-157-horse-01:before {
-  content: "\2c";
-}
-.icon-add-1:before {
-  content: "\3b";
-}
-.icon-addsection-1:before {
-  content: "\40";
-}
-.icon-arrowdown-1:before {
-  content: "\5e";
-}
-.icon-arrowleft-1:before {
-  content: "\60";
-}
-.icon-arrowup-1:before {
-  content: "\e001";
-}
-.icon-close-1:before {
+.icon-facebook:before {
   content: "\e004";
-<<<<<<< HEAD
-}
-.icon-colour:before {
-  content: "\e00c";
-}
-.icon-dot-1:before {
-  content: "\e012";
-}
-.icon-download-1:before {
-  content: "\e014";
-}
-.icon-email-icon-1:before {
-  content: "\e017";
-}
-.icon-layout-1:before {
-  content: "\e01c";
-}
-.icon-lock1-v2-1:before {
-  content: "\e028";
-}
-.icon-lock2-v2-1:before {
-  content: "\e031";
-}
-.icon-rearrange-1:before {
-  content: "\e034";
-}
-.icon-tooltip-arrow-1:before {
-  content: "\e037";
-}
-.icon-158-luck-01:before {
-  content: "\e038";
-}
-.icon-94-marketing-01:before {
-  content: "\e039";
-}
-.icon-80-medal-01:before {
-  content: "\e03a";
-}
-.icon-111-mountine-01:before {
-  content: "\e03c";
-}
-.icon-91-new:before {
-  content: "\e03d";
-}
-.icon-152-ninja-01:before {
-  content: "\e03f";
-}
-.icon-63-paperplane-01:before {
-  content: "\e040";
-}
-.icon-159-peace-01:before {
-  content: "\e041";
-}
-.icon-76-piano-01:before {
-  content: "\e042";
-}
-.icon-62-plan-01:before {
-  content: "\e043";
-}
-.icon-61-free-project-01:before {
-  content: "\e046";
-}
-.icon-156-robot-01:before {
-  content: "\e047";
-}
-.icon-49-ruler-01:before {
-  content: "\e049";
-}
-.icon-110-run-01:before {
-  content: "\e04a";
-}
-.icon-85-science-01:before {
-  content: "\e04c";
-}
-.icon-59-seo-01:before {
-  content: "\e04e";
-}
-.icon-140-shoe-01:before {
-  content: "\e04f";
-}
-.icon-123-skate-01:before {
-  content: "\e050";
-}
-.icon-120-snowboard-01:before {
-  content: "\e051";
-}
-.icon-119-soccer-01:before {
-  content: "\e053";
-}
-.icon-138-superman-01:before {
-  content: "\e054";
-}
-.icon-118-surf-01:before {
-  content: "\e058";
-}
-.icon-114-swimming-01:before {
-  content: "\e059";
-}
-.icon-137-sword-01:before {
-  content: "\e05b";
-}
-.icon-112-table-tennis-01:before {
-  content: "\e05c";
-}
-.icon-60-talk-01:before {
-  content: "\e05d";
-}
-.icon-101-target-01:before {
-  content: "\e05f";
-}
-.icon-115-tennis-01:before {
-  content: "\e060";
-}
-.icon-71-translate-01:before {
-  content: "\e061";
-}
-.icon-vezna-01:before {
-  content: "\e062";
-}
-.icon-116-volleyball-01:before {
-  content: "\e063";
-}
-.icon-19-volunteer-01:before {
-  content: "\e064";
-}
-.icon-117-weight-01:before {
-  content: "\e065";
-}
-.icon-127-winter-01:before {
-  content: "\e066";
-}
-.icon-160-yinyung-01:before {
-  content: "\e067";
-}
-.icon-113-yoga-01:before {
-  content: "\e068";
-}
-.icon-enhancv-full-01:before {
-  content: "\2f";
-}
-.icon-close-2:before {
-  content: "\3c";
-}
-.icon-pin-map-2:before {
-  content: "\5d";
-}
-.icon-email-01:before {
-  content: "\5f";
-}
-.icon-facebook-squared:before {
-  content: "\7e";
-}
-.icon-linkedin-square:before {
-  content: "\5c";
-}
-.icon-spinner-01:before {
-  content: "\e002";
-}
-.icon-log-out:before {
-  content: "\e00d";
-}
-.icon-log-in:before {
-  content: "\e00e";
-}
-.icon-bookmark:before {
-  content: "\e013";
-}
-.icon-user:before {
-  content: "\e015";
-}
-.icon-car:before {
-  content: "\e01a";
-}
-.icon-list-alt:before {
-  content: "\e01b";
-}
-.icon-reply:before {
-  content: "\e022";
-}
-.icon-share:before {
-  content: "\e025";
-}
-.icon-user-1:before {
-  content: "\e02c";
-}
-.icon-icon-arrowright:before {
-  content: "\7b";
-}
-.icon-font:before {
-  content: "\e030";
-}
-.icon-delete-circle:before {
-  content: "\e032";
-}
-.icon-remove:before {
-  content: "\e035";
-}
-.icon-paypal:before {
-  content: "\e069";
-}
-.icon-university:before {
-  content: "\e06c";
-}
-.icon-credit-card:before {
-  content: "\e06a";
-}
-.icon-heart-empty:before {
-  content: "\e06b";
-}
-.icon-flash:before {
-  content: "\e06d";
-}
-=======
-}*/
->>>>>>> 98edf47c
+}*/