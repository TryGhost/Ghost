--- conflicted
+++ resolved
@@ -6673,17 +6673,9 @@
   outline: 0 none;
   box-shadow: none; }
 
-<<<<<<< HEAD
-.btn-default:focus, .custom-badge.custom-badge-white:focus, .btn-default.focus, .focus.custom-badge.custom-badge-white {
-  background-color: #fff; }
-
-.btn-default:focus:hover, .custom-badge.custom-badge-white:focus:hover, .btn-default.focus:hover, .focus.custom-badge.custom-badge-white:hover {
-  background-color: #e6e6e6; }
-=======
-.btn-default:focus, .btn-default.focus, .btn-default:focus:hover, .btn-default.focus:hover, .btn-default:hover, .btn-default:active {
+.btn-default:focus, .custom-badge.custom-badge-white:focus, .btn-default.focus, .focus.custom-badge.custom-badge-white, .btn-default:focus:hover, .custom-badge.custom-badge-white:focus:hover, .btn-default.focus:hover, .focus.custom-badge.custom-badge-white:hover, .btn-default:hover, .custom-badge.custom-badge-white:hover, .btn-default:active, .custom-badge.custom-badge-white:active {
   background-color: rgba(255, 255, 255, 0.8);
   border-color: rgba(255, 255, 255, 0.8); }
->>>>>>> fb7f5dd2
 
 .btn-transparent {
   color: #fff;
@@ -6984,7 +6976,6 @@
 .media {
   margin-top: 0; }
 
-<<<<<<< HEAD
 .green-overlay {
   background-color: #00c091;
   width: 100%;
@@ -7011,8 +7002,6 @@
 .modal-backdrop {
   background-color: rgba(0, 192, 145, 0.7); }
 
-=======
->>>>>>> fb7f5dd2
 /* ==========================================================================
    3. Utilities - These things get used a lot
    ========================================================================== */
@@ -7488,71 +7477,6 @@
       font-family: 'Open Sans', sans-serif;
     }
 }*/
-<<<<<<< HEAD
-.posts-wrapper {
-  margin: 0 auto; }
-
-.posts-wrapper [class*="col-"] {
-  padding: 25px; }
-
-.posts-wrapper .single-post {
-  margin: 0;
-  -webkit-transition: background-color 0.2s ease-out, border-color 0.2s ease-out, opacity 0.2s ease-out;
-          transition: background-color 0.2s ease-out, border-color 0.2s ease-out, opacity 0.2s ease-out; }
-
-.posts-wrapper .single-post img {
-  width: 100%; }
-
-.posts-wrapper .single-post .panel-heading {
-  height: 215px;
-  background-size: cover;
-  background-position: center;
-  padding: 0;
-  position: relative; }
-
-.posts-wrapper .single-post .panel-heading .category {
-  position: absolute;
-  bottom: 30px;
-  left: 30px;
-  border: 0;
-  opacity: 0; }
-
-.posts-wrapper .single-post .panel-body {
-  padding: 30px;
-  font-size: 14px;
-  color: #808080;
-  line-height: 16px; }
-
-.posts-wrapper .single-post .panel-body .shares-count {
-  margin-right: 15px; }
-
-.posts-wrapper .single-post .panel-body .comments-count i {
-  vertical-align: top; }
-
-.posts-wrapper .single-post h3 {
-  font-size: 24px;
-  color: #333333;
-  -webkit-transition: color 0.2s ease-in-out;
-          transition: color 0.2s ease-in-out; }
-
-.posts-wrapper .single-post:hover, .posts-wrapper .single-post:focus {
-  border: 1px solid #00c091; }
-
-.posts-wrapper .single-post:hover h3, .posts-wrapper .single-post:focus h3 {
-  color: #00c091; }
-
-.posts-wrapper .single-post:hover .green-overlay, .posts-wrapper .single-post:focus .green-overlay {
-  opacity: 0.8; }
-
-.posts-wrapper .single-post:hover .category, .posts-wrapper .single-post:focus .category {
-  opacity: 1; }
-
-.top-post h1 {
-  color: #fff;
-  position: absolute;
-  bottom: 10px;
-  width: 75%; }
-=======
 #wavy-footer {
   height: 400px;
   position: relative;
@@ -7606,10 +7530,73 @@
   vertical-align: middle;
   font-weight: 300; }
 
-#wavy-footer .content .btn-default {
+#wavy-footer .content .btn-default, #wavy-footer .content .custom-badge.custom-badge-white {
   font-weight: normal;
   padding: 8px 27px; }
->>>>>>> fb7f5dd2
+
+.posts-wrapper {
+  margin: 0 auto; }
+
+.posts-wrapper [class*="col-"] {
+  padding: 25px; }
+
+.posts-wrapper .single-post {
+  margin: 0;
+  -webkit-transition: background-color 0.2s ease-out, border-color 0.2s ease-out, opacity 0.2s ease-out;
+          transition: background-color 0.2s ease-out, border-color 0.2s ease-out, opacity 0.2s ease-out; }
+
+.posts-wrapper .single-post img {
+  width: 100%; }
+
+.posts-wrapper .single-post .panel-heading {
+  height: 215px;
+  background-size: cover;
+  background-position: center;
+  padding: 0;
+  position: relative; }
+
+.posts-wrapper .single-post .panel-heading .category {
+  position: absolute;
+  bottom: 30px;
+  left: 30px;
+  border: 0;
+  opacity: 0; }
+
+.posts-wrapper .single-post .panel-body {
+  padding: 30px;
+  font-size: 14px;
+  color: #808080;
+  line-height: 16px; }
+
+.posts-wrapper .single-post .panel-body .shares-count {
+  margin-right: 15px; }
+
+.posts-wrapper .single-post .panel-body .comments-count i {
+  vertical-align: top; }
+
+.posts-wrapper .single-post h3 {
+  font-size: 24px;
+  color: #333333;
+  -webkit-transition: color 0.2s ease-in-out;
+          transition: color 0.2s ease-in-out; }
+
+.posts-wrapper .single-post:hover, .posts-wrapper .single-post:focus {
+  border: 1px solid #00c091; }
+
+.posts-wrapper .single-post:hover h3, .posts-wrapper .single-post:focus h3 {
+  color: #00c091; }
+
+.posts-wrapper .single-post:hover .green-overlay, .posts-wrapper .single-post:focus .green-overlay {
+  opacity: 0.8; }
+
+.posts-wrapper .single-post:hover .category, .posts-wrapper .single-post:focus .category {
+  opacity: 1; }
+
+.top-post h1 {
+  color: #fff;
+  position: absolute;
+  bottom: 10px;
+  width: 75%; }
 
 /* ==========================================================================
    6. Single Post - When you click on an individual post
