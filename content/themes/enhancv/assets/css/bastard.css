--- conflicted
+++ resolved
@@ -6978,7 +6978,6 @@
 .media {
   margin-top: 0; }
 
-<<<<<<< HEAD
 .green-overlay {
   background-color: #00c091;
   width: 100%;
@@ -6997,10 +6996,9 @@
 
 .custom-badge.custom-badge-white:hover, .custom-badge.custom-badge-white:focus {
   background-color: #fff; }
-=======
+
 .modal-backdrop {
   background-color: rgba(0, 192, 145, 0.7); }
->>>>>>> 34e311d8
 
 /* ==========================================================================
    3. Utilities - These things get used a lot
