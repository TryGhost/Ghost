var should = require('should'),
    rewire = require('rewire'),
<<<<<<< HEAD
    nock = require('nock'),
    configUtils = require('../../../../test/utils/configUtils'),
=======
    urlUtils = require('../../../../test/utils/urlUtils'),
>>>>>>> abda6e63
    ampContentHelper = rewire('../../../../server/apps/amp/lib/helpers/amp_content');

// TODO: Amperize really needs to get stubbed, so we can test returning errors
// properly and make this test faster!
describe('{{amp_content}} helper', function () {
    afterEach(function () {
        ampContentHelper.__set__('amperizeCache', {});
    });

    it('can render content', function (done) {
        var testData = {
                html: 'Hello World',
                updated_at: 'Wed Jul 27 2016 18:17:22 GMT+0200 (CEST)',
                id: 1
            },
            ampResult = ampContentHelper.call(testData);

        ampResult.then(function (rendered) {
            should.exist(rendered);
            rendered.string.should.equal(testData.html);
            done();
        }).catch(done);
    });

    it('returns if no html is provided', function (done) {
        var testData = {
                updated_at: 'Wed Jul 27 2016 18:17:22 GMT+0200 (CEST)',
                id: 1
            },
            ampResult = ampContentHelper.call(testData);

        ampResult.then(function (rendered) {
            should.exist(rendered);
            rendered.string.should.be.equal('');
            done();
        }).catch(done);
    });

    describe('Cache', function () {
        it('can render content from cache', function (done) {
            var testData = {
                    html: 'Hello World',
                    updated_at: 'Wed Jul 27 2016 18:17:22 GMT+0200 (CEST)',
                    id: 1
                },
                ampCachedResult,
                ampResult = ampContentHelper.call(testData),
                amperizeCache = ampContentHelper.__get__('amperizeCache');

            ampResult.then(function (rendered) {
                should.exist(rendered);
                should.exist(amperizeCache);
                rendered.string.should.equal(testData.html);
                amperizeCache[1].should.have.property('updated_at', 'Wed Jul 27 2016 18:17:22 GMT+0200 (CEST)');
                amperizeCache[1].should.have.property('amp', testData.html);
                // call it again, to make it fetch from cache
                ampCachedResult = ampContentHelper.call(testData);
                ampCachedResult.then(function (rendered) {
                    should.exist(rendered);
                    should.exist(amperizeCache);
                    amperizeCache[1].should.have.property('updated_at', 'Wed Jul 27 2016 18:17:22 GMT+0200 (CEST)');
                    amperizeCache[1].should.have.property('amp', testData.html);
                    done();
                });
            }).catch(done);
        });

        it('fetches new AMP HTML if post was changed', function (done) {
            var testData1 = {
                    html: 'Hello World',
                    updated_at: 'Wed Jul 27 2016 18:17:22 GMT+0200 (CEST)',
                    id: 1
                },
                testData2 = {
                        html: 'Hello Ghost',
                        updated_at: 'Wed Jul 30 2016 18:17:22 GMT+0200 (CEST)',
                        id: 1
                    },
                ampResult = ampContentHelper.call(testData1),
                amperizeCache = ampContentHelper.__get__('amperizeCache');

            ampResult.then(function (rendered) {
                should.exist(rendered);
                should.exist(amperizeCache);
                rendered.string.should.equal(testData1.html);
                amperizeCache[1].should.have.property('updated_at', 'Wed Jul 27 2016 18:17:22 GMT+0200 (CEST)');
                amperizeCache[1].should.have.property('amp', testData1.html);

                // call it again with different values to fetch from Amperize and not from cache
                ampResult = ampContentHelper.call(testData2);
                ampResult.then(function (rendered) {
                    should.exist(rendered);
                    should.exist(amperizeCache);

                    // it should not have the old value,
                    amperizeCache[1].should.not.have.property('Wed Jul 30 2016 18:17:22 GMT+0200 (CEST)');
                    // only the new one
                    rendered.string.should.equal(testData2.html);
                    amperizeCache[1].should.have.property('updated_at', 'Wed Jul 30 2016 18:17:22 GMT+0200 (CEST)');
                    amperizeCache[1].should.have.property('amp', testData2.html);
                    done();
                });
            }).catch(done);
        });
    });

    describe('Transforms and sanitizes HTML', function () {
        beforeEach(function () {
            ampContentHelper.__set__('urlUtils', urlUtils.getInstance({url: 'https://blog.ghost.org/'}));
        });

        afterEach(function () {
            ampContentHelper.__set__('amperizeCache', {});
        });

        it('can transform img tags to amp-img', function (done) {
            const GIF1x1 = Buffer.from('R0lGODlhAQABAAAAACH5BAEKAAEALAAAAAABAAEAAAICTAEAOw==', 'base64');

            nock('https://blog.ghost.org')
                .get('/content/images/2019/06/test.jpg')
                .reply(200, GIF1x1);

            var testData = {
                    html: '<img src="/content/images/2019/06/test.jpg" alt="The Ghost Logo" />',
                    updated_at: 'Wed Jul 27 2016 18:17:22 GMT+0200 (CEST)',
                    id: 1
                },
                expectedResult = '<amp-img src="https://blog.ghost.org/content/images/2019/06/test.jpg" alt="The Ghost Logo" width="1" height="1" layout="fixed"></amp-img>',
                ampResult = ampContentHelper.call(testData);

            ampResult.then(function (rendered) {
                should.exist(rendered);
                rendered.string.should.equal(expectedResult);
                done();
            }).catch(done);
        });

        it('can transform audio tags to amp-audio', function (done) {
            var testData = {
                    html: '<audio controls="controls" width="auto" height="50" autoplay="mobile">Your browser does not support the <code>audio</code> element.<source src="https://audio.com/foo.wav" type="audio/wav"></audio>' +
                            '<audio src="http://audio.com/foo.ogg"><track kind="captions" src="http://audio.com/foo.en.vtt" srclang="en" label="English"><source kind="captions" src="http://audio.com/foo.sv.vtt" srclang="sv" label="Svenska"></audio>',
                    updated_at: 'Wed Jul 27 2016 18:17:22 GMT+0200 (CEST)',
                    id: 1
                },
                expectedResult = '<amp-audio controls="controls" width="auto" height="50" autoplay="mobile">Your browser does not support the <code>audio</code> element.<source src="https://audio.com/foo.wav" type="audio/wav" /></amp-audio>' +
                                    '<amp-audio src="https://audio.com/foo.ogg"><track kind="captions" src="https://audio.com/foo.en.vtt" srclang="en" label="English" /><source kind="captions" src="https://audio.com/foo.sv.vtt" srclang="sv" label="Svenska" /></amp-audio>',
                ampResult = ampContentHelper.call(testData);

            ampResult.then(function (rendered) {
                should.exist(rendered);
                rendered.string.should.equal(expectedResult);
                done();
            }).catch(done);
        });

        it('removes video tags including source children', function (done) {
            var testData = {
                    html: '<video width="480" controls poster="https://archive.org/download/WebmVp8Vorbis/webmvp8.gif" >' +
                            '<track kind="captions" src="https://archive.org/download/WebmVp8Vorbis/webmvp8.webm" srclang="en">' +
                            '<source src="https://archive.org/download/WebmVp8Vorbis/webmvp8.webm" type="video/webm">' +
                            '<source src="https://archive.org/download/WebmVp8Vorbis/webmvp8_512kb.mp4" type="video/mp4">' +
                            'Your browser doesn\'t support HTML5 video tag.' +
                            '</video>',
                    updated_at: 'Wed Jul 27 2016 18:17:22 GMT+0200 (CEST)',
                    id: 1
                },
                expectedResult = 'Your browser doesn\'t support HTML5 video tag.',
                ampResult = ampContentHelper.call(testData);

            ampResult.then(function (rendered) {
                should.exist(rendered);
                rendered.string.should.equal(expectedResult);
                done();
            }).catch(done);
        });

        it('removes inline style', function (done) {
            var testData = {
                    html: '<amp-img src="/content/images/2016/08/aileen_small.jpg" style="border-radius: 50%"; !important' +
                          'border="0" align="center" font="Arial" width="50" height="50" layout="responsive"></amp-img>' +
                          '<p align="right" style="color: red; !important" bgcolor="white">Hello</p>' +
                          '<table style="width:100%"><tr bgcolor="tomato" colspan="2"><th font="Arial">Name:</th> ' +
                          '<td color="white" colspan="2">Bill Gates</td></tr><tr><th rowspan="2" valign="center">Telephone:</th> ' +
                          '<td>55577854</td></tr></table>',
                    updated_at: 'Wed Jul 27 2016 18:17:22 GMT+0200 (CEST)',
                    id: 1
                },
                expectedResult = '<amp-img src="https://blog.ghost.org/content/images/2016/08/aileen_small.jpg" width="50" ' +
                                 'height="50" layout="responsive"></amp-img><p align="right">Hello</p>' +
                                 '<table><tr bgcolor="tomato"><th>Name:</th> ' +
                                 '<td colspan="2">Bill Gates</td></tr><tr><th rowspan="2" valign="center">Telephone:</th> ' +
                                 '<td>55577854</td></tr></table>',
                ampResult = ampContentHelper.call(testData);

            ampResult.then(function (rendered) {
                should.exist(rendered);
                rendered.string.should.equal(expectedResult);
                done();
            }).catch(done);
        });

        it('removes prohibited iframe attributes', function (done) {
            var testData = {
                    html: '<iframe src="https://player.vimeo.com/video/180069681?color=ffffff" width="640" height="267" frameborder="0" ' +
                            'webkitallowfullscreen mozallowfullscreen allowfullscreen></iframe>',
                    updated_at: 'Wed Jul 27 2016 18:17:22 GMT+0200 (CEST)',
                    id: 1
                },
                expectedResult = '<amp-iframe src="https://player.vimeo.com/video/180069681?color=ffffff" width="640" height="267" ' +
                                    'frameborder="0" allowfullscreen sandbox="allow-scripts allow-same-origin" layout="responsive"></amp-iframe>',
                ampResult = ampContentHelper.call(testData);

            ampResult.then(function (rendered) {
                should.exist(rendered);
                rendered.string.should.equal(expectedResult);
                done();
            }).catch(done);
        });

        it('can handle incomplete HTML tags by returning not Amperized HTML', function (done) {
            var testData = {
                    html: '<img><///img>',
                    updated_at: 'Wed Jul 27 2016 18:17:22 GMT+0200 (CEST)',
                    id: 1
                },
                ampResult = ampContentHelper.call(testData),
                sanitizedHTML,
                ampedHTML;

            ampResult.then(function (rendered) {
                sanitizedHTML = ampContentHelper.__get__('cleanHTML');
                ampedHTML = ampContentHelper.__get__('ampHTML');
                should.exist(rendered);
                rendered.string.should.equal('');
                should.exist(ampedHTML);
                ampedHTML.should.be.equal('<img>');
                should.exist(sanitizedHTML);
                sanitizedHTML.should.be.equal('');
                done();
            }).catch(done);
        });

        it('can handle not existing img src by returning not Amperized HTML', function (done) {
            var testData = {
                    html: '<img src="/content/images/does-not-exist.jpg" alt="The Ghost Logo" />',
                    updated_at: 'Wed Jul 27 2016 18:17:22 GMT+0200 (CEST)',
                    id: 1
                },
                ampResult = ampContentHelper.call(testData),
                sanitizedHTML,
                ampedHTML;

            ampResult.then(function (rendered) {
                sanitizedHTML = ampContentHelper.__get__('cleanHTML');
                ampedHTML = ampContentHelper.__get__('ampHTML');
                should.exist(rendered);
                rendered.string.should.equal('');
                should.exist(ampedHTML);
                ampedHTML.should.be.equal('<img src="https://blog.ghost.org/content/images/does-not-exist.jpg" alt="The Ghost Logo">');
                should.exist(sanitizedHTML);
                sanitizedHTML.should.be.equal('');
                done();
            }).catch(done);
        });

        it('does not convert internal anchor links starting with "#"', function (done) {
            var testData = {
                    html: '<a href="#jumptosection">Table of Content</a>',
                    updated_at: 'Wed Jul 27 2016 18:17:22 GMT+0200 (CEST)',
                    id: 1
                },
                ampResult = ampContentHelper.call(testData),
                sanitizedHTML,
                ampedHTML;

            ampResult.then(function (rendered) {
                sanitizedHTML = ampContentHelper.__get__('cleanHTML');
                ampedHTML = ampContentHelper.__get__('ampHTML');
                should.exist(rendered);
                rendered.string.should.equal('<a href="#jumptosection">Table of Content</a>');
                should.exist(ampedHTML);
                ampedHTML.should.be.equal('<a href="#jumptosection">Table of Content</a>');
                should.exist(sanitizedHTML);
                sanitizedHTML.should.be.equal('<a href="#jumptosection">Table of Content</a>');
                done();
            }).catch(done);
        });

        it('sanitizes remaining and not valid tags', function (done) {
            var testData = {
                    html: '<form<input type="text" placeholder="Hi AMP tester"></form>' +
                            '<script>some script here</script>' +
                            '<style> h1 {color:red;} p {color:blue;}</style>',
                    updated_at: 'Wed Jul 27 2016 18:17:22 GMT+0200 (CEST)',
                    id: 1
                },
                ampResult = ampContentHelper.call(testData);

            ampResult.then(function (rendered) {
                should.exist(rendered);
                rendered.string.should.be.equal('');
                done();
            }).catch(done);
        });
    });
});<|MERGE_RESOLUTION|>--- conflicted
+++ resolved
@@ -1,11 +1,7 @@
 var should = require('should'),
     rewire = require('rewire'),
-<<<<<<< HEAD
     nock = require('nock'),
-    configUtils = require('../../../../test/utils/configUtils'),
-=======
     urlUtils = require('../../../../test/utils/urlUtils'),
->>>>>>> abda6e63
     ampContentHelper = rewire('../../../../server/apps/amp/lib/helpers/amp_content');
 
 // TODO: Amperize really needs to get stubbed, so we can test returning errors
