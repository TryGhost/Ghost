var should = require('should'),
    _ = require('lodash'),
    crypto = require('crypto'),
    schema = require('../../../../server/data/schema'),
    fixtures = require('../../../../server/data/schema/fixtures');

/**
 * @NOTE
 *
 * If this test fails for you, you have modified the database schema or fixtures.
 * When you make a change, please test that:
 *
 * 1. A new blog get's installed and the database looks correct and complete.
 * 2. A blog get's updated from a lower Ghost version and the database looks correct and complete.
 *
 * Typical cases:
 * You have to add a migration script if you've added/modified permissions.
 * You have to add a migration script if you've add a new table.
 */
describe('DB version integrity', function () {
    // Only these variables should need updating
<<<<<<< HEAD
    const currentSchemaHash = 'bf8ffd57c6d35998dc0b17ef9d34f4cc';
    const currentFixturesHash = '9e3a7f71cab98f3fb8504d1f234b503d';
=======
    const currentSchemaHash = 'c4a06e34d7792fd23d94f613b7d3d4fb';
    const currentFixturesHash = 'c7b485fe2f16517295bd35c761129729';
>>>>>>> cd02fd5c

    // If this test is failing, then it is likely a change has been made that requires a DB version bump,
    // and the values above will need updating as confirmation
    it('should not change without fixing this test', function () {
        var tablesNoValidation = _.cloneDeep(schema.tables),
            schemaHash,
            fixturesHash;

        _.each(tablesNoValidation, function (table) {
            return _.each(table, function (column, name) {
                table[name] = _.omit(column, 'validations');
            });
        });

        schemaHash = crypto.createHash('md5').update(JSON.stringify(tablesNoValidation), 'binary').digest('hex');
        fixturesHash = crypto.createHash('md5').update(JSON.stringify(fixtures), 'binary').digest('hex');

        schemaHash.should.eql(currentSchemaHash);
        fixturesHash.should.eql(currentFixturesHash);
    });
});<|MERGE_RESOLUTION|>--- conflicted
+++ resolved
@@ -19,13 +19,8 @@
  */
 describe('DB version integrity', function () {
     // Only these variables should need updating
-<<<<<<< HEAD
-    const currentSchemaHash = 'bf8ffd57c6d35998dc0b17ef9d34f4cc';
+    const currentSchemaHash = '09ab28b8a18dc7f7f4fb5dbd5ccc10ac';
     const currentFixturesHash = '9e3a7f71cab98f3fb8504d1f234b503d';
-=======
-    const currentSchemaHash = 'c4a06e34d7792fd23d94f613b7d3d4fb';
-    const currentFixturesHash = 'c7b485fe2f16517295bd35c761129729';
->>>>>>> cd02fd5c
 
     // If this test is failing, then it is likely a change has been made that requires a DB version bump,
     // and the values above will need updating as confirmation
