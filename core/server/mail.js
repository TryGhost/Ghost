--- conflicted
+++ resolved
@@ -91,14 +91,9 @@
             }
 
             response.statusHandler.once('failed', function (data) {
-<<<<<<< HEAD
+
                 var reason = '邮件发送错误: 邮件发送失败';
-                if (data.error.errno === 'ENOTFOUND') {
-=======
-                var reason = 'Email Error: Failed sending email';
-
                 if (data.error && data.error.errno === 'ENOTFOUND') {
->>>>>>> 42013eed
                     reason += ': there is no mail server at this address: ' + data.domain;
                 }
                 reason += '.';
@@ -106,17 +101,14 @@
             });
 
             response.statusHandler.once('requeue', function (data) {
-<<<<<<< HEAD
-                return reject(new Error('邮件发送错误: 邮件发送失败 :( \n更多信息: ' + data.error.message));
-=======
-                var errorMessage = 'Email Error: message was not sent, requeued. Probably will not be sent. :(';
+
+                var errorMessage = '邮件发送错误: 邮件可能发送失败 :( ';
 
                 if (data.error && data.error.message) {
-                    errorMessage += '\nMore info: ' + data.error.message;
+                    errorMessage += '\n详情: ' + data.error.message;
                 }
 
                 return reject(new Error(errorMessage));
->>>>>>> 42013eed
             });
 
             response.statusHandler.once('sent', function () {
