// # Custom Middleware
// The following custom middleware functions cannot yet be unit tested, and as such are kept separate from
// the testable custom middleware functions in middleware.js

var api            = require('../api'),
    bodyParser     = require('body-parser'),
    config         = require('../config'),
    crypto         = require('crypto'),
    errors         = require('../errors'),
    express        = require('express'),
    fs             = require('fs'),
    hbs            = require('express-hbs'),
    logger         = require('morgan'),
    middleware     = require('./middleware'),
    path           = require('path'),
    routes         = require('../routes'),
    slashes        = require('connect-slashes'),
    storage        = require('../storage'),
    _              = require('lodash'),
    passport       = require('passport'),
    oauth          = require('./oauth'),
    oauth2orize    = require('oauth2orize'),
    authStrategies = require('./auth-strategies'),
    utils          = require('../utils'),
    sitemapHandler = require('../data/xml/sitemap/handler'),

    blogApp,
    setupMiddleware;

// ##Custom Middleware

// ### GhostLocals Middleware
// Expose the standard locals that every external page should have available,
// separating between the theme and the admin
function ghostLocals(req, res, next) {
    // Make sure we have a locals value.
    res.locals = res.locals || {};
    res.locals.version = config.ghostVersion;
    res.locals.safeVersion = config.ghostVersion.match(/^(\d+\.)?(\d+)/)[0];
    // relative path from the URL
    res.locals.relativeUrl = req.path;

    next();
}

// ### Activate Theme
// Helper for manageAdminAndTheme
function activateTheme(activeTheme) {
    var hbsOptions,
        themePartials = path.join(config.paths.themePath, activeTheme, 'partials');

    // clear the view cache
    blogApp.cache = {};

    // set view engine
    hbsOptions = {
        partialsDir: [config.paths.helperTemplates],
        onCompile: function (exhbs, source) {
            return exhbs.handlebars.compile(source, {preventIndent: true});
        }
    };

    fs.stat(themePartials, function (err, stats) {
        // Check that the theme has a partials directory before trying to use it
        if (!err && stats && stats.isDirectory()) {
            hbsOptions.partialsDir.push(themePartials);
        }
    });

    blogApp.engine('hbs', hbs.express3(hbsOptions));

    // Update user error template
    errors.updateActiveTheme(activeTheme);

    // Set active theme variable on the express server
    blogApp.set('activeTheme', activeTheme);
}
// ### decideIsAdmin Middleware
// Uses the URL to detect whether this response should be an admin response
// This is used to ensure the right content is served, and is not for security purposes
function decideIsAdmin(req, res, next) {
    res.isAdmin = req.url.lastIndexOf('/ghost/', 0) === 0;
    next();
}

// ### configHbsForContext Middleware
// Setup handlebars for the current context (admin or theme)
function configHbsForContext(req, res, next) {
    var themeData = config.theme;
    if (req.secure && config.urlSSL) {
        // For secure requests override .url property with the SSL version
        themeData = _.clone(themeData);
        themeData.url = config.urlSSL.replace(/\/$/, '');
    }

<<<<<<< HEAD
    hbs.updateTemplateOptions({data: {blog: themeData}}); 

    // Hacked By Weiping 模板不存在的时候可以进入后台
    var theActiveTheme = blogApp.get('activeTheme') || '/';
    blogApp.set('views', path.join(config.paths.themePath, theActiveTheme ));
=======
    hbs.updateTemplateOptions({data: {blog: themeData}});

    if (config.paths.themePath && blogApp.get('activeTheme')) {
        blogApp.set('views', path.join(config.paths.themePath, blogApp.get('activeTheme')));
    }
>>>>>>> 42013eed

    // Pass 'secure' flag to the view engine
    // so that templates can choose 'url' vs 'urlSSL'
    res.locals.secure = req.secure;
    next();
}

// ### updateActiveTheme
// Updates the blogApp's activeTheme variable and subsequently
// activates that theme's views with the hbs templating engine if it
// is not yet activated.
function updateActiveTheme(req, res, next) {
    api.settings.read({context: {internal: true}, key: 'activeTheme'}).then(function (response) {
        
        var activeTheme = response.settings[0];
<<<<<<< HEAD
    
=======

>>>>>>> 42013eed
        // Check if the theme changed
        if (activeTheme.value !== blogApp.get('activeTheme')) {
            // Change theme
            if (!config.paths.availableThemes.hasOwnProperty(activeTheme.value)) {
                if (!res.isAdmin) {
                    // Throw an error if the theme is not available, but not on the admin UI
<<<<<<< HEAD
                    return errors.throwError('找不到主题 [' + activeTheme.value + '] 相关文件！请登录后台重新选择主题。');

                } else { // Hacked By Weiping 模板不存在的时候可以进入后台
                   blogApp.engine('hbs', hbs.express3());
=======
                    return errors.throwError('The currently active theme ' + activeTheme.value + ' is missing.');
                } else {
                    // At this point the activated theme is not present and the current
                    // request is for the admin client.  In order to allow the user access
                    // to the admin client we set an hbs instance on the app so that middleware
                    // processing can continue.
                    blogApp.engine('hbs', hbs.express3());
                    errors.logWarn('The currently active theme "' + activeTheme.value + '" is missing.');

                    return next();
>>>>>>> 42013eed
                }
                
            } else {
                activateTheme(activeTheme.value);
            }
        }
        
        next();

    }).catch(function (err) {
        // Trying to start up without the active theme present, setup a simple hbs instance
        // and render an error page straight away.
        blogApp.engine('hbs', hbs.express3());
        next(err);
    });

}

// Redirect to setup if no user exists
function redirectToSetup(req, res, next) {
    /*jslint unparam:true*/

    api.authentication.isSetup().then(function (exists) {
        if (!exists.setup[0].status && !req.path.match(/\/setup\//)) {
            return res.redirect(config.paths.subdir + '/ghost/setup/');
        }
        next();
    }).catch(function (err) {
        return next(new Error(err));
    });
}

// Detect uppercase in req.path
function uncapitalise(req, res, next) {
    var pathToTest = req.path,
        isSignupOrReset = req.path.match(/(\/ghost\/(signup|reset)\/)/i),
        isAPI = req.path.match(/(\/ghost\/api\/v[\d\.]+\/.*?\/)/i);

    if (isSignupOrReset) {
        pathToTest = isSignupOrReset[1];
    }

    // Do not lowercase anything after /api/v0.1/ to protect :key/:slug
    if (isAPI) {
        pathToTest = isAPI[1];
    }

    if (/[A-Z]/.test(pathToTest)) {
        res.set('Cache-Control', 'public, max-age=' + utils.ONE_YEAR_S);
        res.redirect(301, req.url.replace(pathToTest, pathToTest.toLowerCase()));
    } else {
        next();
    }
}

// ### ServeSharedFile Middleware
// Handles requests to robots.txt and favicon.ico (and caches them)
function serveSharedFile(file, type, maxAge) {
    var content,
        filePath = path.join(config.paths.corePath, 'shared', file),
        re = /(\{\{blog-url\}\})/g;

    return function serveSharedFile(req, res, next) {
        if (req.url === '/' + file) {
            if (content) {
                res.writeHead(200, content.headers);
                res.end(content.body);
            } else {
                fs.readFile(filePath, function (err, buf) {
                    if (err) {
                        return next(err);
                    }
                    if (type === 'text/xsl' || type === 'text/plain') {
                        buf = buf.toString().replace(re, config.url.replace(/\/$/, ''));
                    }
                    content = {
                        headers: {
                            'Content-Type': type,
                            'Content-Length': buf.length,
                            ETag: '"' + crypto.createHash('md5').update(buf, 'utf8').digest('hex') + '"',
                            'Cache-Control': 'public, max-age=' + maxAge
                        },
                        body: buf
                    };
                    res.writeHead(200, content.headers);
                    res.end(content.body);
                });
            }
        } else {
            next();
        }
    };
}

setupMiddleware = function (blogAppInstance, adminApp) {
    var logging = config.logging,
        corePath = config.paths.corePath,
        oauthServer = oauth2orize.createServer();

    // silence JSHint without disabling unused check for the whole file
    authStrategies = authStrategies;

    // Cache express server instance
    blogApp = blogAppInstance;
    middleware.cacheBlogApp(blogApp);
    middleware.cacheOauthServer(oauthServer);
    oauth.init(oauthServer, middleware.resetSpamCounter);

    // Make sure 'req.secure' is valid for proxied requests
    // (X-Forwarded-Proto header will be checked, if present)
    blogApp.enable('trust proxy');

    // Logging configuration
    if (logging !== false) {
        if (blogApp.get('env') !== 'development') {
            blogApp.use(logger('combined', logging));
        } else {
            blogApp.use(logger('dev', logging));
        }
    }

    // Favicon
    blogApp.use(serveSharedFile('favicon.ico', 'image/x-icon', utils.ONE_DAY_S));

    // Static assets
    blogApp.use('/shared', express['static'](path.join(corePath, '/shared'), {maxAge: utils.ONE_HOUR_MS}));
    blogApp.use('/content/images', storage.getStorage().serve());
    blogApp.use('/public', express['static'](path.join(corePath, '/built/public'), {maxAge: utils.ONE_YEAR_MS}));

    // First determine whether we're serving admin or theme content
    blogApp.use(decideIsAdmin);
    blogApp.use(updateActiveTheme);
    blogApp.use(configHbsForContext);

    // Admin only config
    blogApp.use('/ghost', express['static'](config.paths.clientAssets, {maxAge: utils.ONE_YEAR_MS}));

    // Force SSL
    // NOTE: Importantly this is _after_ the check above for admin-theme static resources,
    //       which do not need HTTPS. In fact, if HTTPS is forced on them, then 404 page might
    //       not display properly when HTTPS is not available!
    blogApp.use(middleware.checkSSL);
    adminApp.set('views', config.paths.adminViews);

    // Theme only config
    blogApp.use(middleware.staticTheme());

    // Check if password protected blog
    blogApp.use(middleware.checkIsPrivate); // check if the blog is protected
    blogApp.use(middleware.filterPrivateRoutes);

    // Serve sitemap.xsl file
    blogApp.use(serveSharedFile('sitemap.xsl', 'text/xsl', utils.ONE_DAY_S));

    // Serve robots.txt if not found in theme
    blogApp.use(serveSharedFile('robots.txt', 'text/plain', utils.ONE_HOUR_S));

    // site map
    sitemapHandler(blogApp);

    // Add in all trailing slashes
    blogApp.use(slashes(true, {
        headers: {
            'Cache-Control': 'public, max-age=' + utils.ONE_YEAR_S
        }
    }));
    blogApp.use(uncapitalise);

    // Body parsing
    blogApp.use(bodyParser.json());
    blogApp.use(bodyParser.urlencoded({extended: true}));

    blogApp.use(passport.initialize());

    // ### Caching
    blogApp.use(middleware.cacheControl('public'));
    adminApp.use(middleware.cacheControl('private'));
    blogApp.use(routes.apiBaseUri, middleware.cacheControl('private'));

    // enable authentication
    blogApp.use(middleware.authenticate);

    // local data
    blogApp.use(ghostLocals);

    // ### Routing
    // Set up API routes
    blogApp.use(routes.apiBaseUri, routes.api(middleware));

    // Mount admin express app to /ghost and set up routes
    adminApp.use(middleware.redirectToSetup);
    adminApp.use(routes.admin());
    blogApp.use('/ghost', adminApp);

    // Set up Frontend routes
    blogApp.use(routes.frontend(middleware));

    // ### Error handling
    // 404 Handler
    blogApp.use(errors.error404);

    // 500 Handler
    blogApp.use(errors.error500);
};

module.exports = setupMiddleware;
// Export middleware functions directly
module.exports.middleware = middleware;
// Expose middleware functions in this file as well
module.exports.middleware.redirectToSetup = redirectToSetup;<|MERGE_RESOLUTION|>--- conflicted
+++ resolved
@@ -93,19 +93,12 @@
         themeData.url = config.urlSSL.replace(/\/$/, '');
     }
 
-<<<<<<< HEAD
-    hbs.updateTemplateOptions({data: {blog: themeData}}); 
-
-    // Hacked By Weiping 模板不存在的时候可以进入后台
-    var theActiveTheme = blogApp.get('activeTheme') || '/';
-    blogApp.set('views', path.join(config.paths.themePath, theActiveTheme ));
-=======
+
     hbs.updateTemplateOptions({data: {blog: themeData}});
 
     if (config.paths.themePath && blogApp.get('activeTheme')) {
         blogApp.set('views', path.join(config.paths.themePath, blogApp.get('activeTheme')));
     }
->>>>>>> 42013eed
 
     // Pass 'secure' flag to the view engine
     // so that templates can choose 'url' vs 'urlSSL'
@@ -121,34 +114,22 @@
     api.settings.read({context: {internal: true}, key: 'activeTheme'}).then(function (response) {
         
         var activeTheme = response.settings[0];
-<<<<<<< HEAD
-    
-=======
-
->>>>>>> 42013eed
         // Check if the theme changed
         if (activeTheme.value !== blogApp.get('activeTheme')) {
             // Change theme
             if (!config.paths.availableThemes.hasOwnProperty(activeTheme.value)) {
                 if (!res.isAdmin) {
                     // Throw an error if the theme is not available, but not on the admin UI
-<<<<<<< HEAD
-                    return errors.throwError('找不到主题 [' + activeTheme.value + '] 相关文件！请登录后台重新选择主题。');
-
-                } else { // Hacked By Weiping 模板不存在的时候可以进入后台
-                   blogApp.engine('hbs', hbs.express3());
-=======
-                    return errors.throwError('The currently active theme ' + activeTheme.value + ' is missing.');
+
+                    return errors.throwError('找不到主题 [' + activeTheme.value + ' ] 相关文件！请登录后台重新选择主题。');
                 } else {
                     // At this point the activated theme is not present and the current
                     // request is for the admin client.  In order to allow the user access
                     // to the admin client we set an hbs instance on the app so that middleware
                     // processing can continue.
                     blogApp.engine('hbs', hbs.express3());
-                    errors.logWarn('The currently active theme "' + activeTheme.value + '" is missing.');
-
+                    errors.logWarn('找不到主题 [' + activeTheme.value + ']');
                     return next();
->>>>>>> 42013eed
                 }
                 
             } else {
