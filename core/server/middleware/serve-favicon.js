var fs     = require('fs'),
    path = require('path'),
    storage = require('../storage'),
    settingsCache = require('../api/settings').cache,
    utils  = require('../utils'),
    crypto = require('crypto'),
    buildContentResponse,
    content;

buildContentResponse = function buildContentResponse(ext, buf) {
    content = {
        headers: {
            'Content-Type': 'image/' + ext,
            'Content-Length': buf.length,
            ETag: '"' + crypto.createHash('md5').update(buf, 'utf8').digest('hex') + '"',
            'Cache-Control': 'public, max-age=' + utils.ONE_DAY_S
        },
        body: buf
    };

    return content;
};

// ### serveFavicon Middleware
// Handles requests to favicon.png and favicon.ico
function serveFavicon() {
    var iconType,
        filePath;

    return function serveFavicon(req, res, next) {
        if (req.path.match(/^\/favicon\.(ico|png)/i)) {
            // CASE: favicon is default
            // confusing: if you upload an icon, it's same logic as storing images
            // we store as /content/images, because this is the url path images get requested via the browser
            // we are using an express route to skip /content/images and the result is a image path
            // based on config.getContentPath('images') + req.path
            // in this case we don't use path rewrite, that's why we have to make it manually
<<<<<<< HEAD
            filePath = config.get('theme:icon').replace(new RegExp(utils.url.STATIC_IMAGE_URL_PREFIX), '');
=======
            filePath = settingsCache.get('icon').replace(/\/content\/images\//, '');
>>>>>>> 0201c431

            var originalExtension = path.extname(filePath).toLowerCase(),
                requestedExtension = path.extname(req.path).toLowerCase();

            // CASE: custom favicon exists, load it from local file storage
            if (settingsCache.get('icon')) {
                // depends on the uploaded icon extension
                if (originalExtension !== requestedExtension) {
                    return res.redirect(302, '/favicon' + originalExtension);
                }

                storage.getStorage().read({path: filePath}).then(function readFile(buf, err) {
                    if (err) {
                        return next(err);
                    }

                    iconType = settingsCache.get('icon').match(/\/favicon\.ico$/i) ? 'x-icon' : 'png';
                    content = buildContentResponse(iconType, buf);

                    res.writeHead(200, content.headers);
                    res.end(content.body);
                });
            } else {
                filePath = 'core/shared/favicon.ico';
                originalExtension = path.extname(filePath).toLowerCase();

                // CASE: always redirect to .ico for default icon
                if (originalExtension !== requestedExtension) {
                    return res.redirect(302, '/favicon.ico');
                }

                fs.readFile(filePath, function readFile(err, buf) {
                    if (err) {
                        return next(err);
                    }

                    content = buildContentResponse('x-icon', buf);

                    res.writeHead(200, content.headers);
                    res.end(content.body);
                });
            }
        } else {
            next();
        }
    };
}

module.exports = serveFavicon;<|MERGE_RESOLUTION|>--- conflicted
+++ resolved
@@ -35,11 +35,7 @@
             // we are using an express route to skip /content/images and the result is a image path
             // based on config.getContentPath('images') + req.path
             // in this case we don't use path rewrite, that's why we have to make it manually
-<<<<<<< HEAD
-            filePath = config.get('theme:icon').replace(new RegExp(utils.url.STATIC_IMAGE_URL_PREFIX), '');
-=======
-            filePath = settingsCache.get('icon').replace(/\/content\/images\//, '');
->>>>>>> 0201c431
+            filePath = settingsCache.get('icon').replace(new RegExp(utils.url.STATIC_IMAGE_URL_PREFIX), '');
 
             var originalExtension = path.extname(filePath).toLowerCase(),
                 requestedExtension = path.extname(req.path).toLowerCase();
