--- conflicted
+++ resolved
@@ -67,13 +67,6 @@
         debug('Permissions done');
         return Promise.join(
             themes.init(),
-<<<<<<< HEAD
-            // Initialize apps
-            apps.init(),
-=======
-            // Initialize xmrpc ping
-            xmlrpc.listen(),
->>>>>>> d506e86f
             // Initialize slack ping
             slack.listen(),
             // Initialize webhook pings
