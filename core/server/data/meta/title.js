var _ = require('lodash'),
    settingsCache = require('../../services/settings/cache');

function getTitle(data, options) {
    var title = '',
        root = options.data ? options.data.root : null,
        context = root ? root.context : null,
        postSdTitle,
        blogTitle = settingsCache.get('title'),
        pagination = root ? root.pagination : null,
        pageString = '',
        page;

    options = options ? options : {};
<<<<<<< HEAD
    page = options.hash !== undefined && _.isString(options.hash.page)? options.hash.page : 'Page';
=======
    page = options.hash !== undefined && _.isString(options.hash.page)? options.hash.page : 'Page ';
>>>>>>> 3dd34a3b

    if (pagination && pagination.total > 1) {
        pageString = ' (' + page + ' ' + pagination.page + ')';
    }

    // If there's a specific meta title
    if (data.meta_title) {
        title = data.meta_title;
    // Home title
    } else if (_.includes(context, 'home')) {
        title = blogTitle;
    // Author title, paged
    } else if (_.includes(context, 'author') && data.author && _.includes(context, 'paged')) {
        title = data.author.name + ' - ' + blogTitle + pageString;
    // Author title, index
    } else if (_.includes(context, 'author') && data.author) {
        title = data.author.name + ' - ' + blogTitle;
    // Tag title, paged
    } else if (_.includes(context, 'tag') && data.tag && _.includes(context, 'paged')) {
        title = data.tag.meta_title || data.tag.name + ' - ' + blogTitle + pageString;
    // Tag title, index
    } else if (_.includes(context, 'tag') && data.tag) {
        title = data.tag.meta_title || data.tag.name + ' - ' + blogTitle;
    // Post title
    } else if ((_.includes(context, 'post') || _.includes(context, 'page')) && data.post) {
        if (options && options.property) {
            postSdTitle = options.property + '_title';
            title = data.post[postSdTitle] || '';
        } else {
            title = data.post.meta_title || data.post.title;
        }
    // Fallback
    } else {
        title = blogTitle + pageString;
    }

    return (title || '').trim();
}

module.exports = getTitle;<|MERGE_RESOLUTION|>--- conflicted
+++ resolved
@@ -12,11 +12,7 @@
         page;
 
     options = options ? options : {};
-<<<<<<< HEAD
     page = options.hash !== undefined && _.isString(options.hash.page)? options.hash.page : 'Page';
-=======
-    page = options.hash !== undefined && _.isString(options.hash.page)? options.hash.page : 'Page ';
->>>>>>> 3dd34a3b
 
     if (pagination && pagination.total > 1) {
         pageString = ' (' + page + ' ' + pagination.page + ')';
