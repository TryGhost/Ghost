var _            = require('lodash'),
    Promise      = require('bluebird'),
    sequence     = require('../../utils/sequence'),
    pipeline     = require('../../utils/pipeline'),
    fs           = require('fs-extra'),
    path         = require('path'),
    os           = require('os'),
    glob         = require('glob'),
    uuid         = require('node-uuid'),
    extract      = require('extract-zip'),
    errors       = require('../../errors'),
    ImageHandler    = require('./handlers/image'),
    JSONHandler     = require('./handlers/json'),
    MarkdownHandler = require('./handlers/markdown'),
    ThemeHandler = require('./handlers/theme'),
    ThemeImporter   = require('./importers/theme'),
    ImageImporter   = require('./importers/image'),
    DataImporter    = require('./importers/data'),
    i18n            = require('../../i18n'),

    // Glob levels
    ROOT_ONLY = 0,
    ROOT_OR_SINGLE_DIR = 1,
    ALL_DIRS = 2,

    defaults;

defaults = {
    extensions: ['.zip'],
    types: ['application/zip', 'application/x-zip-compressed'],
    directories: []
};

function ImportManager() {
    this.importers = [ImageImporter, DataImporter, ThemeImporter];
    this.handlers = [ImageHandler, JSONHandler, MarkdownHandler];
    // Keep track of files to cleanup at the end
    this.filesToDelete = [];
}

/**
 * A number, or a string containing a number.
 * @typedef {Object} ImportData
 * @property [Object] data
 * @property [Array] images
 */

_.extend(ImportManager.prototype, {
    /**
     * Get an array of all the file extensions for which we have handlers
     * @returns {string[]}
     */
    getExtensions: function () {
        return _.flatten(_.union(_.pluck(this.handlers, 'extensions'), defaults.extensions));
    },
    /**
     * Get an array of all the mime types for which we have handlers
     * @returns {string[]}
     */
    getTypes: function () {
        return _.flatten(_.union(_.pluck(this.handlers, 'types'), defaults.types));
    },
    /**
     * Get an array of directories for which we have handlers
     * @returns {string[]}
     */
    getDirectories: function () {
        return _.flatten(_.union(_.pluck(this.handlers, 'directories'), defaults.directories));
    },
    /**
     * Convert items into a glob string
     * @param {String[]} items
     * @returns {String}
     */
    getGlobPattern: function (items) {
        return '+(' + _.reduce(items, function (memo, ext) {
            return memo !== '' ? memo + '|'  + ext : ext;
        }, '') + ')';
    },
    /**
     * @param {String[]} extensions
     * @param {Number} level
     * @returns {String}
     */
    getExtensionGlob: function (extensions, level) {
        var prefix = level === ALL_DIRS ? '**/*' :
            (level === ROOT_OR_SINGLE_DIR ? '{*/*,*}' : '*');

        return prefix + this.getGlobPattern(extensions);
    },
    /**
     *
     * @param {String[]} directories
     * @param {Number} level
     * @returns {String}
     */
    getDirectoryGlob: function (directories, level) {
        var prefix = level === ALL_DIRS ? '**/' :
            (level === ROOT_OR_SINGLE_DIR ? '{*/,}' : '');

        return prefix + this.getGlobPattern(directories);
    },
    /**
     * Remove files after we're done (abstracted into a function for easier testing)
     * @returns {Function}
     */
    cleanUp: function () {
        var filesToDelete = this.filesToDelete;
        return function (result) {
            _.each(filesToDelete, function (fileToDelete) {
                fs.remove(fileToDelete, function (err) {
                    if (err) {
                        errors.logError(err, i18n.t('errors.data.importer.index.couldNotCleanUpFile.error'),
                                        i18n.t('errors.data.importer.index.couldNotCleanUpFile.context'));
                    }
                });
            });

            return result;
        };
    },
    /**
     * Return true if the given file is a Zip
     * @returns Boolean
     */
    isZip: function (ext) {
        return _.contains(defaults.extensions, ext);
    },
    /**
     * Checks the content of a zip folder to see if it is valid.
     * Importable content includes any files or directories which the handlers can process
     * Importable content must be found either in the root, or inside one base directory
     *
     * @param {String} directory
     * @returns {Promise}
     */
    isValidZip: function (directory) {
        // Globs match content in the root or inside a single directory
        var extMatchesBase = glob.sync(
                this.getExtensionGlob(this.getExtensions(), ROOT_OR_SINGLE_DIR), {cwd: directory}
            ),
            extMatchesAll = glob.sync(
                this.getExtensionGlob(this.getExtensions(), ALL_DIRS), {cwd: directory}
            ),
            dirMatches = glob.sync(
                this.getDirectoryGlob(this.getDirectories(), ROOT_OR_SINGLE_DIR), {cwd: directory}
            ),
            oldRoonMatches = glob.sync(this.getDirectoryGlob(['drafts', 'published', 'deleted'], ROOT_OR_SINGLE_DIR),
                {cwd: directory});

        // This is a temporary extra message for the old format roon export which doesn't work with Ghost
        if (oldRoonMatches.length > 0) {
            throw new errors.UnsupportedMediaTypeError(
                i18n.t('errors.data.importer.index.unsupportedRoonExport')
            );
        }

        // If this folder contains importable files or a content or images directory
        if (extMatchesBase.length > 0 || (dirMatches.length > 0 && extMatchesAll.length > 0)) {
            return true;
        }

        if (extMatchesAll.length < 1) {
            throw new errors.UnsupportedMediaTypeError(
                i18n.t('errors.data.importer.index.noContentToImport'));
        }

        throw new errors.UnsupportedMediaTypeError(
            i18n.t('errors.data.importer.index.invalidZipStructure'));
    },
    /**
     * Use the extract module to extract the given zip file to a temp directory & return the temp directory path
     * @param {String} filePath
     * @returns {Promise[]} Files
     */
    extractZip: function (filePath) {
        var tmpDir = path.join(os.tmpdir(), uuid.v4());
        this.filesToDelete.push(tmpDir);
        return Promise.promisify(extract)(filePath, {dir: tmpDir}).then(function () {
            return tmpDir;
        });
    },
    /**
     * Use the handler extensions to get a globbing pattern, then use that to fetch all the files from the zip which
     * are relevant to the given handler, and return them as a name and path combo
     * @param {Object} handler
     * @param {String} directory
     * @returns [] Files
     */
    getFilesFromZip: function (handler, directory) {
        var globPattern = this.getExtensionGlob(handler.extensions, ALL_DIRS);
        return _.map(glob.sync(globPattern, {cwd: directory}), function (file) {
            return {name: file, path: path.join(directory, file)};
        });
    },
    /**
     * Get the name of the single base directory if there is one, else return an empty string
     * @param {String} directory
     * @returns {Promise (String)}
     */
    getBaseDirectory: function (directory) {
        // Globs match root level only
        var extMatches = glob.sync(this.getExtensionGlob(this.getExtensions(), ROOT_ONLY), {cwd: directory}),
            dirMatches = glob.sync(this.getDirectoryGlob(this.getDirectories(), ROOT_ONLY), {cwd: directory}),
            extMatchesAll;

        // There is no base directory
        if (extMatches.length > 0 || dirMatches.length > 0) {
            return;
        }
        // There is a base directory, grab it from any ext match
        extMatchesAll = glob.sync(
            this.getExtensionGlob(this.getExtensions(), ALL_DIRS), {cwd: directory}
        );
        if (extMatchesAll.length < 1 || extMatchesAll[0].split('/') < 1) {
            throw new errors.ValidationError(i18n.t('errors.data.importer.index.invalidZipFileBaseDirectory'));
        }
        return extMatchesAll[0].split('/')[0];
    },
    
    /**
     * Process Theme Zip file
     * Takes a reference to a zip file, extracts it, sends any relevant files from inside to the right handler, and
     * returns an object in the importData format: {contents within the theme folder}
     * The data key contains JSON representing any data that should be imported
     * The image key contains references to images that will be stored (and where they will be stored)
     * @param {File} file
     * @returns {Promise(ImportData)}
     */
    processThemeZip: function (file) {
        var self = this;

        return this.extractZip(file.path).then(function (zipDirectory) {
            var ops = [],
                importData = {},
                baseDir;

            self.isValidZip(zipDirectory);
            baseDir = self.getBaseDirectory(zipDirectory);

            _.each([ThemeHandler], function (handler) {
                if (importData.hasOwnProperty(handler.type)) {
                    // This limitation is here to reduce the complexity of the importer for now
                    return Promise.reject(new errors.UnsupportedMediaTypeError(
                        i18n.t('errors.data.importer.index.zipContainsMultipleDataFormats')
                    ));
                }

                var files = self.getFilesFromZip(handler, zipDirectory);

                if (files.length > 0) {
                    ops.push(function () {
                        return handler.loadFile(files, baseDir).then(function (data) {
                            importData[handler.type] = data;
                        });
                    });
                }
            });

            if (ops.length === 0) {
                return Promise.reject(new errors.UnsupportedMediaTypeError(
                    i18n.t('errors.data.importer.index.noContentToImport')
                ));
            }

            return sequence(ops).then(function () {
                return importData;
            });
        });
    },
        
<<<<<<< HEAD
    /**
     * Process Theme Zip file
     * Takes a reference to a zip file, extracts it, sends any relevant files from inside to the right handler, and
     * returns an object in the importData format: {contents within the theme folder}
     * The data key contains JSON representing any data that should be imported
     * The image key contains references to images that will be stored (and where they will be stored)
     * @param {File} file
     * @returns {Promise(ImportData)}
     */
    processThemeZip: function (file) {
        var self = this;

        return this.extractZip(file.path).then(function (zipDirectory) {
            var ops = [],
                importData = {},
                baseDir;

            self.isValidZip(zipDirectory);
            baseDir = self.getBaseDirectory(zipDirectory);

            _.each([ThemeHandler], function (handler) {
                if (importData.hasOwnProperty(handler.type)) {
                    // This limitation is here to reduce the complexity of the importer for now
                    return Promise.reject(new errors.UnsupportedMediaTypeError(
                        i18n.t('errors.data.importer.index.zipContainsMultipleDataFormats')
                    ));
                }

                var files = self.getFilesFromZip(handler, zipDirectory);

                if (files.length > 0) {
                    ops.push(function () {
                        return handler.loadFile(files, baseDir).then(function (data) {
                            importData[handler.type] = data;
                        });
                    });
                }
            });

            if (ops.length === 0) {
                return Promise.reject(new errors.UnsupportedMediaTypeError(
                    i18n.t('errors.data.importer.index.noContentToImport')
                ));
            }

            return sequence(ops).then(function () {
                return importData;
            });
        });
    },
=======
>>>>>>> 471db511
    /**
     * Process Zip
     * Takes a reference to a zip file, extracts it, sends any relevant files from inside to the right handler, and
     * returns an object in the importData format: {data: {}, images: []}
     * The data key contains JSON representing any data that should be imported
     * The image key contains references to images that will be stored (and where they will be stored)
     * @param {File} file
     * @returns {Promise(ImportData)}
     */
    processZip: function (file) {
        var self = this;

        return this.extractZip(file.path).then(function (zipDirectory) {
            var ops = [],
                importData = {},
                baseDir;

            self.isValidZip(zipDirectory);
            baseDir = self.getBaseDirectory(zipDirectory);

            _.each(self.handlers, function (handler) {
                if (importData.hasOwnProperty(handler.type)) {
                    // This limitation is here to reduce the complexity of the importer for now
                    return Promise.reject(new errors.UnsupportedMediaTypeError(
                        i18n.t('errors.data.importer.index.zipContainsMultipleDataFormats')
                    ));
                }

                var files = self.getFilesFromZip(handler, zipDirectory);

                if (files.length > 0) {
                    ops.push(function () {
                        return handler.loadFile(files, baseDir).then(function (data) {
                            importData[handler.type] = data;
                        });
                    });
                }
            });

            if (ops.length === 0) {
                return Promise.reject(new errors.UnsupportedMediaTypeError(
                    i18n.t('errors.data.importer.index.noContentToImport')
                ));
            }

            return sequence(ops).then(function () {
                return importData;
            });
        });
    },
    /**
     * Process File
     * Takes a reference to a single file, sends it to the relevant handler to be loaded and returns an object in the
     * importData format: {data: {}, images: []}
     * The data key contains JSON representing any data that should be imported
     * The image key contains references to images that will be stored (and where they will be stored)
     * @param {File} file
     * @returns {Promise(ImportData)}
     */
    processFile: function (file, ext) {
        var fileHandler = _.find(this.handlers, function (handler) {
            return _.contains(handler.extensions, ext);
        });

        return fileHandler.loadFile([_.pick(file, 'name', 'path')]).then(function (loadedData) {
            // normalize the returned data
            var importData = {};
            importData[fileHandler.type] = loadedData;
            return importData;
        });
    },

    /**
     * Import Step 1:
     * Load the given file into usable importData in the format: {data: {}, images: []}, regardless of
     * whether the file is a single importable file like a JSON file, or a zip file containing loads of files.
     * @param {File} file
     * @returns {Promise}
     */
    loadThemeFile: function (file) {
        this.filesToDelete.push(file.path);
        return this.processThemeZip(file);
<<<<<<< HEAD
<<<<<<< HEAD
    },

=======
    },    
    
>>>>>>> 471db51... Added import theme function as an experimental feature under labs
=======
    },    
    
>>>>>>> 471db511
    /**
     * Import Step 1:
     * Load the given file into usable importData in the format: {data: {}, images: []}, regardless of
     * whether the file is a single importable file like a JSON file, or a zip file containing loads of files.
     * @param {File} file
     * @returns {Promise}
     */
    loadFile: function (file) {
        var self = this,
            ext = path.extname(file.name).toLowerCase();

        this.filesToDelete.push(file.path);

        return this.isZip(ext) ? self.processZip(file) : self.processFile(file, ext);
    },
    /**
     * Import Step 2:
     * Pass the prepared importData through the preProcess function of the various importers, so that the importers can
     * make any adjustments to the data based on relationships between it
     * @param {ImportData} importData
     * @returns {Promise(ImportData)}
     */
    preProcess: function (importData) {
        var ops = [];
        _.each(this.importers, function (importer) {
            ops.push(function () {
                return importer.preProcess(importData);
            });
        });

        return pipeline(ops);
    },
    /**
     * Import Step 3:
     * Each importer gets passed the data from importData which has the key matching its type - i.e. it only gets the
     * data that it should import. Each importer then handles actually importing that data into Ghost
     * @param {ImportData} importData
     * @returns {Promise(ImportData)}
     */
    doImport: function (importData) {
        var ops = [];
        _.each(this.importers, function (importer) {
            if (importData.hasOwnProperty(importer.type)) {
                ops.push(function () {
                    return importer.doImport(importData[importer.type]);
                });
            }
        });

        return sequence(ops).then(function (importResult) {
            return importResult;
        });
    },
    /**
     * Import Step 4:
     * Report on what was imported, currently a no-op
     * @param {ImportData} importData
     * @returns {Promise(ImportData)}
     */
    generateReport: function (importData) {
        return Promise.resolve(importData);
    },

    /**
     * Import From File
     * The main method of the ImportManager, call this to kick everything off!
     * @param {File} file
     * @returns {Promise}
     */
    importThemeFromFile: function (file) {
        var self = this;

        // Step 1: Handle converting the file to usable data
        return this.loadThemeFile(file).then(function (importData) {
            // Step 2: Let the importers pre-process the data
            return self.preProcess(importData);
        }).then(function (importData) {
            // Step 3: Actually do the import
            // @TODO: It would be cool to have some sort of dry run flag here
            return self.doImport(importData);
        }).then(function (importData) {
            // Step 4: Report on the import
            return self.generateReport(importData)
                // Step 5: Cleanup any files
                .finally(self.cleanUp());
        });
    },
<<<<<<< HEAD
<<<<<<< HEAD

=======
    
>>>>>>> 471db51... Added import theme function as an experimental feature under labs
=======
    
>>>>>>> 471db511
    /**
     * Import From File
     * The main method of the ImportManager, call this to kick everything off!
     * @param {File} file
     * @returns {Promise}
     */
    importFromFile: function (file) {
        var self = this;

        // Step 1: Handle converting the file to usable data
        return this.loadFile(file).then(function (importData) {
            // Step 2: Let the importers pre-process the data
            return self.preProcess(importData);
        }).then(function (importData) {
            // Step 3: Actually do the import
            // @TODO: It would be cool to have some sort of dry run flag here
            return self.doImport(importData);
        }).then(function (importData) {
            // Step 4: Report on the import
            return self.generateReport(importData)
                // Step 5: Cleanup any files
                .finally(self.cleanUp());
        });
    }
});

module.exports = new ImportManager();<|MERGE_RESOLUTION|>--- conflicted
+++ resolved
@@ -217,7 +217,7 @@
         }
         return extMatchesAll[0].split('/')[0];
     },
-    
+
     /**
      * Process Theme Zip file
      * Takes a reference to a zip file, extracts it, sends any relevant files from inside to the right handler, and
@@ -268,18 +268,17 @@
             });
         });
     },
-        
-<<<<<<< HEAD
-    /**
-     * Process Theme Zip file
+
+    /**
+     * Process Zip
      * Takes a reference to a zip file, extracts it, sends any relevant files from inside to the right handler, and
-     * returns an object in the importData format: {contents within the theme folder}
+     * returns an object in the importData format: {data: {}, images: []}
      * The data key contains JSON representing any data that should be imported
      * The image key contains references to images that will be stored (and where they will be stored)
      * @param {File} file
      * @returns {Promise(ImportData)}
      */
-    processThemeZip: function (file) {
+    processZip: function (file) {
         var self = this;
 
         return this.extractZip(file.path).then(function (zipDirectory) {
@@ -290,7 +289,7 @@
             self.isValidZip(zipDirectory);
             baseDir = self.getBaseDirectory(zipDirectory);
 
-            _.each([ThemeHandler], function (handler) {
+            _.each(self.handlers, function (handler) {
                 if (importData.hasOwnProperty(handler.type)) {
                     // This limitation is here to reduce the complexity of the importer for now
                     return Promise.reject(new errors.UnsupportedMediaTypeError(
@@ -320,58 +319,6 @@
             });
         });
     },
-=======
->>>>>>> 471db511
-    /**
-     * Process Zip
-     * Takes a reference to a zip file, extracts it, sends any relevant files from inside to the right handler, and
-     * returns an object in the importData format: {data: {}, images: []}
-     * The data key contains JSON representing any data that should be imported
-     * The image key contains references to images that will be stored (and where they will be stored)
-     * @param {File} file
-     * @returns {Promise(ImportData)}
-     */
-    processZip: function (file) {
-        var self = this;
-
-        return this.extractZip(file.path).then(function (zipDirectory) {
-            var ops = [],
-                importData = {},
-                baseDir;
-
-            self.isValidZip(zipDirectory);
-            baseDir = self.getBaseDirectory(zipDirectory);
-
-            _.each(self.handlers, function (handler) {
-                if (importData.hasOwnProperty(handler.type)) {
-                    // This limitation is here to reduce the complexity of the importer for now
-                    return Promise.reject(new errors.UnsupportedMediaTypeError(
-                        i18n.t('errors.data.importer.index.zipContainsMultipleDataFormats')
-                    ));
-                }
-
-                var files = self.getFilesFromZip(handler, zipDirectory);
-
-                if (files.length > 0) {
-                    ops.push(function () {
-                        return handler.loadFile(files, baseDir).then(function (data) {
-                            importData[handler.type] = data;
-                        });
-                    });
-                }
-            });
-
-            if (ops.length === 0) {
-                return Promise.reject(new errors.UnsupportedMediaTypeError(
-                    i18n.t('errors.data.importer.index.noContentToImport')
-                ));
-            }
-
-            return sequence(ops).then(function () {
-                return importData;
-            });
-        });
-    },
     /**
      * Process File
      * Takes a reference to a single file, sends it to the relevant handler to be loaded and returns an object in the
@@ -404,18 +351,8 @@
     loadThemeFile: function (file) {
         this.filesToDelete.push(file.path);
         return this.processThemeZip(file);
-<<<<<<< HEAD
-<<<<<<< HEAD
-    },
-
-=======
-    },    
-    
->>>>>>> 471db51... Added import theme function as an experimental feature under labs
-=======
-    },    
-    
->>>>>>> 471db511
+    },
+
     /**
      * Import Step 1:
      * Load the given file into usable importData in the format: {data: {}, images: []}, regardless of
@@ -503,15 +440,7 @@
                 .finally(self.cleanUp());
         });
     },
-<<<<<<< HEAD
-<<<<<<< HEAD
-
-=======
-    
->>>>>>> 471db51... Added import theme function as an experimental feature under labs
-=======
-    
->>>>>>> 471db511
+
     /**
      * Import From File
      * The main method of the ImportManager, call this to kick everything off!
