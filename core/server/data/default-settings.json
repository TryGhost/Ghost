{
    "core": {
        "databaseVersion": {
            "defaultValue": "003"
        },
        "dbHash": {
            "defaultValue": null
        },
        "nextUpdateCheck": {
            "defaultValue": null
        },
        "displayUpdateNotification": {
            "defaultValue": null
        }
    },
    "blog": {
        "title": {
            "defaultValue": "Ghost @ DianCloud.com"
        },
        "description": {
            "defaultValue": "又一个使用点云一键安装的Ghost博客。"
        },

        "email": {
            "defaultValue": "ghost@diancloud.com",
            "validations": {
                "isNull": false,
                "isEmail": true
            }
        },
        "logo": {
            "defaultValue": ""
        },
        "cover": {
            "defaultValue": ""
        },
        "defaultLang": {
            "defaultValue": "en_US",
            "validations": {
                "isNull": false
            }
        },
        "postsPerPage": {
            "defaultValue": "5",
            "validations": {
                "isNull": false,
                "isInt": true,
                "isLength": [1, 1000]
            }
        },
        "forceI18n": {
            "defaultValue": "true",
            "validations": {
                "isNull": false,
                "isIn": [["true", "false"]]
            }
        },
        "permalinks": {
            "defaultValue": "/:slug/",
            "validations": {
                "matches": "^(\/:?[a-z0-9_-]+){1,5}\/$",
                "matches": "(:id|:slug|:year|:month|:day)",
                "notContains": "/ghost/"
            }
        },
        "ghost_head": {
            "defaultValue" : ""
        },
        "ghost_foot": {
            "defaultValue" : ""
        },
        "labs": {
            "defaultValue": "{}"
        },
        "navigation": {
<<<<<<< HEAD
            "defaultValue": "[{\"label\":\"首页\", \"url\":\"/\"}]"
=======
            "defaultValue": "[{\"label\":\"Home\", \"url\":\"/\"}]"
        },
        "isPrivate": {
            "defaultValue": "false"
        },
        "password": {
            "defaultValue": ""
>>>>>>> 42013eed
        }
    },
    "theme": {
        "activeTheme": {
            "defaultValue": "casper"
        }
    },
    "app": {
        "activeApps": {
            "defaultValue": "[]"
        },
        "installedApps": {
            "defaultValue": "[]"
        }
    }
}<|MERGE_RESOLUTION|>--- conflicted
+++ resolved
@@ -73,17 +73,14 @@
             "defaultValue": "{}"
         },
         "navigation": {
-<<<<<<< HEAD
+
             "defaultValue": "[{\"label\":\"首页\", \"url\":\"/\"}]"
-=======
-            "defaultValue": "[{\"label\":\"Home\", \"url\":\"/\"}]"
         },
         "isPrivate": {
             "defaultValue": "false"
         },
         "password": {
             "defaultValue": ""
->>>>>>> 42013eed
         }
     },
     "theme": {
