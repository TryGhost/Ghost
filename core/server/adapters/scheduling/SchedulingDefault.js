--- conflicted
+++ resolved
@@ -1,16 +1,9 @@
 var util = require('util'),
     moment = require('moment'),
     request = require('superagent'),
-<<<<<<< HEAD
-    SchedulingBase = require('./SchedulingBase'),
-    errors = require('../../errors'),
-    logging = require('../../logging');
-=======
-    debug = require('ghost-ignition').debug('scheduling-default'),
     SchedulingBase = require(__dirname + '/SchedulingBase'),
     errors = require(__dirname + '/../../errors'),
     logging = require(__dirname + '/../../logging');
->>>>>>> 2ecf06da
 
 /**
  * allJobs is a sorted list by time attribute
