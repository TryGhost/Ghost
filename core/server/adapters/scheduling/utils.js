--- conflicted
+++ resolved
@@ -1,13 +1,8 @@
 var _ = require('lodash'),
     Promise = require('bluebird'),
-<<<<<<< HEAD
-    SchedulingBase = require('./SchedulingBase'),
-    errors = require('../../errors');
-=======
     SchedulingBase = require(__dirname + '/SchedulingBase'),
     errors = require(__dirname + '/../../errors'),
     cache = {};
->>>>>>> 2ecf06da
 
 exports.createAdapter = function (options) {
     options = options || {};
