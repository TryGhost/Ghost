<<<<<<< HEAD
const tpl = require("@tryghost/tpl");
const mapper = require("./utils/mapper");
const debug = require("@tryghost/debug")(
    "api:v2:utils:serializers:output:authentication"
);

const messages = {
    checkEmailForInstructions: "Check your email for further instructions.",
    passwordChanged: "Password changed successfully.",
    invitationAccepted: "Invitation accepted.",
=======
const tpl = require('@tryghost/tpl');
const mapper = require('./utils/mapper');
const debug = require('@tryghost/debug')('api:v2:utils:serializers:output:authentication');
const messages = {
    checkEmailForInstructions: 'Check your email for further instructions.',
    passwordChanged: 'Password changed successfully.',
    invitationAccepted: 'Invitation accepted.'
>>>>>>> dbdf7160
};

module.exports = {
    setup(user, apiConfig, frame) {
        frame.response = {
            users: [
                mapper.mapUser(user, {
                    options: { context: { internal: true } },
                }),
            ],
        };
    },

    updateSetup(user, apiConfig, frame) {
        frame.response = {
            users: [
                mapper.mapUser(user, {
                    options: { context: { internal: true } },
                }),
            ],
        };
    },

    isSetup(data, apiConfig, frame) {
        frame.response = {
            setup: [data],
        };
    },

    generateResetToken(data, apiConfig, frame) {
        frame.response = {
<<<<<<< HEAD
            passwordreset: [
                {
                    message: tpl(messages.checkEmailForInstructions),
                },
            ],
=======
            passwordreset: [{
                message: tpl(messages.checkEmailForInstructions)
            }]
>>>>>>> dbdf7160
        };
    },

    resetPassword(data, apiConfig, frame) {
        frame.response = {
<<<<<<< HEAD
            passwordreset: [
                {
                    message: tpl(messages.passwordChanged),
                },
            ],
=======
            passwordreset: [{
                message: tpl(messages.passwordChanged)
            }]
>>>>>>> dbdf7160
        };
    },

    acceptInvitation(data, apiConfig, frame) {
        debug("acceptInvitation");

        frame.response = {
            invitation: [
<<<<<<< HEAD
                {
                    message: tpl(messages.invitationAccepted),
                },
            ],
=======
                {message: tpl(messages.invitationAccepted)}
            ]
>>>>>>> dbdf7160
        };
    },

    isInvitation(data, apiConfig, frame) {
        debug("acceptInvitation");

        frame.response = {
            invitation: [
                {
                    valid: !!data,
                },
            ],
        };
    },
};<|MERGE_RESOLUTION|>--- conflicted
+++ resolved
@@ -1,15 +1,3 @@
-<<<<<<< HEAD
-const tpl = require("@tryghost/tpl");
-const mapper = require("./utils/mapper");
-const debug = require("@tryghost/debug")(
-    "api:v2:utils:serializers:output:authentication"
-);
-
-const messages = {
-    checkEmailForInstructions: "Check your email for further instructions.",
-    passwordChanged: "Password changed successfully.",
-    invitationAccepted: "Invitation accepted.",
-=======
 const tpl = require('@tryghost/tpl');
 const mapper = require('./utils/mapper');
 const debug = require('@tryghost/debug')('api:v2:utils:serializers:output:authentication');
@@ -17,7 +5,6 @@
     checkEmailForInstructions: 'Check your email for further instructions.',
     passwordChanged: 'Password changed successfully.',
     invitationAccepted: 'Invitation accepted.'
->>>>>>> dbdf7160
 };
 
 module.exports = {
@@ -49,33 +36,17 @@
 
     generateResetToken(data, apiConfig, frame) {
         frame.response = {
-<<<<<<< HEAD
-            passwordreset: [
-                {
-                    message: tpl(messages.checkEmailForInstructions),
-                },
-            ],
-=======
             passwordreset: [{
                 message: tpl(messages.checkEmailForInstructions)
             }]
->>>>>>> dbdf7160
         };
     },
 
     resetPassword(data, apiConfig, frame) {
         frame.response = {
-<<<<<<< HEAD
-            passwordreset: [
-                {
-                    message: tpl(messages.passwordChanged),
-                },
-            ],
-=======
             passwordreset: [{
                 message: tpl(messages.passwordChanged)
             }]
->>>>>>> dbdf7160
         };
     },
 
@@ -84,15 +55,8 @@
 
         frame.response = {
             invitation: [
-<<<<<<< HEAD
-                {
-                    message: tpl(messages.invitationAccepted),
-                },
-            ],
-=======
                 {message: tpl(messages.invitationAccepted)}
             ]
->>>>>>> dbdf7160
         };
     },
 
