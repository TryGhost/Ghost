--- conflicted
+++ resolved
@@ -41,11 +41,8 @@
             description: (settingsCache.description && settingsCache.description.value) || '',
             logo: (settingsCache.logo && settingsCache.logo.value) || '',
             cover: (settingsCache.cover && settingsCache.cover.value) || '',
-<<<<<<< HEAD
             tongji: (settingsCache.tongji && settingsCache.tongji.value) || ''
-=======
             navigation: (settingsCache.navigation && JSON.parse(settingsCache.navigation.value)) || []
->>>>>>> 60f12050
         }
     });
 };
