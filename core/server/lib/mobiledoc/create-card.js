--- conflicted
+++ resolved
@@ -1,9 +1,6 @@
 let urlUtils;
 
 module.exports = function createCard(card) {
-<<<<<<< HEAD
-    const {name, type, config = {}} = card;
-=======
     const defaultTransformer = function (payload) {
         return payload;
     };
@@ -11,10 +8,10 @@
     const {
         name,
         type,
+        config = {},
         absoluteToRelative = defaultTransformer,
         relativeToAbsolute = defaultTransformer
     } = card;
->>>>>>> dd6866f2
 
     return {
         name,
@@ -39,13 +36,10 @@
                 fragment.appendChild(cardOutput);
                 fragment.appendChild(endComment);
 
-<<<<<<< HEAD
                 return fragment;
             }
 
             return cardOutput;
-=======
-            return fragment;
         },
 
         absoluteToRelative() {
@@ -66,7 +60,6 @@
                 urlUtils = require('../url-utils');
             }
             return relativeToAbsolute(urlUtils, ...arguments);
->>>>>>> dd6866f2
         }
     };
 };