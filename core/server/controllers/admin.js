var _             = require('lodash'),
    api           = require('../api'),
    errors        = require('../errors'),
    updateCheck   = require('../update-check'),
    config        = require('../config'),
    adminControllers;

adminControllers = {
    // Route: index
    // Path: /ghost/
    // Method: GET
    index: function (req, res) {
        /*jslint unparam:true*/

        function renderIndex() {
            return api.configuration.browse().then(function (data) {
                var apiConfig = _.omit(data.configuration, function (value) {
                    return _.contains(['environment', 'database', 'mail', 'version'], value.key);
                });

                res.render('default', {
                    skip_google_fonts: config.isPrivacyDisabled('useGoogleFonts'),
                    configuration: apiConfig
                });
            });
        }

        updateCheck().then(function () {
            return updateCheck.showUpdateNotification();
        }).then(function (updateVersion) {
            if (!updateVersion) {
                return;
            }

            var notification = {
                type: 'upgrade',
                location: 'settings-about-upgrade',
                dismissible: false,
                status: 'persistent',
<<<<<<< HEAD
                message: '<a href="http://ghost.diancloud.com"> Ghost ' + updateVersion +
                '</a> 发布了!   <a href="http://ghost.diancloud.com" target="_blank">立即升级</a> '
=======
                message: 'Ghost ' + updateVersion + ' is available! Hot Damn. <a href="http://support.ghost.org/how-to-upgrade/" target="_blank">Click here</a> to upgrade.'
>>>>>>> 42013eed
            };

            return api.notifications.browse({context: {internal: true}}).then(function (results) {
                if (!_.some(results.notifications, {message: notification.message})) {
                    return api.notifications.add({notifications: [notification]}, {context: {internal: true}});
                }
            });
        }).finally(function () {
            renderIndex();
        }).catch(errors.logError);
    }
};

module.exports = adminControllers;<|MERGE_RESOLUTION|>--- conflicted
+++ resolved
@@ -37,12 +37,8 @@
                 location: 'settings-about-upgrade',
                 dismissible: false,
                 status: 'persistent',
-<<<<<<< HEAD
                 message: '<a href="http://ghost.diancloud.com"> Ghost ' + updateVersion +
                 '</a> 发布了!   <a href="http://ghost.diancloud.com" target="_blank">立即升级</a> '
-=======
-                message: 'Ghost ' + updateVersion + ' is available! Hot Damn. <a href="http://support.ghost.org/how-to-upgrade/" target="_blank">Click here</a> to upgrade.'
->>>>>>> 42013eed
             };
 
             return api.notifications.browse({context: {internal: true}}).then(function (results) {
