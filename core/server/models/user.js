var _              = require('lodash'),
    Promise        = require('bluebird'),
    errors         = require('../errors'),
    utils          = require('../utils'),
    bcrypt         = require('bcryptjs'),
    ghostBookshelf = require('./base'),
    crypto         = require('crypto'),
    validator      = require('validator'),
    request        = require('request'),
    validation     = require('../data/validation'),
    config         = require('../config'),
    sitemap        = require('../data/sitemap'),

    bcryptGenSalt  = Promise.promisify(bcrypt.genSalt),
    bcryptHash     = Promise.promisify(bcrypt.hash),
    bcryptCompare  = Promise.promisify(bcrypt.compare),

    tokenSecurity  = {},
    activeStates   = ['active', 'warn-1', 'warn-2', 'warn-3', 'warn-4', 'locked'],
    invitedStates  = ['invited', 'invited-pending'],
    User,
    Users;

function validatePasswordLength(password) {
<<<<<<< HEAD
    try {
        if (!validator.isLength(password, 8)) {
            throw new errors.ValidationError('密码应该至少8个字符。');
        }
    } catch (error) {
        return Promise.reject(error);
    }
    return Promise.resolve();
=======
    return validator.isLength(password, 8);
>>>>>>> cf2c7ba3
}

function generatePasswordHash(password) {
    // Generate a new salt
    return bcryptGenSalt().then(function (salt) {
        // Hash the provided password with bcrypt
        return bcryptHash(password, salt);
    });
}

User = ghostBookshelf.Model.extend({

    tableName: 'users',

    initialize: function () {
        ghostBookshelf.Model.prototype.initialize.apply(this, arguments);

        this.on('created', function (model) {
            sitemap.userAdded(model);
        });
        this.on('updated', function (model) {
            sitemap.userEdited(model);
        });
        this.on('destroyed', function (model) {
            sitemap.userDeleted(model);
        });
    },

    saving: function (newPage, attr, options) {
        /*jshint unused:false*/

        var self = this;

        ghostBookshelf.Model.prototype.saving.apply(this, arguments);

        if (this.hasChanged('slug') || !this.get('slug')) {
            // Generating a slug requires a db call to look for conflicting slugs
            return ghostBookshelf.Model.generateSlug(User, this.get('slug') || this.get('name'),
                {transacting: options.transacting, shortSlug: !this.get('slug')})
                .then(function (slug) {
                    self.set({slug: slug});
                });
        }
    },

    // For the user model ONLY it is possible to disable validations.
    // This is used to bypass validation during the credential check, and must never be done with user-provided data
    // Should be removed when #3691 is done
    validate: function () {
        var opts = arguments[1];
        if (opts && _.has(opts, 'validate') && opts.validate === false) {
            return;
        }
        return validation.validateSchema(this.tableName, this.toJSON());
    },

    // Get the user from the options object
    contextUser: function (options) {
        // Default to context user
        if (options.context && options.context.user) {
            return options.context.user;
            // Other wise use the internal override
        } else if (options.context && options.context.internal) {
            return 1;
            // This is the user object, so try using this user's id
        } else if (this.get('id')) {
            return this.get('id');
        } else {
            errors.logAndThrowError(new Error('missing context'));
        }
    },

    toJSON: function (options) {
        var attrs = ghostBookshelf.Model.prototype.toJSON.call(this, options);
        // remove password hash for security reasons
        delete attrs.password;

        return attrs;
    },

    format: function (options) {
        if (!_.isEmpty(options.website) &&
            !validator.isURL(options.website, {
            require_protocol: true,
            protocols: ['http', 'https']})) {
            options.website = 'http://' + options.website;
        }
        return options;
    },

    posts: function () {
        return this.hasMany('Posts', 'created_by');
    },

    roles: function () {
        return this.belongsToMany('Role');
    },

    permissions: function () {
        return this.belongsToMany('Permission');
    },

    hasRole: function (roleName) {
        var roles = this.related('roles');

        return roles.some(function (role) {
            return role.get('name') === roleName;
        });
    }

}, {
    /**
    * Returns an array of keys permitted in a method's `options` hash, depending on the current method.
    * @param {String} methodName The name of the method to check valid options for.
    * @return {Array} Keys allowed in the `options` hash of the model's method.
    */
    permittedOptions: function (methodName) {
        var options = ghostBookshelf.Model.permittedOptions(),

            // whitelists for the `options` hash argument on methods, by method name.
            // these are the only options that can be passed to Bookshelf / Knex.
            validOptions = {
                findOne: ['withRelated', 'status'],
                findAll: ['withRelated'],
                setup: ['id'],
                edit: ['withRelated', 'id'],
                findPage: ['page', 'limit', 'status']
            };

        if (validOptions[methodName]) {
            options = options.concat(validOptions[methodName]);
        }

        return options;
    },

    /**
     * ### Find All
     *
     * @param {Object} options
     * @returns {*}
     */
    findAll:  function (options) {
        options = options || {};
        options.withRelated = _.union(options.withRelated, options.include);
        return ghostBookshelf.Model.findAll.call(this, options);
    },

    /**
     * #### findPage
     * Find results by page - returns an object containing the
     * information about the request (page, limit), along with the
     * info needed for pagination (pages, total).
     *
     * **response:**
     *
     *     {
     *         users: [
     *              {...}, {...}, {...}
     *          ],
     *          meta: {
     *              page: __,
     *              limit: __,
     *              pages: __,
     *              total: __
     *         }
     *     }
     *
     * @param {Object} options
     */
    findPage: function (options) {
        options = options || {};

        var userCollection = Users.forge(),
            roleInstance = options.role !== undefined ? ghostBookshelf.model('Role').forge({name: options.role}) : false;

        if (options.limit && options.limit !== 'all') {
            options.limit = parseInt(options.limit, 10) || 15;
        }

        if (options.page) {
            options.page = parseInt(options.page, 10) || 1;
        }

        options = this.filterOptions(options, 'findPage');

        // Set default settings for options
        options = _.extend({
            page: 1, // pagination page
            limit: 15,
            status: 'active',
            where: {},
            whereIn: {}
        }, options);

        // TODO: there are multiple statuses that make a user "active" or "invited" - we a way to translate/map them:
        // TODO (cont'd from above): * valid "active" statuses: active, warn-1, warn-2, warn-3, warn-4, locked
        // TODO (cont'd from above): * valid "invited" statuses" invited, invited-pending

        // Filter on the status.  A status of 'all' translates to no filter since we want all statuses
        if (options.status && options.status !== 'all') {
            // make sure that status is valid
            // TODO: need a better way of getting a list of statuses other than hard-coding them...
            options.status = _.indexOf(
                ['active', 'warn-1', 'warn-2', 'warn-3', 'warn-4', 'locked', 'invited', 'inactive'],
                options.status) !== -1 ? options.status : 'active';
        }

        if (options.status === 'active') {
            userCollection.query().whereIn('status', activeStates);
        } else if (options.status === 'invited') {
            userCollection.query().whereIn('status', invitedStates);
        } else if (options.status !== 'all') {
            options.where.status = options.status;
        }

        // If there are where conditionals specified, add those
        // to the query.
        if (options.where) {
            userCollection.query('where', options.where);
        }

        // Add related objects
        options.withRelated = _.union(options.withRelated, options.include);

        // only include a limit-query if a numeric limit is provided
        if (_.isNumber(options.limit)) {
            userCollection
                .query('limit', options.limit)
                .query('offset', options.limit * (options.page - 1));
        }

        function fetchRoleQuery() {
            if (roleInstance) {
                return roleInstance.fetch();
            }
            return false;
        }

        return Promise.resolve(fetchRoleQuery())
            .then(function () {
                function fetchCollection() {
                    if (roleInstance) {
                        userCollection
                            .query('join', 'roles_users', 'roles_users.user_id', '=', 'users.id')
                            .query('where', 'roles_users.role_id', '=', roleInstance.id);
                    }

                    return userCollection
                        .query('orderBy', 'last_login', 'DESC')
                        .query('orderBy', 'name', 'ASC')
                        .query('orderBy', 'created_at', 'DESC')
                        .fetch(_.omit(options, 'page', 'limit'));
                }

                function fetchPaginationData() {
                    var qb,
                        tableName = _.result(userCollection, 'tableName'),
                        idAttribute = _.result(userCollection, 'idAttribute');

                    // After we're done, we need to figure out what
                    // the limits are for the pagination values.
                    qb = ghostBookshelf.knex(tableName);

                    if (options.where) {
                        qb.where(options.where);
                    }

                    if (roleInstance) {
                        qb.join('roles_users', 'roles_users.user_id', '=', 'users.id');
                        qb.where('roles_users.role_id', '=', roleInstance.id);
                    }

                    return qb.count(tableName + '.' + idAttribute + ' as aggregate');
                }

                return Promise.join(fetchCollection(), fetchPaginationData());
            })
            // Format response of data
            .then(function (results) {
                var totalUsers = parseInt(results[1][0].aggregate, 10),
                    calcPages = Math.ceil(totalUsers / options.limit) || 0,
                    pagination = {},
                    meta = {},
                    data = {};

                pagination.page = options.page;
                pagination.limit = options.limit;
                pagination.pages = calcPages === 0 ? 1 : calcPages;
                pagination.total = totalUsers;
                pagination.next = null;
                pagination.prev = null;

                // Pass include to each model so that toJSON works correctly
                if (options.include) {
                    _.each(userCollection.models, function (item) {
                        item.include = options.include;
                    });
                }

                data.users = userCollection.toJSON();
                data.meta = meta;
                meta.pagination = pagination;

                if (pagination.pages > 1) {
                    if (pagination.page === 1) {
                        pagination.next = pagination.page + 1;
                    } else if (pagination.page === pagination.pages) {
                        pagination.prev = pagination.page - 1;
                    } else {
                        pagination.next = pagination.page + 1;
                        pagination.prev = pagination.page - 1;
                    }
                }

                if (roleInstance) {
                    meta.filters = {};
                    if (!roleInstance.isNew()) {
                        meta.filters.roles = [roleInstance.toJSON()];
                    }
                }

                return data;
            })
            .catch(errors.logAndThrowError);
    },

    /**
     * ### Find One
     * @extends ghostBookshelf.Model.findOne to include roles
     * **See:** [ghostBookshelf.Model.findOne](base.js.html#Find%20One)
     */
    findOne: function (data, options) {
        var query,
            status;

        data = _.extend({
            status: 'active'
        }, data || {});

        status = data.status;
        delete data.status;

        options = options || {};
        options.withRelated = _.union(options.withRelated, options.include);

        // Support finding by role
        if (data.role) {
            options.withRelated = [{
                roles: function (qb) {
                    qb.where('name', data.role);
                }
            }];
            delete data.role;
        }

        // We pass include to forge so that toJSON has access
        query = this.forge(data, {include: options.include});

        data = this.filterData(data);

        if (status === 'active') {
            query.query('whereIn', 'status', activeStates);
        } else if (status === 'invited') {
            query.query('whereIn', 'status', invitedStates);
        } else if (status !== 'all') {
            query.query('where', {status: options.status});
        }

        options = this.filterOptions(options, 'findOne');
        delete options.include;

        return query.fetch(options);
    },

    /**
     * ### Edit
     * @extends ghostBookshelf.Model.edit to handle returning the full object
     * **See:** [ghostBookshelf.Model.edit](base.js.html#edit)
     */
    edit: function (data, options) {
        var self = this,
            roleId;

        if (data.roles && data.roles.length > 1) {
            return Promise.reject(
                new errors.ValidationError('Only one role per user is supported at the moment.')
            );
        }

        options = options || {};
        options.withRelated = _.union(options.withRelated, options.include);

        return ghostBookshelf.Model.edit.call(this, data, options).then(function (user) {
            if (!data.roles) {
                return user;
            }

            roleId = parseInt(data.roles[0].id || data.roles[0], 10);

            return user.roles().fetch().then(function (roles) {
                // return if the role is already assigned
                if (roles.models[0].id === roleId) {
                    return;
                }
                return ghostBookshelf.model('Role').findOne({id: roleId});
            }).then(function (roleToAssign) {
                if (roleToAssign && roleToAssign.get('name') === 'Owner') {
                    return Promise.reject(
                        new errors.ValidationError('This method does not support assigning the owner role')
                    );
                } else {
                    // assign all other roles
                    return user.roles().updatePivot({role_id: roleId});
                }
            }).then(function () {
                options.status = 'all';
                return self.findOne({id: user.id}, options);
            });
        });
    },

    /**
     * ## Add
     * Naive user add
     * Hashes the password provided before saving to the database.
     *
     * @param {object} data
     * @param {object} options
     * @extends ghostBookshelf.Model.add to manage all aspects of user signup
     * **See:** [ghostBookshelf.Model.add](base.js.html#Add)
     */
    add: function (data, options) {
        var self = this,
            userData = this.filterData(data),
            roles;

        options = this.filterOptions(options, 'add');
        options.withRelated = _.union(options.withRelated, options.include);

        // check for too many roles
        if (data.roles && data.roles.length > 1) {
            return Promise.reject(new errors.ValidationError('Only one role per user is supported at the moment.'));
        }

        if (!validatePasswordLength(userData.password)) {
            return Promise.reject(new errors.ValidationError('Your password must be at least 8 characters long.'));
        }

        function getAuthorRole() {
            return ghostBookshelf.model('Role').findOne({name: 'Author'}, _.pick(options, 'transacting')).then(function (authorRole) {
                return [authorRole.get('id')];
            });
        }

        roles = data.roles || getAuthorRole();
        delete data.roles;

        return generatePasswordHash(userData.password).then(function (results) {
            // Assign the hashed password
            userData.password = results[1];
            // LookupGravatar
            return self.gravatarLookup(userData);
        }).then(function (userData) {
            // Save the user with the hashed password
            return ghostBookshelf.Model.add.call(self, userData, options);
        }).then(function (addedUser) {
            // Assign the userData to our created user so we can pass it back
            userData = addedUser;
            // if we are given a "role" object, only pass in the role ID in place of the full object
            return Promise.resolve(roles).then(function (roles) {
                roles = _.map(roles, function (role) {
                    if (_.isString(role)) {
                        return parseInt(role, 10);
                    } else if (_.isNumber(role)) {
                        return role;
                    } else {
                        return parseInt(role.id, 10);
                    }
                });

                return addedUser.roles().attach(roles, options);
            });
        }).then(function () {
            // find and return the added user
            return self.findOne({id: userData.id, status: 'all'}, options);
        });
    },

    setup: function (data, options) {
        var self = this,
            userData = this.filterData(data);

        if (!validatePasswordLength(userData.password)) {
            return Promise.reject(new errors.ValidationError('Your password must be at least 8 characters long.'));
        }

        options = this.filterOptions(options, 'setup');
        options.withRelated = _.union(options.withRelated, options.include);
        options.shortSlug = true;

        return generatePasswordHash(data.password).then(function (hash) {
            // Assign the hashed password
            userData.password = hash;

            return Promise.join(self.gravatarLookup(userData),
                                ghostBookshelf.Model.generateSlug.call(this, User, userData.name, options));
        }).then(function (results) {
            userData = results[0];
            userData.slug = results[1];

            return self.edit.call(self, userData, options);
        });
    },

    permissible: function (userModelOrId, action, context, loadedPermissions, hasUserPermission, hasAppPermission) {
        var self = this,
            userModel = userModelOrId,
            origArgs;

        // If we passed in a model without its related roles, we need to fetch it again
        if (_.isObject(userModelOrId) && !_.isObject(userModelOrId.related('roles'))) {
            userModelOrId = userModelOrId.id;
        }
        // If we passed in an id instead of a model get the model first
        if (_.isNumber(userModelOrId) || _.isString(userModelOrId)) {
            // Grab the original args without the first one
            origArgs = _.toArray(arguments).slice(1);
            // Get the actual post model
            return this.findOne({id: userModelOrId, status: 'all'}, {include: ['roles']}).then(function (foundUserModel) {
                // Build up the original args but substitute with actual model
                var newArgs = [foundUserModel].concat(origArgs);

                return self.permissible.apply(self, newArgs);
            }, errors.logAndThrowError);
        }

        if (action === 'edit') {
            // Users with the role 'Editor' and 'Author' have complex permissions when the action === 'edit'
            // We now have all the info we need to construct the permissions
            if (_.any(loadedPermissions.user.roles, {name: 'Author'})) {
                 // If this is the same user that requests the operation allow it.
                hasUserPermission = hasUserPermission || context.user === userModel.get('id');
            }

            if (_.any(loadedPermissions.user.roles, {name: 'Editor'})) {
                // If this is the same user that requests the operation allow it.
                hasUserPermission = context.user === userModel.get('id');

                // Alternatively, if the user we are trying to edit is an Author, allow it
                hasUserPermission = hasUserPermission || userModel.hasRole('Author');
            }
        }

        if (action === 'destroy') {
            // Owner cannot be deleted EVER
            if (userModel.hasRole('Owner')) {
                return Promise.reject();
            }

            // Users with the role 'Editor' have complex permissions when the action === 'destroy'
            if (_.any(loadedPermissions.user.roles, {name: 'Editor'})) {
                 // If this is the same user that requests the operation allow it.
                hasUserPermission = context.user === userModel.get('id');

                // Alternatively, if the user we are trying to edit is an Author, allow it
                hasUserPermission = hasUserPermission || userModel.hasRole('Author');
            }
        }

        if (hasUserPermission && hasAppPermission) {
            return Promise.resolve();
        }

        return Promise.reject();
    },

    setWarning: function (user, options) {
        var status = user.get('status'),
            regexp = /warn-(\d+)/i,
            level;

        if (status === 'active') {
            user.set('status', 'warn-1');
            level = 1;
        } else {
            level = parseInt(status.match(regexp)[1], 10) + 1;
            if (level > 3) {
                user.set('status', 'locked');
            } else {
                user.set('status', 'warn-' + level);
            }
        }
        return Promise.resolve(user.save(options)).then(function () {
            return 5 - level;
        });
    },

    // Finds the user by email, and checks the password
    check: function (object) {
        var self = this,
            s;
        return this.getByEmail(object.email).then(function (user) {
            if (!user) {
                return Promise.reject(new errors.NotFoundError('用户不存在。'));
            }
            if (user.get('status') === 'invited' || user.get('status') === 'invited-pending' ||
                    user.get('status') === 'inactive'
                ) {
                return Promise.reject(new Error('The user with that email address is inactive.'));
            }
            if (user.get('status') !== 'locked') {
                return bcryptCompare(object.password, user.get('password')).then(function (matched) {
                    if (!matched) {
                        return Promise.resolve(self.setWarning(user, {validate: false})).then(function (remaining) {
                            s = (remaining > 1) ? 's' : '';
                           return Promise.reject(new errors.UnauthorizedError('密码不正确。' +
                              '还可以尝试' + remaining + '次'));

                            // Use comma structure, not .catch, because we don't want to catch incorrect passwords
                        }, function (error) {
                            // If we get a validation or other error during this save, catch it and log it, but don't
                            // cause a login error because of it. The user validation is not important here.
                            errors.logError(
                                error,
                                'Error thrown from user update during login',
                                'Visit and save your profile after logging in to check for problems.'
                            );
                            return Promise.reject(new errors.UnauthorizedError('密码不正确。'));
                        });
                    }

                    return Promise.resolve(user.set({status: 'active', last_login: new Date()}).save({validate: false}))
                        .catch(function (error) {
                            // If we get a validation or other error during this save, catch it and log it, but don't
                            // cause a login error because of it. The user validation is not important here.
                            errors.logError(
                                error,
                                'Error thrown from user update during login',
                                'Visit and save your profile after logging in to check for problems.'
                            );
                            return user;
                        });
                }, errors.logAndThrowError);
            }
            return Promise.reject(new errors.NoPermissionError('因多次登录失败，你的账号被锁定。' +
                '请点击 "找回密码" 链接，重置你的账号密码！ '));
        }, function (error) {
            if (error.message === 'NotFound' || error.message === 'EmptyResponse') {
                return Promise.reject(new errors.NotFoundError('用户不存在。'));
            }

            return Promise.reject(error);
        });
    },

    /**
     * Naive change password method
     * @param {String} oldPassword
     * @param {String} newPassword
     * @param {String} ne2Password
     * @param {Integer} userId
     * @param {Object} options
     */
    changePassword: function (oldPassword, newPassword, ne2Password, userId, options) {
        var self = this,
            user;

        if (newPassword !== ne2Password) {
            return Promise.reject(new errors.ValidationError('两次输入的密码不一致'));
        }

        if (userId === options.context.user && _.isEmpty(oldPassword)) {
            return Promise.reject(new errors.ValidationError('请输入密码'));
        }

        if (!validatePasswordLength(newPassword)) {
            return Promise.reject(new errors.ValidationError('Your password must be at least 8 characters long.'));
        }

        return self.forge({id: userId}).fetch({require: true}).then(function (_user) {
            user = _user;
            if (userId === options.context.user) {
                return bcryptCompare(oldPassword, user.get('password'));
            }
            // if user is admin, password isn't compared
            return true;
        }).then(function (matched) {
            if (!matched) {

                return Promise.reject(new errors.ValidationError('原密码不正确'));
            }

            return generatePasswordHash(newPassword);
        }).then(function (hash) {
            return user.save({password: hash});
        });
    },

    generateResetToken: function (email, expires, dbHash) {
        return this.getByEmail(email).then(function (foundUser) {
            if (!foundUser) {
                return Promise.reject(new errors.NotFoundError('There is no user with that email address.'));
            }

            var hash = crypto.createHash('sha256'),
                text = '';

            // Token:
            // BASE64(TIMESTAMP + email + HASH(TIMESTAMP + email + oldPasswordHash + dbHash ))
            hash.update(String(expires));
            hash.update(email.toLocaleLowerCase());
            hash.update(foundUser.get('password'));
            hash.update(String(dbHash));

            text += [expires, email, hash.digest('base64')].join('|');
            return new Buffer(text).toString('base64');
        });
    },

    validateToken: function (token, dbHash) {
        /*jslint bitwise:true*/
        // TODO: Is there a chance the use of ascii here will cause problems if oldPassword has weird characters?
        var tokenText = new Buffer(token, 'base64').toString('ascii'),
            parts,
            expires,
            email;

        parts = tokenText.split('|');

        // Check if invalid structure
        if (!parts || parts.length !== 3) {
            return Promise.reject(new Error('Invalid token structure'));
        }

        expires = parseInt(parts[0], 10);
        email = parts[1];

        if (isNaN(expires)) {
            return Promise.reject(new Error('Invalid token expiration'));
        }

        // Check if token is expired to prevent replay attacks
        if (expires < Date.now()) {
            return Promise.reject(new Error('Expired token'));
        }

        // to prevent brute force attempts to reset the password the combination of email+expires is only allowed for
        // 10 attempts
        if (tokenSecurity[email + '+' + expires] && tokenSecurity[email + '+' + expires].count >= 10) {
            return Promise.reject(new Error('Token locked'));
        }

        return this.generateResetToken(email, expires, dbHash).then(function (generatedToken) {
            // Check for matching tokens with timing independent comparison
            var diff = 0,
                i;

            // check if the token length is correct
            if (token.length !== generatedToken.length) {
                diff = 1;
            }

            for (i = token.length - 1; i >= 0; i = i - 1) {
                diff |= token.charCodeAt(i) ^ generatedToken.charCodeAt(i);
            }

            if (diff === 0) {
                return email;
            }

            // increase the count for email+expires for each failed attempt
            tokenSecurity[email + '+' + expires] = {
                count: tokenSecurity[email + '+' + expires] ? tokenSecurity[email + '+' + expires].count + 1 : 1
            };
            return Promise.reject(new Error('Invalid token'));
        });
    },

    resetPassword: function (token, newPassword, ne2Password, dbHash) {
        var self = this;

        if (newPassword !== ne2Password) {
            return Promise.reject(new Error('两次输入的密码不一致。'));
        }

        if (!validatePasswordLength(newPassword)) {
            return Promise.reject(new errors.ValidationError('Your password must be at least 8 characters long.'));
        }

        // Validate the token; returns the email address from token
        return self.validateToken(utils.decodeBase64URLsafe(token), dbHash).then(function (email) {
            // Fetch the user by email, and hash the password at the same time.
            return Promise.join(
                self.getByEmail(email),
                generatePasswordHash(newPassword)
            );
        }).then(function (results) {
            if (!results[0]) {
                return Promise.reject(new Error('User not found'));
            }

            // Update the user with the new password hash
            var foundUser = results[0],
                passwordHash = results[1];

            return foundUser.save({password: passwordHash, status: 'active'});
        });
    },

    transferOwnership: function (object, options) {
        var ownerRole,
            contextUser;

        return Promise.join(ghostBookshelf.model('Role').findOne({name: 'Owner'}),
                            User.findOne({id: options.context.user}, {include: ['roles']}))
        .then(function (results) {
            ownerRole = results[0];
            contextUser = results[1];

            // check if user has the owner role
            var currentRoles = contextUser.toJSON().roles;
            if (!_.any(currentRoles, {id: ownerRole.id})) {
                return Promise.reject(new errors.NoPermissionError('Only owners are able to transfer the owner role.'));
            }

            return Promise.join(ghostBookshelf.model('Role').findOne({name: 'Administrator'}),
                                User.findOne({id: object.id}, {include: ['roles']}));
        }).then(function (results) {
            var adminRole = results[0],
                user = results[1],
                currentRoles = user.toJSON().roles;

            if (!_.any(currentRoles, {id: adminRole.id})) {
                return Promise.reject(new errors.ValidationError('Only administrators can be assigned the owner role.'));
            }

            // convert owner to admin
            return Promise.join(contextUser.roles().updatePivot({role_id: adminRole.id}),
                                user.roles().updatePivot({role_id: ownerRole.id}),
                                user.id);
        }).then(function (results) {
            return Users.forge()
                .query('whereIn', 'id', [contextUser.id, results[2]])
                .fetch({withRelated: ['roles']});
        }).then(function (users) {
            return users.toJSON({include: ['roles']});
        });
    },

    gravatarLookup: function (userData) {


        //  Hacked By Weiping | not support gravatar  GFW @_@
        var gravatarUrl = '//diancloud.sinaapp.com/avatar/' +
                crypto.createHash('md5').update(userData.email.toLowerCase().trim()).digest('hex') +
                '?s=250';

        return new Promise(function (resolve) {

            resolve(userData);

          /*
            if (config.isPrivacyDisabled('useGravatar')) {
                return resolve(userData);
            }

            request({url: 'http:' + gravatarUrl + '&d=404&r=x', timeout: 2000}, function (err, response) {
                if (err) {
                    // just resolve with no image url
                    return resolve(userData);
                }

                //console.log(response);

                if (response.statusCode !== 404) {
                    gravatarUrl += '&d=mm&r=x';
                    userData.image = gravatarUrl;
                }

                resolve(userData);
            }); */
        });

    },
    // Get the user by email address, enforces case insensitivity rejects if the user is not found
    // When multi-user support is added, email addresses must be deduplicated with case insensitivity, so that
    // joe@bloggs.com and JOE@BLOGGS.COM cannot be created as two separate users.
    getByEmail: function (email, options) {
        options = options || {};
        // We fetch all users and process them in JS as there is no easy way to make this query across all DBs
        // Although they all support `lower()`, sqlite can't case transform unicode characters
        // This is somewhat mute, as validator.isEmail() also doesn't support unicode, but this is much easier / more
        // likely to be fixed in the near future.
        options.require = true;

        return Users.forge(options).fetch(options).then(function (users) {
            var userWithEmail = users.find(function (user) {
                return user.get('email').toLowerCase() === email.toLowerCase();
            });
            if (userWithEmail) {
                return userWithEmail;
            }
        });
    }
});

Users = ghostBookshelf.Collection.extend({
    model: User
});

module.exports = {
    User: ghostBookshelf.model('User', User),
    Users: ghostBookshelf.collection('Users', Users)
};<|MERGE_RESOLUTION|>--- conflicted
+++ resolved
@@ -22,18 +22,8 @@
     Users;
 
 function validatePasswordLength(password) {
-<<<<<<< HEAD
-    try {
-        if (!validator.isLength(password, 8)) {
-            throw new errors.ValidationError('密码应该至少8个字符。');
-        }
-    } catch (error) {
-        return Promise.reject(error);
-    }
-    return Promise.resolve();
-=======
+
     return validator.isLength(password, 8);
->>>>>>> cf2c7ba3
 }
 
 function generatePasswordHash(password) {
