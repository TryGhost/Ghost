const _ = require('lodash');
const Promise = require('bluebird');
const errors = require('@tryghost/errors');
const logging = require('@tryghost/logging');
const tpl = require('@tryghost/tpl');

const settingsCache = require('./settings-cache');
const config = require('./config');

const messages = {
    errorMessage: 'The \\{\\{{helperName}\\}\\} helper is not available.',
    errorContext: 'The {flagName} flag must be enabled in labs if you wish to use the \\{\\{{helperName}\\}\\} helper.',
    errorHelp: 'See {url}'
};

// flags in this list always return `true`, allows quick global enable prior to full flag removal
const GA_FEATURES = [
];

// NOTE: this allowlist is meant to be used to filter out any unexpected
//       input for the "labs" setting value
const BETA_FEATURES = [
    'activitypub',
    'multipleProducts'
];

const ALPHA_FEATURES = [
    'oauthLogin',
    'membersActivity',
    'urlCache',
    'beforeAfterCard',
    'tweetGridCard',
    'membersActivityFeed',
<<<<<<< HEAD
    'improvedOnboarding'
=======
    'tierWelcomePages'
>>>>>>> d059a429
];

module.exports.GA_KEYS = [...GA_FEATURES];
module.exports.WRITABLE_KEYS_ALLOWLIST = [...BETA_FEATURES, ...ALPHA_FEATURES];

module.exports.getAll = () => {
    const labs = _.cloneDeep(settingsCache.get('labs')) || {};

    ALPHA_FEATURES.forEach((alphaKey) => {
        if (labs[alphaKey] && !(config.get('enableDeveloperExperiments') || process.env.NODE_ENV.startsWith('test'))) {
            delete labs[alphaKey];
        }
    });

    GA_FEATURES.forEach((gaKey) => {
        labs[gaKey] = true;
    });

    labs.members = settingsCache.get('members_signup_access') !== 'none';

    return labs;
};

/**
 * @param {string} flag
 * @returns {boolean}
 */
module.exports.isSet = function isSet(flag) {
    const labsConfig = module.exports.getAll();

    return !!(labsConfig && labsConfig[flag] && labsConfig[flag] === true);
};

/**
 *
 * @param {object} options
 * @param {string} options.flagKey the internal lookup key of the flag e.g. labs.isSet(matchHelper)
 * @param {string} options.flagName the user-facing name of the flag e.g. Match helper
 * @param {string} options.helperName Name of the helper to be enabled/disabled
 * @param {string} [options.errorMessage] Optional replacement error message
 * @param {string} [options.errorContext] Optional replacement context message
 * @param {string} [options.errorHelp] Optional replacement help message
 * @param {string} [options.helpUrl] Url to show in the help message
 * @param {string} [options.async] is the helper async?
 * @param {function} callback
 * @returns {Promise<Handlebars.SafeString>|Handlebars.SafeString}
 */
module.exports.enabledHelper = function enabledHelper(options, callback) {
    const errDetails = {};
    let errString;

    if (module.exports.isSet(options.flagKey) === true) {
        // helper is active, use the callback
        return callback();
    }

    // Else, the helper is not active and we need to handle this as an error
    errDetails.message = tpl(options.errorMessage || messages.errorMessage, {helperName: options.helperName});
    errDetails.context = tpl(options.errorContext || messages.errorContext, {
        helperName: options.helperName,
        flagName: options.flagName
    });
    errDetails.help = tpl(options.errorHelp || messages.errorHelp, {url: options.helpUrl});

    // eslint-disable-next-line no-restricted-syntax
    logging.error(new errors.DisabledFeatureError(errDetails));

    const {SafeString} = require('express-hbs');
    errString = new SafeString(`<script>console.error("${_.values(errDetails).join(' ')}");</script>`);

    if (options.async) {
        return Promise.resolve(errString);
    }

    return errString;
};

module.exports.enabledMiddleware = flag => (req, res, next) => {
    if (module.exports.isSet(flag) === true) {
        return next();
    } else {
        return next(new errors.NotFoundError());
    }
};<|MERGE_RESOLUTION|>--- conflicted
+++ resolved
@@ -31,11 +31,8 @@
     'beforeAfterCard',
     'tweetGridCard',
     'membersActivityFeed',
-<<<<<<< HEAD
-    'improvedOnboarding'
-=======
+    'improvedOnboarding',
     'tierWelcomePages'
->>>>>>> d059a429
 ];
 
 module.exports.GA_KEYS = [...GA_FEATURES];
