const _ = require('lodash');
const Promise = require('bluebird');
const errors = require('@tryghost/errors');
const logging = require('@tryghost/logging');
const tpl = require('@tryghost/tpl');

const settingsCache = require('./settings-cache');
const config = require('./config');

const messages = {
    errorMessage: 'The \\{\\{{helperName}\\}\\} helper is not available.',
    errorContext: 'The {flagName} flag must be enabled in labs if you wish to use the \\{\\{{helperName}\\}\\} helper.',
    errorHelp: 'See {url}'
};

// flags in this list always return `true`, allows quick global enable prior to full flag removal
const GA_FEATURES = [
];

// NOTE: this allowlist is meant to be used to filter out any unexpected
//       input for the "labs" setting value
const BETA_FEATURES = [
    'activitypub',
    'multipleProducts'
];

const ALPHA_FEATURES = [
    'oauthLogin',
    'membersActivity',
    'urlCache',
    'beforeAfterCard',
    'tweetGridCard',
    'membersActivityFeed',
<<<<<<< HEAD
    'improvedOnboarding'
=======
    'tierWelcomePages'
>>>>>>> 6e4ec3b2
];

module.exports.GA_KEYS = [...GA_FEATURES];
module.exports.WRITABLE_KEYS_ALLOWLIST = [...BETA_FEATURES, ...ALPHA_FEATURES];

module.exports.getAll = () => {
    const labs = _.cloneDeep(settingsCache.get('labs')) || {};

    ALPHA_FEATURES.forEach((alphaKey) => {
        if (labs[alphaKey] && !(config.get('enableDeveloperExperiments') || process.env.NODE_ENV.startsWith('test'))) {
            delete labs[alphaKey];
        }
    });

    GA_FEATURES.forEach((gaKey) => {
        labs[gaKey] = true;
    });

    labs.members = settingsCache.get('members_signup_access') !== 'none';

    return labs;
};

/**
 * @param {string} flag
 * @returns {boolean}
 */
module.exports.isSet = function isSet(flag) {
    const labsConfig = module.exports.getAll();

    return !!(labsConfig && labsConfig[flag] && labsConfig[flag] === true);
};

/**
 *
 * @param {object} options
 * @param {string} options.flagKey the internal lookup key of the flag e.g. labs.isSet(matchHelper)
 * @param {string} options.flagName the user-facing name of the flag e.g. Match helper
 * @param {string} options.helperName Name of the helper to be enabled/disabled
 * @param {string} [options.errorMessage] Optional replacement error message
 * @param {string} [options.errorContext] Optional replacement context message
 * @param {string} [options.errorHelp] Optional replacement help message
 * @param {string} [options.helpUrl] Url to show in the help message
 * @param {string} [options.async] is the helper async?
 * @param {function} callback
 * @returns {Promise<Handlebars.SafeString>|Handlebars.SafeString}
 */
module.exports.enabledHelper = function enabledHelper(options, callback) {
    const errDetails = {};
    let errString;

    if (module.exports.isSet(options.flagKey) === true) {
        // helper is active, use the callback
        return callback();
    }

    // Else, the helper is not active and we need to handle this as an error
    errDetails.message = tpl(options.errorMessage || messages.errorMessage, {helperName: options.helperName});
    errDetails.context = tpl(options.errorContext || messages.errorContext, {
        helperName: options.helperName,
        flagName: options.flagName
    });
    errDetails.help = tpl(options.errorHelp || messages.errorHelp, {url: options.helpUrl});

    // eslint-disable-next-line no-restricted-syntax
    logging.error(new errors.DisabledFeatureError(errDetails));

    const {SafeString} = require('express-hbs');
    errString = new SafeString(`<script>console.error("${_.values(errDetails).join(' ')}");</script>`);

    if (options.async) {
        return Promise.resolve(errString);
    }

    return errString;
};

module.exports.enabledMiddleware = flag => (req, res, next) => {
    if (module.exports.isSet(flag) === true) {
        return next();
    } else {
        return next(new errors.NotFoundError());
    }
};<|MERGE_RESOLUTION|>--- conflicted
+++ resolved
@@ -31,11 +31,8 @@
     'beforeAfterCard',
     'tweetGridCard',
     'membersActivityFeed',
-<<<<<<< HEAD
-    'improvedOnboarding'
-=======
+    'improvedOnboarding',
     'tierWelcomePages'
->>>>>>> 6e4ec3b2
 ];
 
 module.exports.GA_KEYS = [...GA_FEATURES];
