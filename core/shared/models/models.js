/*global require, module */

(function () {
    "use strict";

    // We should just be able to require bookshelf and have it reference
    // the `Knex` instance bootstraped at the app initialization.
    var Bookshelf = require('bookshelf'),
        Showdown = require('showdown'),
        converter = new Showdown.converter(),

        Post,
        Posts,
        User,
<<<<<<< HEAD
        Users,
        Setting;
=======
        Setting,
        Settings;
>>>>>>> 4becf722

    Post = Bookshelf.Model.extend({

        tableName: 'posts',

        hasTimestamps: true,

        initialize: function () {
            this.on('creating', this.creating, this);
            this.on('saving', this.saving, this);
        },

        saving: function () {
            if (!this.get('title')) {
                throw new Error('Post title cannot be blank');
            }
            this.set('content_html', converter.makeHtml(this.get('content')));

            // refactoring of ghost required in order to make these details available here
            // this.set('language', this.get('language') || ghost.config().defaultLang);
            // this.set('status', this.get('status') || ghost.statuses().draft);

        },

        creating: function () {
            if (!this.get('slug')) {
                this.generateSlug();
            }
        },

        generateSlug: function () {
            return this.set('slug', this.get('title').replace(/\:/g, '').replace(/\s/g, '-').toLowerCase());
        },

        user: function () {
            return this.belongsTo(User, 'created_by');
        }

    });

    Posts = Bookshelf.Collection.extend({

        model: Post

    });

    User = Bookshelf.Model.extend({
        tableName: 'users',
        hasTimestamps: true,
        posts: function () {
            return this.hasMany(Posts, 'created_by');
        }
    });

    Users = Bookshelf.Collection.extend({

        model: User

    });

    Setting = Bookshelf.Model.extend({
        tableName: 'settings',
        hasTimestamps: true
    });

    Settings = Bookshelf.Collection.extend({
        model: Setting
    });

    module.exports = {
        Post: Post,
        Posts: Posts,
        User: User,
<<<<<<< HEAD
        Users: Users,
        Setting: Setting
=======
        Setting: Setting,
        Settings: Settings
>>>>>>> 4becf722
    };
}());<|MERGE_RESOLUTION|>--- conflicted
+++ resolved
@@ -12,13 +12,9 @@
         Post,
         Posts,
         User,
-<<<<<<< HEAD
         Users,
-        Setting;
-=======
         Setting,
         Settings;
->>>>>>> 4becf722
 
     Post = Bookshelf.Model.extend({
 
@@ -92,12 +88,8 @@
         Post: Post,
         Posts: Posts,
         User: User,
-<<<<<<< HEAD
         Users: Users,
-        Setting: Setting
-=======
         Setting: Setting,
         Settings: Settings
->>>>>>> 4becf722
     };
 }());