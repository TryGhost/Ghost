--- conflicted
+++ resolved
@@ -1,17 +1,12 @@
-<<<<<<< HEAD
-/* global moment */
-var formatTimeago = Ember.Handlebars.makeBoundHelper(function (timeago) {
 
-	moment.locale('zh-cn'); //hacked by weiping
-=======
 var formatTimeago = Ember.HTMLBars.makeBoundHelper(function (arr /* hashParams */) {
     if (!arr || !arr.length) {
         return;
     }
 
     var timeago = arr[0];
-
->>>>>>> 60f12050
+    moment.locale('zh-cn'); //hacked by weiping
+    
     return moment(timeago).fromNow();
     // stefanpenner says cool for small number of timeagos.
     // For large numbers moment sucks => single Ember.Object based clock better
