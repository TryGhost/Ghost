--- conflicted
+++ resolved
@@ -6,12 +6,9 @@
     }
 
     var count = counter(markdown || '');
-<<<<<<< HEAD
+
     return count + (count === 1 ? ' 个字' : ' 个字');
-=======
 
-    return count + (count === 1 ? ' word' : ' words');
->>>>>>> bc728c3e
 });
 
 export default countWords;