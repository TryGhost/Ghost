/*global jQuery, Ghost, document, Image, window */
(function ($) {
    "use strict";

    var UploadUi;


    UploadUi = function ($dropzone, settings) {
        var source,
            $url = '<div class="js-url"><input class="url js-upload-url" type="url" placeholder="http://"/></div>',
            $cancel = '<a class="image-cancel js-cancel"><span class="hidden">Delete</span></a>',
            $progress =  $('<div />', {
                "class" : "js-upload-progress progress progress-success active",
                "role": "progressbar",
                "aria-valuemin": "0",
                "aria-valuemax": "100"
            }).append($("<div />", {
                "class": "js-upload-progress-bar bar",
                "style": "width:0%"
            }));

        $.extend(this, {
            complete: function (result) {
                var self = this;

                function showImage(width, height) {
                    $dropzone.find('img.js-upload-target').attr({"width": width, "height": height}).css({"display": "block"});
                    $dropzone.find('.fileupload-loading').remove();
                    $dropzone.css({"height": "auto"});
                    $dropzone.delay(250).animate({opacity: 100}, 1000, function () {
                        self.init();
                    });
                }

                function animateDropzone($img) {
                    $dropzone.animate({opacity: 0}, 250, function () {
                        $dropzone.removeClass('image-uploader').addClass('pre-image-uploader');
                        $dropzone.css({minHeight: 0});
                        self.removeExtras();
                        $dropzone.animate({height: $img.height()}, 250, function () {
                            showImage($img.width(), $img.height());
                        });
                    });
                }

                function preLoadImage() {
                    var $img = $dropzone.find('img.js-upload-target')
                        .attr({'src': '', "width": 'auto', "height": 'auto'});

                    $progress.animate({"opacity": 0}, 250, function () {
                        $dropzone.find('span.media').after('<img class="fileupload-loading"  src="/ghost/img/loadingcat.gif" />');
                        if (!settings.editor) {$progress.find('.fileupload-loading').css({"top": "56px"}); }
                    });
                    $dropzone.trigger("uploadsuccess", [result]);
                    $img.one('load', function () {
                        animateDropzone($img);
                    }).attr('src', result);
                }
                preLoadImage();
            },

            bindFileUpload: function () {
                var self = this;

                $dropzone.find('.js-fileupload').fileupload().fileupload("option", {
                    url: '/ghost/upload/',
                    add: function (e, data) {
                        $dropzone.find('.js-fileupload').removeClass('right');
                        $dropzone.find('.js-url, button.centre').remove();
                        $progress.find('.js-upload-progress-bar').removeClass('fail');
                        $dropzone.trigger('uploadstart', [$dropzone.attr('id')]);
                        $dropzone.find('span.media, div.description, a.image-url, a.image-webcam')
                            .animate({opacity: 0}, 250, function () {
                                $dropzone.find('div.description').hide().css({"opacity": 100});
                                if (settings.progressbar) {
                                    $dropzone.find('div.js-fail').after($progress);
                                    $progress.animate({opacity: 100}, 250);
                                }
                                data.submit();
                            });
                    },
                    dropZone: settings.fileStorage ? $dropzone : null,
                    progressall: function (e, data) {
                        var progress = parseInt(data.loaded / data.total * 100, 10);
                        if (!settings.editor) {$progress.find('div.js-progress').css({"position": "absolute", "top": "40px"}); }
                        if (settings.progressbar) {
                            $dropzone.trigger("uploadprogress", [progress, data]);
                            $progress.find('.js-upload-progress-bar').css('width', progress + '%');
                        }
                    },
                    fail: function (e, data) {
                        $dropzone.trigger("uploadfailure", [data.result]);
                        $dropzone.find('.js-upload-progress-bar').addClass('fail');
                        $dropzone.find('div.js-fail, button.js-fail').fadeIn(1500);
                        $dropzone.find('button.js-fail').on('click', function () {
                            $dropzone.css({minHeight: 0});
                            $dropzone.find('div.description').show();
                            self.removeExtras();
                            self.init();
                        });
                    },
                    done: function (e, data) {
                        self.complete(data.result);
                    }
                });
            },

            buildExtras: function () {
                if (!$dropzone.find('span.media')[0]) {
                    $dropzone.prepend('<span class="media"><span class="hidden">Image Upload</span></span>');
                }
                if (!$dropzone.find('div.description')[0]) {
                    $dropzone.append('<div class="description">Add image</div>');
                }
                if (!$dropzone.find('div.js-fail')[0]) {
                    $dropzone.append('<div class="js-fail failed" style="display: none">Something went wrong :(</div>');
                }
                if (!$dropzone.find('button.js-fail')[0]) {
                    $dropzone.append('<button class="js-fail button-add" style="display: none">Try Again</button>');
                }
                if (!$dropzone.find('a.image-url')[0]) {
                    $dropzone.append('<a class="image-url" title="Add image from URL"><span class="hidden">URL</span></a>');
                }
//                if (!$dropzone.find('a.image-webcam')[0]) {
//                    $dropzone.append('<a class="image-webcam" title="Add image from webcam"><span class="hidden">Webcam</span></a>');
//                }
            },

            removeExtras: function () {
                $dropzone.find('span.media, div.js-upload-progress, a.image-url, a.image-webcam, div.js-fail, button.js-fail, a.js-cancel').remove();
            },

            initWithDropzone: function () {
                var self = this;
                //This is the start point if no image exists
                $dropzone.find('img.js-upload-target').css({"display": "none"});
                $dropzone.removeClass('pre-image-uploader image-uploader-url').addClass('image-uploader');
                this.removeExtras();
                this.buildExtras();
                this.bindFileUpload();
                if (!settings.fileStorage) {
                    self.initUrl();
                    return;
                }
                $dropzone.find('a.image-url').on('click', function () {
                    self.initUrl();
                });
            },
            initUrl: function () {
                var self = this, val;
                this.removeExtras();
                $dropzone.addClass('image-uploader-url').removeClass('pre-image-uploader');
                $dropzone.find('.js-fileupload').addClass('right');
                if (settings.fileStorage) {
                    $dropzone.append($cancel);
                }
                $dropzone.find('.js-cancel').on('click', function () {
                    $dropzone.find('.js-url').remove();
                    $dropzone.find('.js-fileupload').removeClass('right');
                    $dropzone.find('button.centre').remove();
                    self.removeExtras();
                    self.initWithDropzone();
                });
                if (settings.editor) {
                    $dropzone.find('div.description').after('<button class="js-button-accept button-save centre">Save</button>');
                }
                $dropzone.find('div.description').before($url);

                $dropzone.find('.js-button-accept').on('click', function () {
<<<<<<< HEAD
                    val = $('#uploadurl').val();
                    $dropzone.trigger('uploadstart', [$dropzone.attr('id')]);
=======
                    val = $dropzone.find('.js-upload-url').val();
>>>>>>> b544ee7e
                    $dropzone.find('div.description').hide();
                    $dropzone.find('.js-fileupload').removeClass('right');
                    $dropzone.find('.js-url').remove();
                    $dropzone.find('button.centre').remove();
                    if (val === "") {
                        $dropzone.trigger("uploadsuccess", 'http://');
                        self.initWithDropzone();
                    } else {
                        self.complete(val);
                    }
                });
            },
            initWithImage: function () {
                var self = this, val;
                // This is the start point if an image already exists
                source = $dropzone.find('img.js-upload-target').attr('src');
                $dropzone.removeClass('image-uploader image-uploader-url').addClass('pre-image-uploader');
                $dropzone.find('div.description').hide();
                $dropzone.append($cancel);
                $dropzone.find('.js-cancel').on('click', function () {
                    $dropzone.find('img.js-upload-target').attr({'src': ''});
                    $dropzone.find('div.description').show();
                    $dropzone.delay(2500).animate({opacity: 100}, 1000, function () {
                        self.init();
                    });

                    $dropzone.trigger("uploadsuccess", 'http://');
                    self.initWithDropzone();
                });
            },

            init: function () {
                // First check if field image is defined by checking for js-upload-target class
                if (!$dropzone.find('img.js-upload-target')[0]) {
                    // This ensures there is an image we can hook into to display uploaded image
                    $dropzone.prepend('<img class="js-upload-target" style="display: none"  src="" />');
                }

                if ($dropzone.find('img.js-upload-target').attr('src') === '') {
                    this.initWithDropzone();
                } else {
                    this.initWithImage();
                }
            }
        });
    };


    $.fn.upload = function (options) {
        var settings = $.extend({
            progressbar: true,
            editor: false,
            fileStorage: true
        }, options);
        return this.each(function () {
            var $dropzone = $(this),
                ui;

            ui = new UploadUi($dropzone, settings);
            ui.init();
        });
    };
}(jQuery));<|MERGE_RESOLUTION|>--- conflicted
+++ resolved
@@ -167,12 +167,7 @@
                 $dropzone.find('div.description').before($url);
 
                 $dropzone.find('.js-button-accept').on('click', function () {
-<<<<<<< HEAD
-                    val = $('#uploadurl').val();
-                    $dropzone.trigger('uploadstart', [$dropzone.attr('id')]);
-=======
                     val = $dropzone.find('.js-upload-url').val();
->>>>>>> b544ee7e
                     $dropzone.find('div.description').hide();
                     $dropzone.find('.js-fileupload').removeClass('right');
                     $dropzone.find('.js-url').remove();
