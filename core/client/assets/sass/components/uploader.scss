--- conflicted
+++ resolved
@@ -106,10 +106,7 @@
 
         &.url {
             font: -webkit-small-control;
-<<<<<<< HEAD
             width: 100%;                // Hacked By Weiping 
-=======
->>>>>>> 60f12050
             vertical-align: middle;
             padding: 9px 7px;
             margin: 10px 0;
