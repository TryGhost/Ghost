<<<<<<< HEAD
/*global Ghost, Backbone, NProgress */
(function () {
    "use strict";

    Ghost.Router = Backbone.Router.extend({

        routes: {
            ''                 : 'blog',
            'content/'         : 'blog',
            'settings(/:pane)/' : 'settings',
            'editor(/:id)/'     : 'editor',
            'debug/'           : 'debug',
            'register/'        : 'register',
            'signup/'          : 'signup',
            'signin/'          : 'login',
            'forgotten/'       : 'forgotten',
            'reset/:token/'     : 'reset'
        },

        signup: function () {
            Ghost.currentView = new Ghost.Views.Signup({ el: '.js-signup-box' });
        },

        login: function () {
            Ghost.currentView = new Ghost.Views.Login({ el: '.js-login-box' });
        },

        forgotten: function () {
            Ghost.currentView = new Ghost.Views.Forgotten({ el: '.js-forgotten-box' });
        },

        reset: function (token) {
            Ghost.currentView = new Ghost.Views.ResetPassword({ el: '.js-reset-box', token: token });
        },

        blog: function () {
            var posts = new Ghost.Collections.Posts();
            NProgress.start();
            posts.fetch({ data: { status: 'all', staticPages: 'all', include: 'author'} }).then(function () {
                Ghost.currentView = new Ghost.Views.Blog({ el: '#main', collection: posts });
                NProgress.done();
            });
        },

        settings: function (pane) {
            if (!pane) {
                // Redirect to settings/general if no pane supplied
                this.navigate('/settings/general/', {
                    trigger: true,
                    replace: true
                });
                return;
            }

            // only update the currentView if we don't already have a Settings view
            if (!Ghost.currentView || !(Ghost.currentView instanceof Ghost.Views.Settings)) {
                Ghost.currentView = new Ghost.Views.Settings({ el: '#main', pane: pane });
            }
        },

        editor: function (id) {
            var post = new Ghost.Models.Post();
            post.urlRoot = Ghost.paths.apiRoot + '/posts';
            if (id) {
                post.id = id;
                post.fetch({ data: {status: 'all', include: 'tags'}}).then(function () {
                    Ghost.currentView = new Ghost.Views.Editor({ el: '#main', model: post });
                });
            } else {
                Ghost.currentView = new Ghost.Views.Editor({ el: '#main', model: post });
            }
        },

        debug: function () {
            Ghost.currentView = new Ghost.Views.Debug({ el: "#main" });
        }
=======
/*global Ember */

// ensure we don't share routes between all Router instances
var Router = Ember.Router.extend();

Router.reopen({
    location: 'history', // use HTML5 History API instead of hash-tag based URLs
    rootURL: '/ghost/ember/' // admin interface lives under sub-directory /ghost
});

Router.map(function () {
    this.route('signin');
    this.route('signup');
    this.route('forgotten');
    this.route('reset', { path: '/reset/:token' });
    this.resource('posts', { path: '/' }, function () {
        this.route('post', { path: ':post_id' });
    });
    this.resource('editor', { path: '/editor/:post_id' });
    this.route('new', { path: '/editor' });
    this.resource('settings', function () {
        this.route('general');
        this.route('user');
        this.route('debug');
        this.route('apps');
>>>>>>> 45076db7
    });
    this.route('debug');
});

export default Router;<|MERGE_RESOLUTION|>--- conflicted
+++ resolved
@@ -1,81 +1,3 @@
-<<<<<<< HEAD
-/*global Ghost, Backbone, NProgress */
-(function () {
-    "use strict";
-
-    Ghost.Router = Backbone.Router.extend({
-
-        routes: {
-            ''                 : 'blog',
-            'content/'         : 'blog',
-            'settings(/:pane)/' : 'settings',
-            'editor(/:id)/'     : 'editor',
-            'debug/'           : 'debug',
-            'register/'        : 'register',
-            'signup/'          : 'signup',
-            'signin/'          : 'login',
-            'forgotten/'       : 'forgotten',
-            'reset/:token/'     : 'reset'
-        },
-
-        signup: function () {
-            Ghost.currentView = new Ghost.Views.Signup({ el: '.js-signup-box' });
-        },
-
-        login: function () {
-            Ghost.currentView = new Ghost.Views.Login({ el: '.js-login-box' });
-        },
-
-        forgotten: function () {
-            Ghost.currentView = new Ghost.Views.Forgotten({ el: '.js-forgotten-box' });
-        },
-
-        reset: function (token) {
-            Ghost.currentView = new Ghost.Views.ResetPassword({ el: '.js-reset-box', token: token });
-        },
-
-        blog: function () {
-            var posts = new Ghost.Collections.Posts();
-            NProgress.start();
-            posts.fetch({ data: { status: 'all', staticPages: 'all', include: 'author'} }).then(function () {
-                Ghost.currentView = new Ghost.Views.Blog({ el: '#main', collection: posts });
-                NProgress.done();
-            });
-        },
-
-        settings: function (pane) {
-            if (!pane) {
-                // Redirect to settings/general if no pane supplied
-                this.navigate('/settings/general/', {
-                    trigger: true,
-                    replace: true
-                });
-                return;
-            }
-
-            // only update the currentView if we don't already have a Settings view
-            if (!Ghost.currentView || !(Ghost.currentView instanceof Ghost.Views.Settings)) {
-                Ghost.currentView = new Ghost.Views.Settings({ el: '#main', pane: pane });
-            }
-        },
-
-        editor: function (id) {
-            var post = new Ghost.Models.Post();
-            post.urlRoot = Ghost.paths.apiRoot + '/posts';
-            if (id) {
-                post.id = id;
-                post.fetch({ data: {status: 'all', include: 'tags'}}).then(function () {
-                    Ghost.currentView = new Ghost.Views.Editor({ el: '#main', model: post });
-                });
-            } else {
-                Ghost.currentView = new Ghost.Views.Editor({ el: '#main', model: post });
-            }
-        },
-
-        debug: function () {
-            Ghost.currentView = new Ghost.Views.Debug({ el: "#main" });
-        }
-=======
 /*global Ember */
 
 // ensure we don't share routes between all Router instances
@@ -101,7 +23,6 @@
         this.route('user');
         this.route('debug');
         this.route('apps');
->>>>>>> 45076db7
     });
     this.route('debug');
 });
