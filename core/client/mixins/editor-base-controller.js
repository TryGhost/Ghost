--- conflicted
+++ resolved
@@ -236,13 +236,9 @@
             this.set('status', status);
 
             // Set a default title
-<<<<<<< HEAD
-            if (!this.get('titleScratch')) {
+
+            if (!this.get('titleScratch').trim()) {
                 this.set('titleScratch', '(未命名)');
-=======
-            if (!this.get('titleScratch').trim()) {
-                this.set('titleScratch', '(Untitled)');
->>>>>>> 1c452a60
             }
 
             this.set('title', this.get('titleScratch'));
