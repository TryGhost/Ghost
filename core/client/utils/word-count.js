--- conflicted
+++ resolved
@@ -7,7 +7,6 @@
     s = s.replace(/\n+/gi, ' ');
     s = s.replace(/[ ]{2,}/gi, ' '); // convert 2 or more spaces to 1
 
-<<<<<<< HEAD
      var ch = /[\u4E00-\u9FA5\uF900-\uFA2D]/gi;
         var en = /[^\u4e00-\u9fa5]/gi;
         var s_en = s.replace(ch,'');
@@ -20,9 +19,7 @@
         return en_cnt + cn_cnt;
 
     //return s.split(/ |\n/).length;
-=======
-    return s.split(' ').length;
->>>>>>> 60f12050
+
 }
 
 export default wordCount;