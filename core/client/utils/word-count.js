// jscs: disable
function wordCount(s) {
    s = s.replace(/(^\s*)|(\s*$)/gi, ''); // exclude  start and end white-space
    s = s.replace(/[ ]{2,}/gi, ' '); // 2 or more space to 1
    s = s.replace(/\n /gi, '\n'); // exclude newline with a start spacing
    s = s.replace(/\n+/gi, '\n');

<<<<<<< HEAD
     var ch = /[\u4E00-\u9FA5\uF900-\uFA2D]/gi;
        var en = /[^\u4e00-\u9fa5]/gi;
        var s_en = s.replace(ch,'');
        var s_cn = s.replace(en,'');
        var en_cnt = s_en.split(/ |\n/).length;
        var cn_cnt = s_cn.length;

        //console.log('EN:' + en_cnt + ' & CN:' + cn_cnt );

        return en_cnt + cn_cnt;

    //return s.split(/ |\n/).length;
}
=======
    return s.split(/ |\n/).length;
}

export default wordCount;
>>>>>>> bc728c3e
<|MERGE_RESOLUTION|>--- conflicted
+++ resolved
@@ -5,7 +5,6 @@
     s = s.replace(/\n /gi, '\n'); // exclude newline with a start spacing
     s = s.replace(/\n+/gi, '\n');
 
-<<<<<<< HEAD
      var ch = /[\u4E00-\u9FA5\uF900-\uFA2D]/gi;
         var en = /[^\u4e00-\u9fa5]/gi;
         var s_en = s.replace(ch,'');
@@ -19,9 +18,5 @@
 
     //return s.split(/ |\n/).length;
 }
-=======
-    return s.split(/ |\n/).length;
-}
 
-export default wordCount;
->>>>>>> bc728c3e
+export default wordCount;