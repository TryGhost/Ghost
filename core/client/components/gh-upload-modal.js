import ModalDialog from 'ghost/components/gh-modal-dialog';
import upload from 'ghost/assets/lib/uploader';
import cajaSanitizers from 'ghost/utils/caja-sanitizers';

var UploadModal = ModalDialog.extend({
    layoutName: 'components/gh-modal-dialog',

    didInsertElement: function () {
        this._super();
        upload.call(this.$('.js-drop-zone'), {fileStorage: this.get('config.fileStorage')});
    },
    keyDown: function () {
        this.setErrorState(false);
    },
    setErrorState: function (state) {
        if (state) {
            this.$('.js-upload-url').addClass('error');
        } else {
            this.$('.js-upload-url').removeClass('error');
        }
    },
    confirm: {
        reject: {
            func: function () { // The function called on rejection
                return true;
            },
            buttonClass: 'btn btn-default',
            text: '取消' // The reject button text
        },
        accept: {
            buttonClass: 'btn btn-blue right',
<<<<<<< HEAD
            text: '保存', // The accept button texttext: 'Save'
=======
            text: 'Save', // The accept button text: 'Save'
>>>>>>> 60f12050
            func: function () {
                var imageType = 'model.' + this.get('imageType'),
                    value;

                if (this.$('.js-upload-url').val()) {
                    value = this.$('.js-upload-url').val();

                    if (!Ember.isEmpty(value) && !cajaSanitizers.url(value)) {
                        this.setErrorState(true);
                        return {message: 'Image URI is not valid'};
                    }
                } else {
                    value = this.$('.js-upload-target').attr('src');
                }

                this.set(imageType, value);
                return true;
            }
        }
    },

    actions: {
        closeModal: function () {
            this.sendAction();
        },
        confirm: function (type) {
            var result,
                func = this.get('confirm.' + type + '.func');

            if (typeof func === 'function') {
                result = func.apply(this);
            }

            if (!result.message) {
                this.sendAction();
                this.sendAction('confirm' + type);
            }
        }
    }
});

export default UploadModal;<|MERGE_RESOLUTION|>--- conflicted
+++ resolved
@@ -29,11 +29,7 @@
         },
         accept: {
             buttonClass: 'btn btn-blue right',
-<<<<<<< HEAD
             text: '保存', // The accept button texttext: 'Save'
-=======
-            text: 'Save', // The accept button text: 'Save'
->>>>>>> 60f12050
             func: function () {
                 var imageType = 'model.' + this.get('imageType'),
                     value;
