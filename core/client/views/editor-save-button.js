var EditorSaveButtonView = Ember.View.extend({
    templateName: 'editor-save-button',
    tagName: 'section',
    classNames: ['splitbtn', 'js-publish-splitbutton'],

    // Tracks whether we're going to change the state of the post on save
    isDangerous: Ember.computed('controller.isPublished', 'controller.willPublish', function () {
        return this.get('controller.isPublished') !== this.get('controller.willPublish');
    }),

<<<<<<< HEAD
    'publishText': Ember.computed('controller.isPublished', function () {
        return this.get('controller.isPublished') ? '更新博文' : '立即发布';
    }),

    'draftText': Ember.computed('controller.isPublished', function () {
        return this.get('controller.isPublished') ? '取消发布' : '保存草稿';
=======
    publishText: Ember.computed('controller.isPublished', function () {
        return this.get('controller.isPublished') ? 'Update Post' : 'Publish Now';
    }),

    draftText: Ember.computed('controller.isPublished', function () {
        return this.get('controller.isPublished') ? 'Unpublish' : 'Save Draft';
>>>>>>> bc728c3e
    }),

    saveText: Ember.computed('controller.willPublish', function () {
        return this.get('controller.willPublish') ? this.get('publishText') : this.get('draftText');
    })
});

export default EditorSaveButtonView;<|MERGE_RESOLUTION|>--- conflicted
+++ resolved
@@ -8,21 +8,13 @@
         return this.get('controller.isPublished') !== this.get('controller.willPublish');
     }),
 
-<<<<<<< HEAD
-    'publishText': Ember.computed('controller.isPublished', function () {
+
+    publishText: Ember.computed('controller.isPublished', function () {
         return this.get('controller.isPublished') ? '更新博文' : '立即发布';
     }),
 
-    'draftText': Ember.computed('controller.isPublished', function () {
+    draftText: Ember.computed('controller.isPublished', function () {
         return this.get('controller.isPublished') ? '取消发布' : '保存草稿';
-=======
-    publishText: Ember.computed('controller.isPublished', function () {
-        return this.get('controller.isPublished') ? 'Update Post' : 'Publish Now';
-    }),
-
-    draftText: Ember.computed('controller.isPublished', function () {
-        return this.get('controller.isPublished') ? 'Unpublish' : 'Save Draft';
->>>>>>> bc728c3e
     }),
 
     saveText: Ember.computed('controller.willPublish', function () {
