<header class="page-header">
    <button class="menu-button js-menu-button" {{action "toggleGlobalMobileNav"}}><span class="sr-only">菜单</span></button>
    <h2 class="page-title">博客设置</h2>
</header>

<div class="page-content">
    <nav class="settings-nav js-settings-menu">
        <ul>
            {{#unless session.user.isAuthor}}
                {{#unless session.user.isEditor}}

                    {{gh-activating-list-item route="settings.general" title="博客选项" classNames="settings-nav-general icon-settings"}}
                {{/unless}}

<<<<<<< HEAD
                {{gh-activating-list-item route="settings.users" title="用户管理" classNames="settings-nav-users icon-users"}}
=======
                {{! Whilst tag management is still in development only show tags button if there if tagsUI is true in config.js --}}
                {{#if showTags}}
                    {{gh-activating-list-item route="settings.tags" title="Tags" classNames="settings-nav-tags icon-tag"}}
                {{/if}}

                {{gh-activating-list-item route="settings.users" title="Users" classNames="settings-nav-users icon-users"}}
>>>>>>> 3b059d58

            {{/unless}}

            {{gh-activating-list-item route="settings.about" title="关于我们" classNames="settings-nav-about icon-pacman"}}
        </ul>
    </nav>

    {{outlet}}
</div><|MERGE_RESOLUTION|>--- conflicted
+++ resolved
@@ -12,16 +12,12 @@
                     {{gh-activating-list-item route="settings.general" title="博客选项" classNames="settings-nav-general icon-settings"}}
                 {{/unless}}
 
-<<<<<<< HEAD
-                {{gh-activating-list-item route="settings.users" title="用户管理" classNames="settings-nav-users icon-users"}}
-=======
                 {{! Whilst tag management is still in development only show tags button if there if tagsUI is true in config.js --}}
                 {{#if showTags}}
-                    {{gh-activating-list-item route="settings.tags" title="Tags" classNames="settings-nav-tags icon-tag"}}
+                    {{gh-activating-list-item route="settings.tags" title="标签管理" classNames="settings-nav-tags icon-tag"}}
                 {{/if}}
 
-                {{gh-activating-list-item route="settings.users" title="Users" classNames="settings-nav-users icon-users"}}
->>>>>>> 3b059d58
+                {{gh-activating-list-item route="settings.users" title="用户管理" classNames="settings-nav-users icon-users"}}
 
             {{/unless}}
 
