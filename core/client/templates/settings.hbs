<header class="page-header">
    <button class="menu-button js-menu-button" {{action "toggleGlobalMobileNav"}}><span class="sr-only">Menu</span></button>
    <h2 class="page-title">博客设置</h2>
</header>

<div class="page-content">
    <nav class="settings-nav js-settings-menu">
        <ul>
            {{#unless session.user.isAuthor}}
                {{#unless session.user.isEditor}}
<<<<<<< HEAD
                    {{gh-activating-list-item route="settings.general" title="博客选项" classNames="settings-menu-general icon-settings"}}
                {{/unless}}

                {{gh-activating-list-item route="settings.users" title="用户管理" classNames="settings-menu-users icon-users"}}

            {{/unless}}

            {{gh-activating-list-item route="settings.about" title="关于我们" classNames="settings-menu-about icon-pacman"}}
=======
                    {{gh-activating-list-item route="settings.general" title="General" classNames="settings-nav-general icon-settings"}}
                {{/unless}}

                {{gh-activating-list-item route="settings.users" title="Users" classNames="settings-nav-users icon-users"}}

            {{/unless}}

            {{gh-activating-list-item route="settings.about" title="About" classNames="settings-nav-about icon-pacman"}}
>>>>>>> e5b1f19a
        </ul>
    </nav>

    {{outlet}}
</div><|MERGE_RESOLUTION|>--- conflicted
+++ resolved
@@ -1,5 +1,5 @@
 <header class="page-header">
-    <button class="menu-button js-menu-button" {{action "toggleGlobalMobileNav"}}><span class="sr-only">Menu</span></button>
+    <button class="menu-button js-menu-button" {{action "toggleGlobalMobileNav"}}><span class="sr-only">菜单</span></button>
     <h2 class="page-title">博客设置</h2>
 </header>
 
@@ -8,25 +8,15 @@
         <ul>
             {{#unless session.user.isAuthor}}
                 {{#unless session.user.isEditor}}
-<<<<<<< HEAD
-                    {{gh-activating-list-item route="settings.general" title="博客选项" classNames="settings-menu-general icon-settings"}}
+
+                    {{gh-activating-list-item route="settings.general" title="博客选项" classNames="settings-nav-general icon-settings"}}
                 {{/unless}}
 
-                {{gh-activating-list-item route="settings.users" title="用户管理" classNames="settings-menu-users icon-users"}}
+                {{gh-activating-list-item route="settings.users" title="用户管理" classNames="settings-nav-users icon-users"}}
 
             {{/unless}}
 
-            {{gh-activating-list-item route="settings.about" title="关于我们" classNames="settings-menu-about icon-pacman"}}
-=======
-                    {{gh-activating-list-item route="settings.general" title="General" classNames="settings-nav-general icon-settings"}}
-                {{/unless}}
-
-                {{gh-activating-list-item route="settings.users" title="Users" classNames="settings-nav-users icon-users"}}
-
-            {{/unless}}
-
-            {{gh-activating-list-item route="settings.about" title="About" classNames="settings-nav-about icon-pacman"}}
->>>>>>> e5b1f19a
+            {{gh-activating-list-item route="settings.about" title="关于我们" classNames="settings-nav-about icon-pacman"}}
         </ul>
     </nav>
 
