--- conflicted
+++ resolved
@@ -11,35 +11,20 @@
                 <h2>请填写下面表单，完成注册。</h2>
             </header>
             <div class="form-group">
-<<<<<<< HEAD
+
                 <label for="email">邮箱</label>
-                {{input type="email" name="email" autocorrect="off" value=email }}
+                {{input type="email" name="email" autocorrect="off" value=model.email }}
                 <p>用来登录博客后台和接收重要通知</p>
             </div>
             <div class="form-group">
                 <label for="name">姓名/昵称</label>
-                {{gh-trim-focus-input type="text" name="name" autofocus="autofocus" autocorrect="off" value=name }}
+                {{gh-trim-focus-input type="text" name="name" autofocus="autofocus" autocorrect="off" value=model.name }}
                 <p>在你发表文章时，会用这个名字作为签名</p>
             </div>
             <div class="form-group">
                 <label for="password">密码</label>
-                {{input type="password" name="password" autofocus="autofocus" autocorrect="off" value=password }}
-                <p>设置一个密码，至少要8个字符</p>
-=======
-                <label for="email">Email Address</label>
-                {{input type="email" name="email" autocorrect="off" value=model.email }}
-                <p>Used for important notifications</p>
-            </div>
-            <div class="form-group">
-                <label for="name">Full Name</label>
-                {{gh-trim-focus-input type="text" name="name" autofocus="autofocus" autocorrect="off" value=model.name }}
-                <p>The name that you will sign your posts with</p>
-            </div>
-            <div class="form-group">
-                <label for="password">Password</label>
                 {{input type="password" name="password" autofocus="autofocus" autocorrect="off" value=model.password }}
-                <p>Must be at least 8 characters</p>
->>>>>>> cf2c7ba3
+                <p>设置一个登录密码，至少要8个字符</p>
             </div>
             <footer>
                 <button type="submit" class="btn btn-green btn-lg" {{action "signup"}} {{bind-attr disabled=submitting}}>创建账号</button>
