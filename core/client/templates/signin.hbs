<section class="login-box js-login-box fade-in">
    <form id="login" class="login-form" method="post" novalidate="novalidate" {{action 'validateAndAuthenticate' on='submit'}}>
        <div class="email-wrap">
            <span class="input-icon icon-mail">
<<<<<<< HEAD

                {{gh-trim-focus-input class="email" type="email" placeholder="邮箱" name="identification" 
                autocapitalize="off" autocorrect="off" value=identification}}
=======
                {{gh-trim-focus-input class="email" type="email" placeholder="Email Address" name="identification" autocapitalize="off" autocorrect="off" value=identification}}
>>>>>>> 1c452a60
            </span>
        </div>
        <div class="password-wrap">
            <span class="input-icon icon-lock">
                {{input class="password" type="password" placeholder="密码" name="password" value=password}}
            </span>
        </div>
        <button class="btn btn-blue" type="submit" {{action "validateAndAuthenticate"}} {{bind-attr disabled=submitting}}>登录</button>
        <section class="meta">
            {{#link-to 'forgotten' class="forgotten-password"}}找回密码{{/link-to}}
        </section>
    </form>
</section><|MERGE_RESOLUTION|>--- conflicted
+++ resolved
@@ -2,13 +2,8 @@
     <form id="login" class="login-form" method="post" novalidate="novalidate" {{action 'validateAndAuthenticate' on='submit'}}>
         <div class="email-wrap">
             <span class="input-icon icon-mail">
-<<<<<<< HEAD
 
-                {{gh-trim-focus-input class="email" type="email" placeholder="邮箱" name="identification" 
-                autocapitalize="off" autocorrect="off" value=identification}}
-=======
-                {{gh-trim-focus-input class="email" type="email" placeholder="Email Address" name="identification" autocapitalize="off" autocorrect="off" value=identification}}
->>>>>>> 1c452a60
+                {{gh-trim-focus-input class="email" type="email" placeholder="邮箱" name="identification" autocapitalize="off" autocorrect="off" value=identification}}
             </span>
         </div>
         <div class="password-wrap">
