--- conflicted
+++ resolved
@@ -13,28 +13,6 @@
         </header>
         {{#view "paginated-scroll-box" tagName="section" classNames="content-list-content js-content-scrollbox"}}
         <ol class="posts-list">
-<<<<<<< HEAD
-            {{#each post in model itemController="posts/post" itemView="post-item-view" itemTagName="li"}}
-            {{#link-to "posts.post" post class="permalink" title="Edit this post"}}
-            <h3 class="entry-title">{{post.title}}</h3>
-            <section class="entry-meta">
-                <span class="status">
-
-                    {{#if post.isPublished}}
-                    {{#if post.page}}
-                    <span class="page">页面</span>
-                    {{else}}
-                    <time datetime="{{unbound post.published_at}}" class="date published">
-                        发布于 {{gh-format-timeago post.published_at}}
-                    </time>
-                    {{/if}}
-                    {{else}}
-                    <span class="draft">草稿</span>
-                    {{/if}}
-                </span>
-            </section>
-            {{/link-to}}
-=======
             {{#each post in controller itemController="posts/post" itemView="post-item-view" itemTagName="li"}}
                 {{#link-to "posts.post" post class="permalink" alternateActive=view.active title="Edit this post"}}
                     <h3 class="entry-title">{{post.model.title}}</h3>
@@ -42,19 +20,18 @@
                         <span class="status">
                             {{#if post.isPublished}}
                                 {{#if post.model.page}}
-                                    <span class="page">Page</span>
+                                    <span class="page">页面</span>
                                 {{else}}
                                     <time datetime="{{unbound post.model.published_at}}" class="date published">
-                                        Published {{gh-format-timeago post.model.published_at}}
+                                        发布于 {{gh-format-timeago post.model.published_at}}
                                     </time>
                                 {{/if}}
                             {{else}}
-                                <span class="draft">Draft</span>
+                                <span class="draft">草稿</span>
                             {{/if}}
                         </span>
                     </section>
                 {{/link-to}}
->>>>>>> cf2c7ba3
             {{/each}}
         </ol>
         {{/view}}
