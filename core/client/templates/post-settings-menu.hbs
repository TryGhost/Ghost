<<<<<<< HEAD
<div class="editor-cover" {{action "closeRightOutlet"}}></div>
{{#gh-tabs-manager selected="showSubview" id="entry-controls" class="right-outlet"}}
<div id="entry-controls" class="right-outlet">
    <div {{bind-attr class="isViewingSubview:outlet-pane-out-left:outlet-pane-in :post-settings-menu :outlet-pane"}}>
        <div class="post-settings-header">
            <h4>博文选项</h4>
            <button class="close icon-x post-settings-header-action" {{action "closeRightOutlet"}}><span class="hidden">关闭</span></button>
=======
<div class="content-cover" {{action "closeSettingsMenu"}}></div>
{{#gh-tabs-manager selected="showSubview" id="entry-controls" class="settings-menu-container"}}
<div id="entry-controls">
    <div {{bind-attr class="isViewingSubview:settings-menu-pane-out-left:settings-menu-pane-in :settings-menu :settings-menu-pane"}}>
        <div class="settings-menu-header">
            <h4>Post Settings</h4>
            <button class="close icon-x settings-menu-header-action" {{action "closeSettingsMenu"}}><span class="hidden">Close</span></button>
>>>>>>> e5b1f19a
        </div>
        <div class="settings-menu-content">
            {{gh-uploader uploaded="setCoverImage" canceled="clearCoverImage" image=image tagName="section"}}
            <form>
            <div class="form-group">
                <label for="url">博文地址</label>
                <span class="input-icon icon-link">
                    {{gh-input class="post-setting-slug" id="url" value=slugValue name="post-setting-slug" focus-out="updateSlug" placeholder=slugPlaceholder selectOnClick="true" stopEnterKeyDownPropagation="true"}}
                </span>
            </div>

            <div class="form-group">
                <label for="post-setting-date">发布时间</label>
                <span class="input-icon icon-calendar">
                    {{gh-input class="post-setting-date" id="post-setting-date" value=publishedAtValue name="post-setting-date" focus-out="setPublishedAt" placeholder=publishedAtPlaceholder stopEnterKeyDownPropagation="true"}}
                </span>
            </div>

            {{#unless session.user.isAuthor}}
            <div class="form-group for-select">
                <label for="author-list">作者</label>
                <span class="input-icon icon-user">
                    <span class="gh-select" tabindex="0">
                    {{view Ember.Select
                        name="post-setting-author"
                        id="author-list"
                        content=authors
                        optionValuePath="content.id"
                        optionLabelPath="content.name"
                        selection=selectedAuthor}}
                    </span>
                </span>
            </div>
            {{/unless}}

            <ul class="nav-list nav-list-block">
                {{#gh-tab tagName="li" classNames="nav-list-item"}}
                    <a href="#">
                        <b>搜索引擎优化</b>
                        <span>优化在搜索引擎中的呈现效果，提高访问量。</span>
                    </a>
                {{/gh-tab}}
            </ul>

            <div class="form-group for-checkbox">
                <label class="checkbox" for="static-page" {{action "togglePage" bubbles="false"}}>
                    {{input type="checkbox" name="static-page" id="static-page" class="post-setting-static-page" checked=page}}
                    <span class="input-toggle-component"></span>
                    <p>作为独立页面(不出现在博文列表)</p>
                </label>

                <label class="checkbox" for="featured" {{action "toggleFeatured" bubbles="false"}}>
                    {{input type="checkbox" name="featured" id="featured" class="post-setting-featured" checked=featured}}
                    <span class="input-toggle-component"></span>
                    <p>这是特殊页面(部分主题呈现样式不同)</p>
                </label>
            </div>

            </form>
        </div>{{! .settings-menu-content }}
    </div>{{! .post-settings-menu }}

    <div {{bind-attr class="isViewingSubview:settings-menu-pane-in:settings-menu-pane-out-right :settings-menu :settings-menu-pane"}}>
    {{#gh-tab-pane}}
<<<<<<< HEAD
        <div class="post-settings-header subview">
            <button {{action "closeSubview"}} class="back icon-chevron-left post-settings-header-action"><span class="hidden">返回</span></button>
            <h4>搜索引擎优化</h4>
=======
        <div class="settings-menu-header subview">
            <button {{action "closeSubview"}} class="back icon-chevron-left settings-menu-header-action"><span class="hidden">Back</span></button>
            <h4>Meta Data</h4>
>>>>>>> e5b1f19a
        </div>

        <div class="settings-menu-content">
            <form>
            <div class="form-group">
                <label for="meta-title">呈现标题</label>
                {{gh-input class="post-setting-meta-title" id="meta-title" value=metaTitleScratch name="post-setting-meta-title" focus-out="setMetaTitle" stopEnterKeyDownPropagation="true"}}
                <p> <b>15</b> 字以内效果最佳。 已输入 {{gh-count-down-characters metaTitleScratch 15}} 个字</p>
            </div>

            <div class="form-group">
                <label for="meta-description">呈现摘要</label>
                {{gh-textarea class="post-setting-meta-description" id="meta-description" value=metaDescriptionScratch name="post-setting-meta-description" focus-out="setMetaDescription" stopEnterKeyDownPropagation="true"}}
                <p><b>80</b> 字以内效果最佳。 characters. 已输入 {{gh-count-down-characters metaDescriptionScratch 80}} 个字</p>
            </div>

            <div class="form-group">
                <label>搜索引擎呈现效果预览</label>
                <div class="seo-preview">
                    <div class="seo-preview-title">{{seoTitle}}</div>
                    <div class="seo-preview-description">{{seoDescription}}</div>
                    <div class="seo-preview-link">{{seoURL}}</div>
                </div>
            </form>
<<<<<<< HEAD
        </div>

=======
        </div>{{! .settings-menu-content }}
>>>>>>> e5b1f19a
    {{/gh-tab-pane}}
    </div>
</div>
{{/gh-tabs-manager}}<|MERGE_RESOLUTION|>--- conflicted
+++ resolved
@@ -1,20 +1,10 @@
-<<<<<<< HEAD
-<div class="editor-cover" {{action "closeRightOutlet"}}></div>
-{{#gh-tabs-manager selected="showSubview" id="entry-controls" class="right-outlet"}}
-<div id="entry-controls" class="right-outlet">
-    <div {{bind-attr class="isViewingSubview:outlet-pane-out-left:outlet-pane-in :post-settings-menu :outlet-pane"}}>
-        <div class="post-settings-header">
-            <h4>博文选项</h4>
-            <button class="close icon-x post-settings-header-action" {{action "closeRightOutlet"}}><span class="hidden">关闭</span></button>
-=======
 <div class="content-cover" {{action "closeSettingsMenu"}}></div>
 {{#gh-tabs-manager selected="showSubview" id="entry-controls" class="settings-menu-container"}}
 <div id="entry-controls">
     <div {{bind-attr class="isViewingSubview:settings-menu-pane-out-left:settings-menu-pane-in :settings-menu :settings-menu-pane"}}>
         <div class="settings-menu-header">
-            <h4>Post Settings</h4>
-            <button class="close icon-x settings-menu-header-action" {{action "closeSettingsMenu"}}><span class="hidden">Close</span></button>
->>>>>>> e5b1f19a
+            <h4>博文选项</h4>
+            <button class="close icon-x settings-menu-header-action" {{action "closeSettingsMenu"}}><span class="hidden">关闭</span></button>
         </div>
         <div class="settings-menu-content">
             {{gh-uploader uploaded="setCoverImage" canceled="clearCoverImage" image=image tagName="section"}}
@@ -79,15 +69,9 @@
 
     <div {{bind-attr class="isViewingSubview:settings-menu-pane-in:settings-menu-pane-out-right :settings-menu :settings-menu-pane"}}>
     {{#gh-tab-pane}}
-<<<<<<< HEAD
-        <div class="post-settings-header subview">
-            <button {{action "closeSubview"}} class="back icon-chevron-left post-settings-header-action"><span class="hidden">返回</span></button>
-            <h4>搜索引擎优化</h4>
-=======
         <div class="settings-menu-header subview">
             <button {{action "closeSubview"}} class="back icon-chevron-left settings-menu-header-action"><span class="hidden">Back</span></button>
-            <h4>Meta Data</h4>
->>>>>>> e5b1f19a
+            <h4>搜索引擎优化</h4>
         </div>
 
         <div class="settings-menu-content">
@@ -112,12 +96,7 @@
                     <div class="seo-preview-link">{{seoURL}}</div>
                 </div>
             </form>
-<<<<<<< HEAD
-        </div>
-
-=======
         </div>{{! .settings-menu-content }}
->>>>>>> e5b1f19a
     {{/gh-tab-pane}}
     </div>
 </div>
