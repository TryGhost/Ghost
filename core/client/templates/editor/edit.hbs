--- conflicted
+++ resolved
@@ -6,11 +6,7 @@
 <div class="page-content">
     <header>
         <section class="box entry-title">
-<<<<<<< HEAD
-            {{gh-trim-focus-input type="text" id="entry-title" placeholder="博文标题" value=titleScratch
-=======
-            {{gh-trim-focus-input type="text" id="entry-title" placeholder="Your Post Title" value=model.titleScratch
->>>>>>> cf2c7ba3
+            {{gh-trim-focus-input type="text" id="entry-title" placeholder="博文标题" value=model.titleScratch
             tabindex="1" focus=shouldFocusTitle}}
         </section>
     </header>
@@ -29,11 +25,7 @@
 
     <section {{bind-attr class=":entry-preview :js-entry-preview isPreview:active"}}>
         <header {{action "togglePreview" true}} class="floatingheader">
-<<<<<<< HEAD
-            <small>预览 <span class="entry-word-count js-entry-word-count">{{gh-count-words scratch}}</span></small>
-=======
-            <small>Preview <span class="entry-word-count js-entry-word-count">{{gh-count-words model.scratch}}</span></small>
->>>>>>> cf2c7ba3
+            <small>预览 <span class="entry-word-count js-entry-word-count">{{gh-count-words model.scratch}}</span></small>
         </header>
         <section class="entry-preview-content js-entry-preview-content">
             {{gh-markdown classNames="rendered-markdown js-rendered-markdown"
