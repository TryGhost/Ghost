--- conflicted
+++ resolved
@@ -1,28 +1,17 @@
 <header class="post-preview-header clearfix">
-<<<<<<< HEAD
-    {{#link-to "posts" tagName="button" class="btn btn-default btn-back"}}返回{{/link-to}}
+
+    {{#link-to "posts" tagName="button" class="btn btn-default btn-back"}}Back{{/link-to}}
     <h2 class="page-title">预览</h2>
-    <button type="button" {{bind-attr class="featured:featured:unfeatured"}} title="Feature this post" {{action "toggleFeatured"}}>
-        <span class="hidden">Star</span>
+    <button type="button" {{bind-attr class="model.featured:featured:unfeatured"}} title="Feature this post" {{action "toggleFeatured"}}>
+        <span class="hidden">收藏</span>
     </button>
     <small class="post-published-by">
         <span class="status">{{#if isPublished}}已发布{{else}}草稿{{/if}}</span>
-        <span class="normal"> 作者:</span>
-        <span class="author">{{#if author.name}}{{author.name}}{{else}}{{author.email}}{{/if}}</span>
-=======
-    {{#link-to "posts" tagName="button" class="btn btn-default btn-back"}}Back{{/link-to}}
-    <h2 class="page-title">Preview</h2>
-    <button type="button" {{bind-attr class="model.featured:featured:unfeatured"}} title="Feature this post" {{action "toggleFeatured"}}>
-        <span class="hidden">Star</span>
-    </button>
-    <small class="post-published-by">
-        <span class="status">{{#if isPublished}}Published{{else}}Written{{/if}}</span>
-        <span class="normal">by</span>
+        <span class="normal">作者:</span>
         <span class="author">{{#if model.author.name}}{{model.author.name}}{{else}}{{model.author.email}}{{/if}}</span>
->>>>>>> cf2c7ba3
     </small>
     <section class="post-controls">
-        {{#link-to "editor.edit" this class="btn btn-default post-edit"}} 修改{{/link-to}}
+        {{#link-to "editor.edit" this class="btn btn-default post-edit"}}修改{{/link-to}}
     </section>
 </header>
 
