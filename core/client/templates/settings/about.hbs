--- conflicted
+++ resolved
@@ -1,13 +1,6 @@
 <header class="settings-view-header">
-<<<<<<< HEAD
+    {{#link-to "settings" class="btn btn-default btn-back"}}返回{{/link-to}}
     <h2 class="page-title">关于我们</h2>
-    <div class="js-settings-header-inner settings-header-inner">
-        {{#link-to 'settings' class='btn btn-default btn-back'}}Back{{/link-to}}
-    </div>
-=======
-    {{#link-to "settings" class="btn btn-default btn-back"}}Back{{/link-to}}
-    <h2 class="page-title">About</h2>
->>>>>>> cf2c7ba3
 </header>
 
 <section class="content settings-about">
@@ -23,26 +16,14 @@
         <div class="about-environment-help clearfix">
             <div class="about-environment">
                 <dl>
-<<<<<<< HEAD
                     <dt>版本:</dt>
-                    <dd class="about-environment-detail">{{version}}</dd>
+                    <dd class="about-environment-detail">{{model.version}}</dd>
                     <dt>运行环境:</dt>
-                    <dd class="about-environment-detail">{{environment}}</dd>
-
+                    <dd class="about-environment-detail">{{model.environment}}</dd>
                     <dt>数据库:</dt>
-                    <dd class="about-environment-detail about-environment-database">{{database}}</dd>
+                    <dd class="about-environment-detail about-environment-database">{{model.database}}</dd>
                     <dt>邮件服务:</dt>
-                    <dd class="about-environment-detail">{{#if mail}}{{mail}}{{else}}Native{{/if}}</dd>
-=======
-                    <dt>Version:</dt>
-                    <dd class="about-environment-detail">{{model.version}}</dd>
-                    <dt>Environment:</dt>
-                    <dd class="about-environment-detail">{{model.environment}}</dd>
-                    <dt>Database:</dt>
-                    <dd class="about-environment-detail about-environment-database">{{model.database}}</dd>
-                    <dt>Mail:</dt>
                     <dd class="about-environment-detail">{{#if model.mail}}{{model.mail}}{{else}}Native{{/if}}</dd>
->>>>>>> cf2c7ba3
                 </dl>
             </div>
             <div class="about-help">
@@ -84,11 +65,7 @@
         </p> 
 
         <p class="about-copyright">
-<<<<<<< HEAD
-            Copyright 2013 - 2014 Ghost Foundation, released under the <a target="_blank" href="https://github.com/TryGhost/Ghost/blob/master/LICENSE">MIT license</a>.
-=======
-            Copyright 2013 - 2015 Ghost Foundation, released under the <a href="https://github.com/TryGhost/Ghost/blob/master/LICENSE">MIT license</a>.
->>>>>>> cf2c7ba3
+            Copyright 2013 - 2015 Ghost Foundation, released under the <a target="_blank"  href="https://github.com/TryGhost/Ghost/blob/master/LICENSE">MIT license</a>.
             <br>
             <a href="https://ghost.org/" target="_blank">Ghost</a> is a trademark of the <a  target="_blank" href="https://ghost.org/about/">Ghost Foundation</a>.
         </p>
