--- conflicted
+++ resolved
@@ -1,17 +1,13 @@
 {{#view "settings/users/users-list-view" class="users-list-wrapper js-users-list-view"}}
     <header class="settings-view-header user-list-header">
-<<<<<<< HEAD
-        {{#link-to "settings" class="btn btn-default btn-back"}}返回{{/link-to}}
-        <h2 class="page-title">用户列表</h2>
-=======
+
         {{#if session.user.isEditor}}
-            {{#link-to "content" class="btn btn-default btn-back"}}Back{{/link-to}}
+            {{#link-to "content" class="btn btn-default btn-back"}}返回{{/link-to}}
         {{else}}
-            {{#link-to "settings" class="btn btn-default btn-back"}}Back{{/link-to}}
+            {{#link-to "settings" class="btn btn-default btn-back"}}返回{{/link-to}}
         {{/if}}
 
-        <h2 class="page-title">Users</h2>
->>>>>>> cf2c7ba3
+        <h2 class="page-title">用户列表</h2>
         <section class="page-actions">
             <button class="btn btn-green" {{action "openModal" "invite-new-user"}} >邀请用户</button>
         </section>
@@ -32,17 +28,11 @@
                     <div class="user-list-item-body">
 
                         <span class="name">{{user.email}}</span><br>
-<<<<<<< HEAD
-                            {{#if user.pending}}
+
+                            {{#if user.model.pending}}
                                 <span class="red">邀请发送失败 - 请重试</span>
                             {{else}}
-                                <span class="description">邀请已发送: {{user.created_at}}</span>
-=======
-                            {{#if user.model.pending}}
-                                <span class="red">Invitation not sent - please try again</span>
-                            {{else}}
-                                <span class="description">Invitation sent: {{user.model.created_at}}</span>
->>>>>>> cf2c7ba3
+                                <span class="description">邀请已发送: {{user.model.created_at}}</span>
                             {{/if}}
                     </div>
                     <aside class="user-list-item-aside">
@@ -64,11 +54,7 @@
         {{#each user in activeUsers itemController="settings/users/user"}}
             {{#link-to 'settings.users.user' user class="user-list-item" }}
                 <span class="user-list-item-figure" {{bind-attr style=user.image}}>
-<<<<<<< HEAD
-                    <span class="hidden">{{unbound user.name}}的头像</span>
-=======
-                    <span class="hidden">Photo of {{unbound user.model.name}}</span>
->>>>>>> cf2c7ba3
+                    <span class="hidden">{{unbound user.model.name}}的头像</span>
                 </span>
 
                 <div class="user-list-item-body">
