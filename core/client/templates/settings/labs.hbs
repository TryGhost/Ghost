<header class="settings-view-header">
<<<<<<< HEAD
    <h2 class="page-title">实验室</h2>
    <div class="js-settings-header-inner settings-header-inner">
        {{#link-to 'settings' class='btn btn-default btn-back'}}返回{{/link-to}}
    </div>
=======
    {{#link-to "settings" class="btn btn-default btn-back"}}Back{{/link-to}}
    <h2 class="page-title">Labs</h2>
>>>>>>> cf2c7ba3
</header>


<section class="content settings-debug">
    <form id="settings-export">
        <fieldset>
            <div class="form-group">
                <label>数据导出</label>
                <button type="button" class="btn btn-blue" {{action "exportData"}}>导出</button>
                <p>导出博客配置和博文数据。</p>
            </div>
        </fieldset>
    </form>
    {{#gh-form id="settings-import" enctype="multipart/form-data"}}
        <fieldset>
            <div class="form-group">
                <label>数据导入</label>
                {{partial "import-errors"}}
                {{gh-file-upload id="importfile" uploadButtonText=uploadButtonText}}
                <p>导入博客配置和博文数据。注意：如导入数据中包含用户信息，用户信息会被覆盖，你可能将无法登录。</p>
            </div>
        </fieldset>
    {{/gh-form}}

    <!--
    <form id="settings-resetdb">
        <fieldset>
            <div class="form-group">
                <label>Delete all Content</label>
                <button type="button" class="btn btn-red js-delete" {{action "openModal" "deleteAll"}}>Delete</button>
                <p>Delete all posts and tags from the database.</p>
            </div>
        </fieldset>
    </form>
    <form id="settings-testmail">
        <fieldset>
            <div class="form-group">
                <label>Send a test email</label>
                <button type="button" id="sendtestmail" class="btn btn-blue" {{action "sendTestEmail"}}>Send</button>
                <p>Sends a test email to your address.</p>
            </div>
        </fieldset>
    </form>
<<<<<<< HEAD
    -->
=======

    <hr>

    <form>
        <fieldset>
            {{#unless codeUIFlag}}
            <div class="form-group for-checkbox">
                <label for="labs-codeInjectionUI">Code Injection</label>
                <label class="check box" for="labs-codeInjectionUI">
                    {{input id="labs-codeInjectionUI" name="labs[codeInjectionUI]" type="checkbox"
                    checked=useCodeInjectionUI}}
                    <span class="input-toggle-component"></span>
                    <p>Enable the code injection interface</p>
                </label>
                <p>A settings screen which enables you to add code into your theme (work in progress)</p>
            </div>
            {{/unless}}
        </fieldset>
    </form>

>>>>>>> cf2c7ba3
</section><|MERGE_RESOLUTION|>--- conflicted
+++ resolved
@@ -1,13 +1,6 @@
 <header class="settings-view-header">
-<<<<<<< HEAD
+    {{#link-to "settings" class="btn btn-default btn-back"}}返回{{/link-to}}
     <h2 class="page-title">实验室</h2>
-    <div class="js-settings-header-inner settings-header-inner">
-        {{#link-to 'settings' class='btn btn-default btn-back'}}返回{{/link-to}}
-    </div>
-=======
-    {{#link-to "settings" class="btn btn-default btn-back"}}Back{{/link-to}}
-    <h2 class="page-title">Labs</h2>
->>>>>>> cf2c7ba3
 </header>
 
 
@@ -50,10 +43,7 @@
                 <p>Sends a test email to your address.</p>
             </div>
         </fieldset>
-    </form>
-<<<<<<< HEAD
-    -->
-=======
+    </form> -->
 
     <hr>
 
@@ -61,18 +51,17 @@
         <fieldset>
             {{#unless codeUIFlag}}
             <div class="form-group for-checkbox">
-                <label for="labs-codeInjectionUI">Code Injection</label>
+                <label for="labs-codeInjectionUI">自定义代码</label>
                 <label class="check box" for="labs-codeInjectionUI">
                     {{input id="labs-codeInjectionUI" name="labs[codeInjectionUI]" type="checkbox"
                     checked=useCodeInjectionUI}}
                     <span class="input-toggle-component"></span>
-                    <p>Enable the code injection interface</p>
+                    <p>开启自定义代码功能</p>
                 </label>
-                <p>A settings screen which enables you to add code into your theme (work in progress)</p>
+                <p> 开启后可以自定义网页头部和尾部代码。(预览版)</p>
             </div>
             {{/unless}}
         </fieldset>
     </form>
 
->>>>>>> cf2c7ba3
 </section>