--- conflicted
+++ resolved
@@ -11,46 +11,27 @@
         <fieldset>
 
             <div class="form-group">
-<<<<<<< HEAD
+
                 <label for="blog-title">博客名称</label>
-                {{input id="blog-title" name="general[title]" type="text" value=title}}
+                {{input id="blog-title" name="general[title]" type="text" value=model.title}}
                 <p>为你的博客取一个好听的名字</p>
             </div>
 
             <div class="form-group description-container">
                 <label for="blog-description">博客简介</label>
-                {{textarea id="blog-description" name="general[description]" value=description}}
+                {{textarea id="blog-description" name="general[description]" value=model.description}}
                 <p>
                     简单介绍一下你的博客
-                    {{gh-count-characters description}}
-=======
-                <label for="blog-title">Blog Title</label>
-                {{input id="blog-title" name="general[title]" type="text" value=model.title}}
-                <p>The name of your blog</p>
-            </div>
-
-            <div class="form-group description-container">
-                <label for="blog-description">Blog Description</label>
-                {{textarea id="blog-description" name="general[description]" value=model.description}}
-                <p>
-                    Describe what your blog is about
                     {{gh-count-characters model.description}}
->>>>>>> cf2c7ba3
                 </p>
 
             </div>
         </fieldset>
 
         <div class="form-group">
-<<<<<<< HEAD
             <label for="blog-logo">博客 LOGO</label>
-            {{#if logo}}
-                <button type="button" class="js-modal-logo" {{action "openModal" "upload" this "logo"}}><img id="blog-logo" {{bind-attr src=logo}} alt="logo"></button>
-=======
-            <label for="blog-logo">Blog Logo</label>
             {{#if model.logo}}
                 <button type="button" class="js-modal-logo" {{action "openModal" "upload" this "logo"}}><img id="blog-logo" {{bind-attr src=model.logo}} alt="logo"></button>
->>>>>>> cf2c7ba3
             {{else}}
                 <button type="button" class="btn btn-green js-modal-logo" {{action "openModal" "upload" this "logo"}}>上传图片</button>
             {{/if}}
@@ -58,15 +39,10 @@
         </div>
 
         <div class="form-group">
-<<<<<<< HEAD
+
             <label for="blog-cover">博客封面</label>
-            {{#if cover}}
-                <button type="button" class="js-modal-cover" {{action "openModal" "upload" this "cover"}}><img id="blog-cover" {{bind-attr src=cover}} alt="cover photo"></button>
-=======
-            <label for="blog-cover">Blog Cover</label>
             {{#if model.cover}}
-                <button type="button" class="js-modal-cover" {{action "openModal" "upload" this "cover"}}><img id="blog-cover" {{bind-attr src=model.cover}} alt="cover photo"></button>
->>>>>>> cf2c7ba3
+                <button type="button" class="js-modal-cover" {{action "openModal" "upload" this "cover"}}><img id="blog-cover" {{bind-attr src=model.cover}} alt="封面图片"></button>
             {{else}}
                 <button type="button" class="btn btn-green js-modal-cover" {{action "openModal" "upload" this "cover"}}>上传图片</button>
             {{/if}}
@@ -75,27 +51,18 @@
 
         <fieldset>
             <div class="form-group">
-<<<<<<< HEAD
+
                 <label for="email-address">邮箱</label>
-                {{input id="email-address" name="general[email-address]" type="email" value=email autocapitalize="off" autocorrect="off"}}
+                {{input id="email-address" name="general[email-address]" type="email" value=model.email autocapitalize="off" autocorrect="off"}}
                 <p>用来接收Ghost博客发出的重要通知</p>
-=======
-                <label for="email-address">Email Address</label>
-                {{input id="email-address" name="general[email-address]" type="email" value=model.email autocapitalize="off" autocorrect="off"}}
-                <p>Address to use for admin notifications</p>
->>>>>>> cf2c7ba3
             </div>
 
             <div class="form-group">
                 <label for="postsPerPage">每页显示博文</label>
                 {{! `pattern` brings up numeric keypad allowing any number of digits}}
-<<<<<<< HEAD
-                {{input id="postsPerPage" name="general[postsPerPage]" focus-out="checkPostsPerPage" value=postsPerPage min="1" max="1000" type="number" pattern="[0-9]*"}}
+
+                {{input id="postsPerPage" name="general[postsPerPage]" focus-out="checkPostsPerPage" value=model.postsPerPage min="1" max="1000" type="number" pattern="[0-9]*"}}
                 <p>设置每页显示博文数量。</p>
-=======
-                {{input id="postsPerPage" name="general[postsPerPage]" focus-out="checkPostsPerPage" value=model.postsPerPage min="1" max="1000" type="number" pattern="[0-9]*"}}
-                <p>How many posts should be displayed on each page</p>
->>>>>>> cf2c7ba3
             </div>
 
             <div class="form-group for-checkbox">
