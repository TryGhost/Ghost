var LeaveEditorController = Ember.Controller.extend({
    args: Ember.computed.alias('model'),

    actions: {
        confirmAccept: function () {
            var args = this.get('args'),
                editorController,
                model,
                transition;

            if (Ember.isArray(args)) {
                editorController = args[0];
                transition = args[1];
                model = editorController.get('model');
            }

            if (!transition || !editorController) {
<<<<<<< HEAD
                this.notifications.showError('对不起, 出现应用出错了，请联系我们修复.（ 反馈QQ群: 335978388 ）');
=======
                this.notifications.showError('Sorry, there was an error in the application. Please let the Ghost team know what happened.');

>>>>>>> bc728c3e
                return true;
            }

            // definitely want to clear the data store and post of any unsaved, client-generated tags
            model.updateTags();

            if (model.get('isNew')) {
                // the user doesn't want to save the new, unsaved post, so delete it.
                model.deleteRecord();
            } else {
                // roll back changes on model props
                model.rollback();
            }

            // setting isDirty to false here allows willTransition on the editor route to succeed
            editorController.set('isDirty', false);

            // since the transition is now certain to complete, we can unset window.onbeforeunload here
            window.onbeforeunload = null;

            transition.retry();
        },

        confirmReject: function () {
        }
    },

    confirm: {
        accept: {
            text: '离开本页',
            buttonClass: 'btn btn-red'
        },
        reject: {
            text: '留在本页',
            buttonClass: 'btn btn-default btn-minor'
        }
    }
});

export default LeaveEditorController;<|MERGE_RESOLUTION|>--- conflicted
+++ resolved
@@ -15,12 +15,8 @@
             }
 
             if (!transition || !editorController) {
-<<<<<<< HEAD
+
                 this.notifications.showError('对不起, 出现应用出错了，请联系我们修复.（ 反馈QQ群: 335978388 ）');
-=======
-                this.notifications.showError('Sorry, there was an error in the application. Please let the Ghost team know what happened.');
-
->>>>>>> bc728c3e
                 return true;
             }
 
