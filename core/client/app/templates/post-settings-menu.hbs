<div class="content-cover" {{action "closeSettingsMenu"}}></div>
{{#gh-tabs-manager selected="showSubview" id="entry-controls" class="settings-menu-container"}}
<div id="entry-controls">
    <div class="{{if isViewingSubview 'settings-menu-pane-out-left' 'settings-menu-pane-in'}} settings-menu settings-menu-pane">
        <div class="settings-menu-header">
            <h4>博文选项</h4>
            <button class="close icon-x settings-menu-header-action" {{action "closeSettingsMenu"}}><span class="hidden">关闭</span></button>
        </div>
        <div class="settings-menu-content">
            {{gh-uploader uploaded="setCoverImage" canceled="clearCoverImage" description="Add post image" image=model.image uploaderReference=uploaderReference tagName="section"}}
            <form>
            <div class="form-group">
<<<<<<< HEAD
                <label for="url">博文地址</label>
=======
                <label for="url">Post URL</label>
                {{#if model.isPublished}}
                <a class="post-view-link" target="_blank" href="{{model.absoluteUrl}}">
                    View post <i class="icon-external"></i>
                </a>
                {{else}}
                <a class="post-view-link" target="_blank" href="{{model.previewUrl}}">
                    Preview <i class="icon-external"></i>
                </a>
                {{/if}}

>>>>>>> 42013eed
                <span class="input-icon icon-link">
                    {{gh-input class="post-setting-slug" id="url" value=slugValue name="post-setting-slug" focus-out="updateSlug" selectOnClick="true" stopEnterKeyDownPropagation="true"}}
                </span>
                {{gh-url-preview slug=slugValue tagName="p" classNames="description"}}
            </div>

            <div class="form-group">
                <label for="post-setting-date">发布时间</label>
                <span class="input-icon icon-calendar">
                    {{gh-input class="post-setting-date" id="post-setting-date" value=publishedAtValue name="post-setting-date" focus-out="setPublishedAt" stopEnterKeyDownPropagation="true"}}
                </span>
            </div>

            {{#unless session.user.isAuthor}}
            <div class="form-group for-select">
                <label for="author-list">作者</label>
                <span class="input-icon icon-user">
                    <span class="gh-select" tabindex="0">
                    {{view "select"
                        name="post-setting-author"
                        id="author-list"
                        content=authors
                        optionValuePath="content.id"
                        optionLabelPath="content.name"
                        selection=selectedAuthor}}
                    </span>
                </span>
            </div>
            {{/unless}}

            <ul class="nav-list nav-list-block">
                {{#gh-tab tagName="li" classNames="nav-list-item"}}

                    <button type="button">
                        <b>搜索引擎优化</b>
                        <span>优化在搜索引擎中的呈现效果，提高访问量。</span>
                    </button>
                {{/gh-tab}}
            </ul>

            <div class="form-group for-checkbox">
                <label class="checkbox" for="static-page" {{action "togglePage" bubbles="false"}}>
                    {{input type="checkbox" name="static-page" id="static-page" class="post-setting-static-page" checked=model.page}}
                    <span class="input-toggle-component"></span>
                    <p>作为独立页面(不出现在博文列表)</p>
                </label>

                <label class="checkbox" for="featured" {{action "toggleFeatured" bubbles="false"}}>
                    {{input type="checkbox" name="featured" id="featured" class="post-setting-featured" checked=model.featured}}
                    <span class="input-toggle-component"></span>
                    <p>这是特殊页面(部分主题呈现样式不同)</p>
                </label>
            </div>

            </form>
        </div>{{! .settings-menu-content }}
    </div>{{! .post-settings-menu }}

    <div class="{{if isViewingSubview 'settings-menu-pane-in' 'settings-menu-pane-out-right'}} settings-menu settings-menu-pane">
    {{#gh-tab-pane}}
        {{#if isViewingSubview}}
        <div class="settings-menu-header subview">
            <button {{action "closeSubview"}} class="back icon-chevron-left settings-menu-header-action"><span class="hidden">Back</span></button>
            <h4>搜索引擎优化</h4>
        </div>

        <div class="settings-menu-content">
            <form>
            <div class="form-group">
                <label for="meta-title">呈现标题</label>
                {{gh-input class="post-setting-meta-title" id="meta-title" value=metaTitleScratch name="post-setting-meta-title" focus-out="setMetaTitle" stopEnterKeyDownPropagation="true"}}
                <p> <b>15</b> 字以内效果最佳。 已输入 {{gh-count-down-characters metaTitleScratch 15}} 个字</p>
            </div>

            <div class="form-group">
                <label for="meta-description">呈现摘要</label>
                {{gh-textarea class="post-setting-meta-description" id="meta-description" value=metaDescriptionScratch name="post-setting-meta-description" focus-out="setMetaDescription" stopEnterKeyDownPropagation="true"}}
                <p><b>80</b> 字以内效果最佳。 已输入 {{gh-count-down-characters metaDescriptionScratch 80}} 个字</p>
            </div>

            <div class="form-group">
                <label>搜索引擎呈现效果预览</label>
                <div class="seo-preview">
                    <div class="seo-preview-title">{{seoTitle}}</div>
                    <div class="seo-preview-description">{{seoDescription}}</div>
                    <div class="seo-preview-link">{{seoURL}}</div>
                </div>
            </div>
            </form>
        </div>{{! .settings-menu-content }}
        {{/if}}
    {{/gh-tab-pane}}
    </div>
</div>
{{/gh-tabs-manager}}<|MERGE_RESOLUTION|>--- conflicted
+++ resolved
@@ -10,21 +10,18 @@
             {{gh-uploader uploaded="setCoverImage" canceled="clearCoverImage" description="Add post image" image=model.image uploaderReference=uploaderReference tagName="section"}}
             <form>
             <div class="form-group">
-<<<<<<< HEAD
+
                 <label for="url">博文地址</label>
-=======
-                <label for="url">Post URL</label>
                 {{#if model.isPublished}}
                 <a class="post-view-link" target="_blank" href="{{model.absoluteUrl}}">
-                    View post <i class="icon-external"></i>
+                    查看博文 <i class="icon-external"></i>
                 </a>
                 {{else}}
                 <a class="post-view-link" target="_blank" href="{{model.previewUrl}}">
-                    Preview <i class="icon-external"></i>
+                    预览 <i class="icon-external"></i>
                 </a>
                 {{/if}}
 
->>>>>>> 42013eed
                 <span class="input-icon icon-link">
                     {{gh-input class="post-setting-slug" id="url" value=slugValue name="post-setting-slug" focus-out="updateSlug" selectOnClick="true" stopEnterKeyDownPropagation="true"}}
                 </span>
