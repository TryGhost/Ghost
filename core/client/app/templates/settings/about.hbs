--- conflicted
+++ resolved
@@ -11,15 +11,12 @@
             </span>
             <span class="version blue">v{{model.version}}</span>
         </h1>
-<<<<<<< HEAD
-        <p>简约、纯粹的独立博客平台</p>
-=======
+
         {{gh-notifications location="settings-about-upgrade" notify="updateNotificationChange"}}
         {{#unless updateNotificationCount}}
-            <p>A free, open, simple publishing platform</p>
+            <p>简约、纯粹的独立博客平台</p>
         {{/unless}}
->>>>>>> 42013eed
-
+        
         <div class="about-environment-help clearfix">
             <div class="about-environment">
                 <dl>
