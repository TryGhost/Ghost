/* global moment */
// jscs: disable disallowSpacesInsideParentheses

var parseDateFormats,
    displayDateFormat,
    verifyTimeStamp,
    parseDateString,
    formatDate;

parseDateFormats = ['DD MMM YY @ HH:mm', 'DD MMM YY HH:mm',
                        'D MMM YY @ HH:mm', 'D MMM YY HH:mm',
                        'DD MMM YYYY @ HH:mm', 'DD MMM YYYY HH:mm',
                        'D MMM YYYY @ HH:mm', 'D MMM YYYY HH:mm',
                        'DD/MM/YY @ HH:mm', 'DD/MM/YY HH:mm',
                        'DD/MM/YYYY @ HH:mm', 'DD/MM/YYYY HH:mm',
                        'DD-MM-YY @ HH:mm', 'DD-MM-YY HH:mm',
                        'DD-MM-YYYY @ HH:mm', 'DD-MM-YYYY HH:mm',
                        'YYYY-MM-DD @ HH:mm', 'YYYY-MM-DD HH:mm',
<<<<<<< HEAD
                        'YYYY年MM月DD日 @ HH:mm', 'YYYY年MM月DD日 @ HH:mm',
                        'DD MMM @ HH:mm', 'DD MMM HH:mm'],
    //displayDateFormat = 'DD MMM YY @ HH:mm';
    displayDateFormat = 'YYYY年MM月DD日 @ HH:mm';
=======
                        'DD MMM @ HH:mm', 'DD MMM HH:mm',
                        'D MMM @ HH:mm', 'D MMM HH:mm'];
>>>>>>> 42013eed


// Add missing timestamps
verifyTimeStamp = function (dateString) {
    if (dateString && !dateString.slice(-5).match(/\d+:\d\d/)) {
        dateString += ' 12:00';
    }
    return dateString;
};

// Parses a string to a Moment
parseDateString = function (value) {
    return value ? moment(verifyTimeStamp(value), parseDateFormats, true) : undefined;
};

// Formats a Date or Moment
formatDate = function (value) {
    return verifyTimeStamp(value ? moment(value).format(displayDateFormat) : '');
};

export {parseDateString, formatDate};<|MERGE_RESOLUTION|>--- conflicted
+++ resolved
@@ -16,15 +16,11 @@
                         'DD-MM-YY @ HH:mm', 'DD-MM-YY HH:mm',
                         'DD-MM-YYYY @ HH:mm', 'DD-MM-YYYY HH:mm',
                         'YYYY-MM-DD @ HH:mm', 'YYYY-MM-DD HH:mm',
-<<<<<<< HEAD
                         'YYYY年MM月DD日 @ HH:mm', 'YYYY年MM月DD日 @ HH:mm',
                         'DD MMM @ HH:mm', 'DD MMM HH:mm'],
-    //displayDateFormat = 'DD MMM YY @ HH:mm';
-    displayDateFormat = 'YYYY年MM月DD日 @ HH:mm';
-=======
-                        'DD MMM @ HH:mm', 'DD MMM HH:mm',
-                        'D MMM @ HH:mm', 'D MMM HH:mm'];
->>>>>>> 42013eed
+//displayDateFormat = 'DD MMM YY @ HH:mm';
+displayDateFormat = 'YYYY年MM月DD日 @ HH:mm';
+
 
 
 // Add missing timestamps
