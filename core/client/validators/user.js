var UserValidator = Ember.Object.create({
    check: function (model) {
        var validator = this.validators[model.get('status')];

        if (typeof validator !== 'function') {
            return [];
        }

        return validator(model);
    },

    validators: {
        invited: function (model) {
            var validationErrors = [],
                email = model.get('email'),
                roles = model.get('roles');

            if (!validator.isEmail(email)) {
<<<<<<< HEAD
                validationErrors.push({ message: '请填写邮箱。' });
            }

            if (roles.length < 1) {
                validationErrors.push({ message: '请选择一个角色。' });
=======
                validationErrors.push({message: 'Please supply a valid email address'});
            }

            if (roles.length < 1) {
                validationErrors.push({message: 'Please select a role'});
>>>>>>> bc728c3e
            }

            return validationErrors;
        },

        active: function (model) {
            var validationErrors = [],
                name = model.get('name'),
                bio = model.get('bio'),
                email = model.get('email'),
                location = model.get('location'),
                website = model.get('website');

            if (!validator.isLength(name, 0, 150)) {
<<<<<<< HEAD
                validationErrors.push({ message: '姓名/昵称不能超过150个字' });
            }

            if (!validator.isLength(bio, 0, 200)) {
                validationErrors.push({ message: '个人简介不能超过200个字。' });
            }

            if (!validator.isEmail(email)) {
                validationErrors.push({ message: '邮箱格式不正确。' });
            }

            if (!validator.isLength(location, 0, 150)) {
                validationErrors.push({ message: '所在地不能超过150个字。' });
=======
                validationErrors.push({message: 'Name is too long'});
            }

            if (!validator.isLength(bio, 0, 200)) {
                validationErrors.push({message: 'Bio is too long'});
            }

            if (!validator.isEmail(email)) {
                validationErrors.push({message: 'Please supply a valid email address'});
            }

            if (!validator.isLength(location, 0, 150)) {
                validationErrors.push({message: 'Location is too long'});
>>>>>>> bc728c3e
            }

            if (!Ember.isEmpty(website) &&
                (!validator.isURL(website, {protocols: ['http', 'https'], require_protocol: true}) ||
                !validator.isLength(website, 0, 2000))) {
<<<<<<< HEAD

                validationErrors.push({ message: '个人网站地址格式不正确。' });
=======
                validationErrors.push({message: 'Website is not a valid url'});
>>>>>>> bc728c3e
            }

            return validationErrors;
        }
    }
});

export default UserValidator;<|MERGE_RESOLUTION|>--- conflicted
+++ resolved
@@ -16,19 +16,12 @@
                 roles = model.get('roles');
 
             if (!validator.isEmail(email)) {
-<<<<<<< HEAD
-                validationErrors.push({ message: '请填写邮箱。' });
+
+                validationErrors.push({message: '请填写邮箱。'});
             }
 
             if (roles.length < 1) {
-                validationErrors.push({ message: '请选择一个角色。' });
-=======
-                validationErrors.push({message: 'Please supply a valid email address'});
-            }
-
-            if (roles.length < 1) {
-                validationErrors.push({message: 'Please select a role'});
->>>>>>> bc728c3e
+                validationErrors.push({message: '请选择一个角色。'});
             }
 
             return validationErrors;
@@ -43,46 +36,27 @@
                 website = model.get('website');
 
             if (!validator.isLength(name, 0, 150)) {
-<<<<<<< HEAD
-                validationErrors.push({ message: '姓名/昵称不能超过150个字' });
+
+                validationErrors.push({message: '姓名/昵称不能超过150个字'});
             }
 
             if (!validator.isLength(bio, 0, 200)) {
-                validationErrors.push({ message: '个人简介不能超过200个字。' });
+                validationErrors.push({message: '个人简介不能超过200个字。'});
             }
 
             if (!validator.isEmail(email)) {
-                validationErrors.push({ message: '邮箱格式不正确。' });
+                validationErrors.push({message: '邮箱格式不正确。'});
             }
 
             if (!validator.isLength(location, 0, 150)) {
-                validationErrors.push({ message: '所在地不能超过150个字。' });
-=======
-                validationErrors.push({message: 'Name is too long'});
-            }
-
-            if (!validator.isLength(bio, 0, 200)) {
-                validationErrors.push({message: 'Bio is too long'});
-            }
-
-            if (!validator.isEmail(email)) {
-                validationErrors.push({message: 'Please supply a valid email address'});
-            }
-
-            if (!validator.isLength(location, 0, 150)) {
-                validationErrors.push({message: 'Location is too long'});
->>>>>>> bc728c3e
+                validationErrors.push({message: '所在地不能超过150个字。' });
             }
 
             if (!Ember.isEmpty(website) &&
                 (!validator.isURL(website, {protocols: ['http', 'https'], require_protocol: true}) ||
                 !validator.isLength(website, 0, 2000))) {
-<<<<<<< HEAD
 
-                validationErrors.push({ message: '个人网站地址格式不正确。' });
-=======
-                validationErrors.push({message: 'Website is not a valid url'});
->>>>>>> bc728c3e
+                validationErrors.push({message: '个人网站地址格式不正确。'});
             }
 
             return validationErrors;
