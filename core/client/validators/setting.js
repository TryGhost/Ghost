--- conflicted
+++ resolved
@@ -7,51 +7,28 @@
             postsPerPage = model.get('postsPerPage');
 
         if (!validator.isLength(title, 0, 150)) {
-<<<<<<< HEAD
-            validationErrors.push({ message: '博客名称太长了(150字以内)' });
+
+            validationErrors.push({message: '博客名称太长了(150字以内)'});
         }
 
         if (!validator.isLength(description, 0, 200)) {
-            validationErrors.push({ message: '博客简介太长了(200字以内)' });
+            validationErrors.push({message: '博客简介太长了(200字以内)'});
         }
 
         if (!validator.isEmail(email) || !validator.isLength(email, 0, 254)) {
-            validationErrors.push({ message: '邮箱格式不正确' });
+            validationErrors.push({message: '邮箱格式不正确'});
         }
 
         if (postsPerPage > 1000) {
-            validationErrors.push({ message: '每页最多显示1000个博文' });
+            validationErrors.push({message: '每页最多显示1000个博文'});
         }
 
         if (postsPerPage < 1) {
-            validationErrors.push({ message: '每页至少显示1个博文' });
+            validationErrors.push({message: '每页至少显示1个博文'});
         }
 
         if (!validator.isInt(postsPerPage)) {
-            validationErrors.push({ message: '每页显示博文数量应为数字' });
-=======
-            validationErrors.push({message: 'Title is too long'});
-        }
-
-        if (!validator.isLength(description, 0, 200)) {
-            validationErrors.push({message: 'Description is too long'});
-        }
-
-        if (!validator.isEmail(email) || !validator.isLength(email, 0, 254)) {
-            validationErrors.push({message: 'Supply a valid email address'});
-        }
-
-        if (postsPerPage > 1000) {
-            validationErrors.push({message: 'The maximum number of posts per page is 1000'});
-        }
-
-        if (postsPerPage < 1) {
-            validationErrors.push({message: 'The minimum number of posts per page is 1'});
-        }
-
-        if (!validator.isInt(postsPerPage)) {
-            validationErrors.push({message: 'Posts per page must be a number'});
->>>>>>> bc728c3e
+            validationErrors.push({message: '每页显示博文数量应为数字'});
         }
 
         return validationErrors;
