--- conflicted
+++ resolved
@@ -1,11 +1,6 @@
 // # Temporary Admin UI
 
-<<<<<<< HEAD
-/*global window, document, $, Ghost, console */
-=======
-/*global window, document, _, $ */
-
->>>>>>> 4fd95569
+/*global window, document, _, $, Ghost, console */
 (function () {
     "use strict";
 
