import {test, expect} from '../../helpers/playwright';
import {EmailClient, MailPit} from '../../helpers/services/email/MailPit';
import {signupViaPortal} from '../../helpers/playwright/flows/signup';
import {HomePage, PublicPage} from '../../helpers/pages/public';
import {extractMagicLink} from '../../helpers/services/email/utils';

test.describe('Ghost Public - Member Signup', () => {
    let emailClient: EmailClient;

    test.beforeEach(async () => {
        emailClient = new MailPit();
    });

    test('signed up with magic link in email', async ({page}) => {
        const homePage = new HomePage(page);
        await homePage.goto();
        const {emailAddress} = await signupViaPortal(page);

        const messages = await emailClient.searchByRecipient(emailAddress);
<<<<<<< HEAD
        const emailMessageBodyParts = new EmailMessageBody(messages[0]);
        const emailTextBody = emailMessageBodyParts.getTextContent();
=======
        const message = await emailClient.getMessageDetailed(messages[0]);
        const emailTextBody = message.Text;
>>>>>>> bcd92420

        const magicLink = extractMagicLink(emailTextBody);
        const publicPage = new PublicPage(page);
        await publicPage.goto(magicLink);
        await homePage.waitUntilLoaded();

        await expect(homePage.accountButton).toBeVisible();
    });

    test('received welcome email', async ({page}) => {
        await new HomePage(page).goto();
        const {emailAddress} = await signupViaPortal(page);

<<<<<<< HEAD
        const message = await emailClient.searchByRecipient(emailAddress);
        const latestMessage = message[0];
        expect(latestMessage.Content.Headers.Subject[0].toLowerCase()).toContain('complete');

        const emailMessageBodyParts = new EmailMessageBody(latestMessage);
        const emailTextBody = emailMessageBodyParts.getTextContent();
=======
        const messages = await emailClient.searchByRecipient(emailAddress);
        const latestMessage = messages[0];
        expect(latestMessage.Subject.toLowerCase()).toContain('complete');

        const message = await emailClient.getMessageDetailed(latestMessage);
        const emailTextBody = message.Text;
>>>>>>> bcd92420
        expect(emailTextBody).toContain('complete the signup process');
    });
});<|MERGE_RESOLUTION|>--- conflicted
+++ resolved
@@ -17,13 +17,8 @@
         const {emailAddress} = await signupViaPortal(page);
 
         const messages = await emailClient.searchByRecipient(emailAddress);
-<<<<<<< HEAD
-        const emailMessageBodyParts = new EmailMessageBody(messages[0]);
-        const emailTextBody = emailMessageBodyParts.getTextContent();
-=======
-        const message = await emailClient.getMessageDetailed(messages[0]);
-        const emailTextBody = message.Text;
->>>>>>> bcd92420
+        const latestMessage = await emailClient.getMessageDetailed(messages[0]);
+        const emailTextBody = latestMessage.Text;
 
         const magicLink = extractMagicLink(emailTextBody);
         const publicPage = new PublicPage(page);
@@ -37,21 +32,11 @@
         await new HomePage(page).goto();
         const {emailAddress} = await signupViaPortal(page);
 
-<<<<<<< HEAD
-        const message = await emailClient.searchByRecipient(emailAddress);
-        const latestMessage = message[0];
-        expect(latestMessage.Content.Headers.Subject[0].toLowerCase()).toContain('complete');
-
-        const emailMessageBodyParts = new EmailMessageBody(latestMessage);
-        const emailTextBody = emailMessageBodyParts.getTextContent();
-=======
         const messages = await emailClient.searchByRecipient(emailAddress);
-        const latestMessage = messages[0];
+        const latestMessage = await emailClient.getMessageDetailed(messages[0]);
         expect(latestMessage.Subject.toLowerCase()).toContain('complete');
 
-        const message = await emailClient.getMessageDetailed(latestMessage);
-        const emailTextBody = message.Text;
->>>>>>> bcd92420
+        const emailTextBody = latestMessage.Text;
         expect(emailTextBody).toContain('complete the signup process');
     });
 });