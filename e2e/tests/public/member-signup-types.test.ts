import {test, expect} from '../../helpers/playwright';
import {EmailClient, MailPit} from '../../helpers/services/email/MailPit';
import {HomePage, PublicPage} from '../../helpers/pages/public';
import {MembersPage, MemberDetailsPage} from '../../helpers/pages/admin';
import {signupViaPortal} from '../../helpers/playwright/flows/signup';
import {extractMagicLink} from '../../helpers/services/email/utils';
import {createPostFactory, PostFactory} from '../../data-factory';
import {Page} from '@playwright/test';

test.describe('Ghost Public - Member Signup - Types', () => {
    let emailClient: EmailClient;

    test.beforeEach(async () => {
        emailClient = new MailPit();
    });

    async function finishSignupByMagicLinkInEmail(page: Page, emailAddress: string) {
        const messages = await emailClient.searchByRecipient(emailAddress);
<<<<<<< HEAD
        const emailMessageBodyParts = new EmailMessageBody(messages[0]);
        const emailTextBody = emailMessageBodyParts.getTextContent();
=======
        const message = await emailClient.getMessageDetailed(messages[0]);
        const emailTextBody = message.Text;
>>>>>>> bcd92420

        const magicLink = extractMagicLink(emailTextBody);
        const publicPage = new PublicPage(page);
        await publicPage.goto(magicLink);
        await new HomePage(page).waitUntilLoaded();
    }

    test('signed up with magic link - direct', async ({page}) => {
        await new HomePage(page).goto();
        const {emailAddress, name} = await signupViaPortal(page);

        await finishSignupByMagicLinkInEmail(page, emailAddress);

        const homePage = new HomePage(page);
        await expect(homePage.accountButton).toBeVisible();

        const membersPage = new MembersPage(page);
        await membersPage.goto();
        await membersPage.clickMemberByEmail(emailAddress);

        const membersDetailsPage = new MemberDetailsPage(page);

        await expect(membersDetailsPage.body).toContainText(/Source.*—.*Direct/);
        await expect(membersDetailsPage.body).toContainText(/Page.*—.*homepage/);
        await expect(membersDetailsPage.nameInput).toHaveValue(name);
    });

    test('signed up with magic link - direct from post', async ({page}) => {
        const postFactory: PostFactory = createPostFactory(page.request);
        const post = await postFactory.create({title: 'Test Post', status: 'published'});

        const homePage = new HomePage(page);
        await homePage.goto();
        await homePage.linkWithPostName(post.title).click();
        const {emailAddress, name} = await signupViaPortal(page);

        await finishSignupByMagicLinkInEmail(page, emailAddress);

        const membersPage = new MembersPage(page);
        await membersPage.goto();
        await membersPage.clickMemberByEmail(emailAddress);

        const membersDetailsPage = new MemberDetailsPage(page);

        await expect(membersDetailsPage.body).toContainText(/Source.*—.*Direct/);
        await expect(membersDetailsPage.body).toContainText(/Page.*—.*Test Post/);
        await expect(membersDetailsPage.nameInput).toHaveValue(name);
    });

    test('signed up with magic link - from referrer', async ({page}) => {
        const postFactory: PostFactory = createPostFactory(page.request);
        const post = await postFactory.create({title: 'Google Test Post', status: 'published'});

        const homePage = new HomePage(page);
        await homePage.goto('/', {referer: 'https://www.google.com', waitUntil: 'domcontentloaded'});
        await homePage.linkWithPostName(post.title).click();
        const {emailAddress, name} = await signupViaPortal(page);

        await finishSignupByMagicLinkInEmail(page, emailAddress);

        const membersPage = new MembersPage(page);
        await membersPage.goto();
        await membersPage.clickMemberByEmail(emailAddress);

        const membersDetailsPage = new MemberDetailsPage(page);

        await expect(membersDetailsPage.body).toContainText(/Source.*—.*Google/);
        await expect(membersDetailsPage.body).toContainText(/Page.*—.*Google Test Post/);
        await expect(membersDetailsPage.nameInput).toHaveValue(name);
    });

    test('signed up with magic link - direct from newsletter', async ({page}) => {
        const postFactory: PostFactory = createPostFactory(page.request);
        const post = await postFactory.create({title: 'Newsletter Post', status: 'published'});

        const homePage = new HomePage(page);
        await homePage.goto(`${post.slug}?ref=ghost-newsletter`);
        const {emailAddress, name} = await signupViaPortal(page);

        await finishSignupByMagicLinkInEmail(page, emailAddress);

        const membersPage = new MembersPage(page);
        await membersPage.goto();
        await membersPage.clickMemberByEmail(emailAddress);

        const membersDetailsPage = new MemberDetailsPage(page);

        await expect(membersDetailsPage.body).toContainText(/Source.*—.*ghost newsletter/);
        await expect(membersDetailsPage.body).toContainText(/Page.*—.*Newsletter Post/);
        await expect(membersDetailsPage.nameInput).toHaveValue(name);
    });

    test('signed up with magic link - utm_source=twitter', async ({page}) => {
        const postFactory: PostFactory = createPostFactory(page.request);
        const post = await postFactory.create({title: 'UTM Source Post', status: 'published'});

        const homePage = new HomePage(page);
        await homePage.goto(`${post.slug}?utm_source=twitter`);
        const {emailAddress, name} = await signupViaPortal(page);

        await finishSignupByMagicLinkInEmail(page, emailAddress);

        const membersPage = new MembersPage(page);
        await membersPage.goto();
        await membersPage.clickMemberByEmail(emailAddress);

        const membersDetailsPage = new MemberDetailsPage(page);

        await expect(membersDetailsPage.body).toContainText(/Source.*—.*Twitter/);
        await expect(membersDetailsPage.body).toContainText(/Page.*—.*UTM Source Post/);
        await expect(membersDetailsPage.nameInput).toHaveValue(name);
    });
});<|MERGE_RESOLUTION|>--- conflicted
+++ resolved
@@ -16,13 +16,8 @@
 
     async function finishSignupByMagicLinkInEmail(page: Page, emailAddress: string) {
         const messages = await emailClient.searchByRecipient(emailAddress);
-<<<<<<< HEAD
-        const emailMessageBodyParts = new EmailMessageBody(messages[0]);
-        const emailTextBody = emailMessageBodyParts.getTextContent();
-=======
-        const message = await emailClient.getMessageDetailed(messages[0]);
-        const emailTextBody = message.Text;
->>>>>>> bcd92420
+        const latestMessage = await emailClient.getMessageDetailed(messages[0]);
+        const emailTextBody = latestMessage.Text;
 
         const magicLink = extractMagicLink(emailTextBody);
         const publicPage = new PublicPage(page);
