--- conflicted
+++ resolved
@@ -3,7 +3,7 @@
 
 /** @type {import('@playwright/test').PlaywrightTestConfig} */
 const config = {
-    timeout: process.env.CI ? 60 * 1000 : 30 * 1000, 
+    timeout: process.env.CI ? 60 * 1000 : 30 * 1000,
     expect: {
         timeout: process.env.CI ? 30 * 1000 : 10 * 1000
     },
@@ -15,13 +15,12 @@
         trace: 'retain-on-failure',
         browserName: 'chromium'
     },
-<<<<<<< HEAD
-    testDir: './tests',
+    testDir: './',
+    testMatch: ['tests/**/*.test.{js,ts}', 'data-factory/*.test.{js,ts}'],
     projects: [
         // Main tests - run after setup with authentication
         {
-            name: 'test',
-
+            name: 'main',
             testIgnore: ['**/auth.setup.ts'], // Exclude setup files
             use: {
                 baseURL: process.env.GHOST_BASE_URL || 'http://localhost:2368',
@@ -41,10 +40,6 @@
             testDir: './tests'
         }
     ]
-=======
-    testDir: './',
-    testMatch: ['tests/**/*.test.{js,ts}', 'data-factory/*.test.{js,ts}']
->>>>>>> c89ddf80
 };
 
 export default config;