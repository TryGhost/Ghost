--- conflicted
+++ resolved
@@ -73,12 +73,9 @@
                 mail__options__secure: 'false',
                 // other services configuration
                 portal__url: config.portalUrl || `http://localhost:${PORTAL.PORT}/portal.min.js`,
-<<<<<<< HEAD
-                memberWelcomeEmailTestInbox: appConfig.memberWelcomeEmailTestInbox
-=======
+                memberWelcomeEmailTestInbox: appConfig.memberWelcomeEmailTestInbox,
                 // Use React admin shell if specified
                 ...(process.env.USE_REACT_SHELL === 'true' ? {USE_REACT_SHELL: 'true'} : {})
->>>>>>> 9022209e
             } as Record<string, string>;
 
             const containerConfig: ContainerCreateOptions = {
