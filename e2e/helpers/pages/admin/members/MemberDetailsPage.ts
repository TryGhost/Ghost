import {AdminPage} from '../AdminPage';
import {BasePage} from '../../BasePage';
import {Locator, Page} from '@playwright/test';

class SettingsSection extends BasePage {
    readonly memberActionsButton: Locator;

    readonly impersonateButton: Locator;
    readonly signOutOfAllDevices: Locator;
    readonly deleteButton: Locator;
    readonly confirmDeleteButton: Locator;
    readonly cancelDeleteButton: Locator;

    constructor(page: Page) {
        super(page);
        this.memberActionsButton = page.getByTestId('member-actions');

        this.impersonateButton = page.getByRole('button', {name: 'Impersonate'});
        this.signOutOfAllDevices = page.getByRole('button', {name: 'Sign out of all devices'});

        this.deleteButton = page.getByRole('button', {name: 'Delete member'});
        this.confirmDeleteButton = page.getByTestId('confirm-delete-member');
        this.cancelDeleteButton = page.getByTestId('cancel-delete-member');
    }
}

export class MemberDetailsPage extends AdminPage {
    readonly nameInput: Locator;
    readonly emailInput: Locator;
    readonly noteInput: Locator;
    readonly labelsInput: Locator;
    readonly labels: Locator;
<<<<<<< HEAD
    readonly subscriptionToggle: Locator;
=======
    readonly newsletterSubscriptionToggles: Locator;
>>>>>>> 8b8682e4

    readonly memberActionsButton: Locator;
    readonly saveButton: Locator;
    readonly savedButton: Locator;
    readonly retryButton: Locator;

<<<<<<< HEAD
    readonly impersonateButton: Locator;
    readonly copyLinkButton: Locator;
    readonly magicLinkInput: Locator;

    readonly deleteButton: Locator;
    readonly confirmDeleteButton: Locator;
    readonly cancelDeleteButton: Locator;

    readonly confirmLeaveButton: Locator;
=======
    readonly copyLinkButton: Locator;
    readonly magicLinkInput: Locator;

    readonly confirmLeaveButton: Locator;
    readonly settingsSection: SettingsSection;
>>>>>>> 8b8682e4

    constructor(page: Page) {
        super(page);
        this.pageUrl = '/ghost/#/members/';

        this.nameInput = page.getByRole('textbox', {name: 'Name'});
        this.emailInput = page.getByRole('textbox', {name: 'Email'});
        this.noteInput = page.getByRole('textbox', {name: 'Note'});
        this.labelsInput = page.getByText('Labels').locator('+ div');
        this.labels = this.labelsInput.getByRole('listitem');
<<<<<<< HEAD
        this.subscriptionToggle = page.getByTestId('member-subscription-toggle');
=======
        this.newsletterSubscriptionToggles = page.getByTestId('member-subscription-toggle');
>>>>>>> 8b8682e4

        this.saveButton = page.getByRole('button', {name: 'Save'});
        this.savedButton = page.getByRole('button', {name: 'Saved'});
        this.retryButton = page.getByRole('button', {name: 'Retry'});
<<<<<<< HEAD
        this.memberActionsButton = page.getByTestId('member-actions');
        this.deleteButton = page.getByRole('button', {name: 'Delete member'});
        this.impersonateButton = page.getByRole('button', {name: 'Impersonate'});
=======
>>>>>>> 8b8682e4
        this.copyLinkButton = page.getByRole('button', {name: 'Copy link'});
        this.magicLinkInput = page.getByTestId('member-signin-url').last();

        this.confirmLeaveButton = page.getByRole('button', {name: 'Leave'});
<<<<<<< HEAD

        this.confirmDeleteButton = page.getByTestId('confirm-delete-member');
        this.cancelDeleteButton = page.getByTestId('cancel-delete-member');
    }

    async fillMemberDetails(name: string, email: string, note: string): Promise<void> {
        await this.nameInput.fill(name);
        await this.emailInput.fill(email);
        await this.noteInput.fill(note);
    }

=======
        this.settingsSection = new SettingsSection(page);
    }

    async clickNewsletterSubscriptionToggle(index: number = 0) {
        await this.newsletterSubscriptionToggles.nth(index).click();
    }

    async fillMemberDetails(name: string, email: string, note: string): Promise<void> {
        await this.nameInput.fill(name);
        await this.emailInput.fill(email);
        await this.noteInput.fill(note);
    }

>>>>>>> 8b8682e4
    async addLabel(label: string): Promise<void> {
        await this.labelsInput.click();
        await this.page.keyboard.type(label);
        await this.page.keyboard.press('Tab');
    }

    async removeLabels() {
        await this.labelsInput.click();
        let labelsCount = await this.labels.count();

        while (labelsCount > 0) {
            await this.labels.last().getByLabel('remove element').click();
            labelsCount = await this.labels.count();
        }
    }

<<<<<<< HEAD
=======
    async labelNames() {
        return await this.labels.allInnerTexts();
    }

>>>>>>> 8b8682e4
    async removeLabel(labelName: string): Promise<void> {
        await this.labelsInput.click();
        await this.labels.filter({hasText: labelName}).getByLabel('remove element').click();
    }

    async save(): Promise<void> {
        await this.saveButton.click();
        await this.savedButton.waitFor({state: 'visible'});
    }
}<|MERGE_RESOLUTION|>--- conflicted
+++ resolved
@@ -30,34 +30,17 @@
     readonly noteInput: Locator;
     readonly labelsInput: Locator;
     readonly labels: Locator;
-<<<<<<< HEAD
-    readonly subscriptionToggle: Locator;
-=======
     readonly newsletterSubscriptionToggles: Locator;
->>>>>>> 8b8682e4
-
-    readonly memberActionsButton: Locator;
+    
     readonly saveButton: Locator;
     readonly savedButton: Locator;
     readonly retryButton: Locator;
 
-<<<<<<< HEAD
-    readonly impersonateButton: Locator;
-    readonly copyLinkButton: Locator;
-    readonly magicLinkInput: Locator;
-
-    readonly deleteButton: Locator;
-    readonly confirmDeleteButton: Locator;
-    readonly cancelDeleteButton: Locator;
-
-    readonly confirmLeaveButton: Locator;
-=======
     readonly copyLinkButton: Locator;
     readonly magicLinkInput: Locator;
 
     readonly confirmLeaveButton: Locator;
     readonly settingsSection: SettingsSection;
->>>>>>> 8b8682e4
 
     constructor(page: Page) {
         super(page);
@@ -68,38 +51,14 @@
         this.noteInput = page.getByRole('textbox', {name: 'Note'});
         this.labelsInput = page.getByText('Labels').locator('+ div');
         this.labels = this.labelsInput.getByRole('listitem');
-<<<<<<< HEAD
-        this.subscriptionToggle = page.getByTestId('member-subscription-toggle');
-=======
         this.newsletterSubscriptionToggles = page.getByTestId('member-subscription-toggle');
->>>>>>> 8b8682e4
 
         this.saveButton = page.getByRole('button', {name: 'Save'});
         this.savedButton = page.getByRole('button', {name: 'Saved'});
         this.retryButton = page.getByRole('button', {name: 'Retry'});
-<<<<<<< HEAD
-        this.memberActionsButton = page.getByTestId('member-actions');
-        this.deleteButton = page.getByRole('button', {name: 'Delete member'});
-        this.impersonateButton = page.getByRole('button', {name: 'Impersonate'});
-=======
->>>>>>> 8b8682e4
         this.copyLinkButton = page.getByRole('button', {name: 'Copy link'});
         this.magicLinkInput = page.getByTestId('member-signin-url').last();
-
         this.confirmLeaveButton = page.getByRole('button', {name: 'Leave'});
-<<<<<<< HEAD
-
-        this.confirmDeleteButton = page.getByTestId('confirm-delete-member');
-        this.cancelDeleteButton = page.getByTestId('cancel-delete-member');
-    }
-
-    async fillMemberDetails(name: string, email: string, note: string): Promise<void> {
-        await this.nameInput.fill(name);
-        await this.emailInput.fill(email);
-        await this.noteInput.fill(note);
-    }
-
-=======
         this.settingsSection = new SettingsSection(page);
     }
 
@@ -113,11 +72,19 @@
         await this.noteInput.fill(note);
     }
 
->>>>>>> 8b8682e4
+    async labelNames() {
+        return await this.labels.allInnerTexts();
+    }
+
     async addLabel(label: string): Promise<void> {
         await this.labelsInput.click();
         await this.page.keyboard.type(label);
         await this.page.keyboard.press('Tab');
+    }
+
+    async removeLabel(labelName: string): Promise<void> {
+        await this.labelsInput.click();
+        await this.labels.filter({hasText: labelName}).getByLabel('remove element').click();
     }
 
     async removeLabels() {
@@ -130,18 +97,6 @@
         }
     }
 
-<<<<<<< HEAD
-=======
-    async labelNames() {
-        return await this.labels.allInnerTexts();
-    }
-
->>>>>>> 8b8682e4
-    async removeLabel(labelName: string): Promise<void> {
-        await this.labelsInput.click();
-        await this.labels.filter({hasText: labelName}).getByLabel('remove element').click();
-    }
-
     async save(): Promise<void> {
         await this.saveButton.click();
         await this.savedButton.waitFor({state: 'visible'});
