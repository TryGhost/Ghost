--- conflicted
+++ resolved
@@ -10,9 +10,20 @@
   And I enter password "<ADMIN_PASSWORD>"
   And I wait for 1 seconds
   And I click next Sign In
-<<<<<<< HEAD
-  And I wait for 2 seconds
-  Then I should be on the "Dashboard" section
+  And I wait for 1 seconds
+  Then I should be on the "dashboard" section
+
+@user2 @web
+Scenario: E01201 - Inicio de sesión con contraseña incorrecta
+  Given I am on the login page
+  When I enter email "<ADMIN_USERNAME>"
+  And I wait for 1 seconds
+  And I enter password "$string_wrong-pass"
+  And I wait for 1 seconds
+  And I click next Sign In
+  And I wait for 1 seconds
+  Then an error message is shown
+  And a retry button is shown
 
 @user2 @web
 Scenario: View Profile Staff
@@ -41,20 +52,4 @@
   And I click next Sign In
   And I wait for 4 seconds
   And I click on pages
-  Then I should be on the profile staff section
-=======
-  And I wait for 1 seconds
-  Then I should be on the "dashboard" section
-
-@user2 @web
-Scenario: E01201 - Inicio de sesión con contraseña incorrecta
-  Given I am on the login page
-  When I enter email "<ADMIN_USERNAME>"
-  And I wait for 1 seconds
-  And I enter password "$string_wrong-pass"
-  And I wait for 1 seconds
-  And I click next Sign In
-  And I wait for 1 seconds
-  Then an error message is shown
-  And a retry button is shown
->>>>>>> 1241a8a9
+  Then I should be on the profile staff section