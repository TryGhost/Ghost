--- conflicted
+++ resolved
@@ -1,10 +1,6 @@
 {
   "name": "@tryghost/activitypub",
-<<<<<<< HEAD
-  "version": "1.0.16",
-=======
-  "version": "1.0.31",
->>>>>>> b2fb67d4
+  "version": "1.0.32",
   "license": "MIT",
   "repository": {
     "type": "git",
