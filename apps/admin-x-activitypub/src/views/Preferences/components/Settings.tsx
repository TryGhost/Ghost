--- conflicted
+++ resolved
@@ -2,14 +2,10 @@
 import React, {useState} from 'react';
 import {Account} from '@src/api/activitypub';
 import {Button, Dialog, DialogContent, DialogHeader, DialogTitle, DialogTrigger, H4, LucideIcon, cn} from '@tryghost/shade';
-<<<<<<< HEAD
 import {Link, useNavigate} from '@tryghost/admin-x-framework';
 import {LoadingIndicator} from '@tryghost/admin-x-design-system';
+import {useFeatureFlags} from '@src/lib/feature-flags';
 import {useSearchForUser} from '@hooks/use-activity-pub-queries';
-=======
-import {Link} from '@tryghost/admin-x-framework';
-import {useFeatureFlags} from '@src/lib/feature-flags';
->>>>>>> 96279f81
 
 interface SettingsProps {
     account?: Account;
@@ -18,7 +14,6 @@
 
 const Settings: React.FC<SettingsProps> = ({account, className = ''}) => {
     const [isEditingProfile, setIsEditingProfile] = useState(false);
-<<<<<<< HEAD
     const navigate = useNavigate();
 
     const {searchQuery: threadsSearchQuery} = useSearchForUser('index', '@ghost@threads.net');
@@ -29,9 +24,7 @@
 
     const threadsEnabled = threadsData?.accounts[0]?.followedByMe;
     const blueskyEnabled = blueskyData?.accounts[0]?.followedByMe;
-=======
     const {isEnabled} = useFeatureFlags();
->>>>>>> 96279f81
 
     return (
         <div className={`flex flex-col ${className}`}>
