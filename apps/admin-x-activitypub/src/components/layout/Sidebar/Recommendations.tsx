--- conflicted
+++ resolved
@@ -51,12 +51,15 @@
                     i = i + 1;
 
                     return (
-<<<<<<< HEAD
                         <React.Fragment key={actorId}>
                             <li key={actorId} className={className}>
-                                <ActivityItem
-                                    onClick={() => handleProfileClick(actorHandle)}
-                                >
+                                <ActivityItem onClick={() => {
+                                    if (isEnabled('ap-routes')) {
+                                        handleProfileClickRR(actorHandle, navigate);
+                                    } else {
+                                        handleProfileClick(actorHandle);
+                                    }
+                                }}>
                                     {!isLoadingSuggested ? <APAvatar author={
                                         {
                                             icon: {
@@ -66,18 +69,6 @@
                                             handle: actorHandle
                                         }
                                     } /> : <Skeleton className='z-10 h-10 w-10' />}
-=======
-                        <React.Fragment key={actor.id}>
-                            <li key={actor.id} className={className}>
-                                <ActivityItem onClick={() => {
-                                    if (isEnabled('ap-routes')) {
-                                        handleProfileClickRR(actor, navigate);
-                                    } else {
-                                        handleProfileClick(actor);
-                                    }
-                                }}>
-                                    {!isLoadingSuggested ? <APAvatar author={actor} /> : <Skeleton className='z-10 h-10 w-10' />}
->>>>>>> 98177fb8
                                     <div className='flex min-w-0  flex-col'>
                                         <span className='block max-w-[190px] truncate font-semibold text-black dark:text-white'>{!isLoadingSuggested ? actorName : <Skeleton className='w-24' />}</span>
                                         <span className='block max-w-[190px] truncate text-sm text-gray-600'>{!isLoadingSuggested ? actorHandle : <Skeleton className='w-40' />}</span>
