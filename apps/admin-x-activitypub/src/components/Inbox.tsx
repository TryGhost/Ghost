import APAvatar from './global/APAvatar';
import ActivityItem, {type Activity} from './activities/ActivityItem';
import ActivityPubWelcomeImage from '../assets/images/ap-welcome.png';
import ArticleModal from './feed/ArticleModal';
import FeedItem from './feed/FeedItem';
import MainNavigation from './navigation/MainNavigation';
import NiceModal from '@ebay/nice-modal-react';
import React, {useEffect, useRef, useState} from 'react';
import getUsername from '../utils/get-username';
import {ActorProperties, ObjectProperties} from '@tryghost/admin-x-framework/api/activitypub';
import {Button, Heading, LoadingIndicator} from '@tryghost/admin-x-design-system';
import {useActivitiesForUser, useSuggestedProfiles} from '../hooks/useActivityPubQueries';
import {useRouting} from '@tryghost/admin-x-framework/routing';

interface InboxProps {}

const Inbox: React.FC<InboxProps> = ({}) => {
    const [, setArticleContent] = useState<ObjectProperties | null>(null);
    const [, setArticleActor] = useState<ActorProperties | null>(null);
    const [layout, setLayout] = useState('inbox');

    const {
        data,
        fetchNextPage,
        hasNextPage,
        isFetchingNextPage,
        isLoading
    } = useActivitiesForUser({
        handle: 'index',
        includeReplies: true,
        filter: {
            type: ['Create:Article:notReply', 'Create:Note:notReply', 'Announce:Note']
        }
    });

<<<<<<< HEAD
    const {updateRoute} = useRouting();

    const {suggestedProfilesQuery} = useSuggestedProfiles('index', ['@quillmatiq@mastodon.social', '@miaq@flipboard.social', '@mallory@techpolicy.social']);
    const {data: suggested = [], isLoading: isLoadingSuggested} = suggestedProfilesQuery;

    const activities = (data?.pages.flatMap(page => page.data) ?? []).filter((activity) => {
        return !activity.object.inReplyTo;
    });
=======
    const activities = (data?.pages.flatMap(page => page.data) ?? []);
>>>>>>> 4277c2a9

    const handleViewContent = (object: ObjectProperties, actor: ActorProperties, comments: Activity[], focusReply = false) => {
        setArticleContent(object);
        setArticleActor(actor);
        NiceModal.show(ArticleModal, {object, actor, comments, focusReply});
    };

    function getContentAuthor(activity: Activity) {
        const actor = activity.actor;
        const attributedTo = activity.object.attributedTo;

        if (!attributedTo) {
            return actor;
        }

        if (typeof attributedTo === 'string') {
            return actor;
        }

        if (Array.isArray(attributedTo)) {
            const found = attributedTo.find(item => typeof item !== 'string');
            if (found) {
                return found;
            } else {
                return actor;
            }
        }

        return attributedTo;
    }

    const handleLayoutChange = (newLayout: string) => {
        setLayout(newLayout);
    };

    // Intersection observer to fetch more activities when the user scrolls
    // to the bottom of the page
    const observerRef = useRef<IntersectionObserver | null>(null);
    const loadMoreRef = useRef<HTMLDivElement | null>(null);

    useEffect(() => {
        if (observerRef.current) {
            observerRef.current.disconnect();
        }

        observerRef.current = new IntersectionObserver((entries) => {
            if (entries[0].isIntersecting && hasNextPage && !isFetchingNextPage) {
                fetchNextPage();
            }
        });

        if (loadMoreRef.current) {
            observerRef.current.observe(loadMoreRef.current);
        }

        return () => {
            if (observerRef.current) {
                observerRef.current.disconnect();
            }
        };
    }, [hasNextPage, isFetchingNextPage, fetchNextPage]);

    return (
        <>
            <MainNavigation page='home' title="Home" onLayoutChange={handleLayoutChange} />
            <div className='z-0 my-5 flex w-full flex-col'>
                <div className='w-full px-8'>
                    {isLoading ? (
                        <div className='flex flex-col items-center justify-center space-y-4 text-center'>
                            <LoadingIndicator size='lg' />
                        </div>
                    ) : activities.length > 0 ? (
                        <>
                            <div className={`mx-auto flex items-start ${layout === 'inbox' ? 'max-w-6xl gap-14' : 'gap-8'}`}>
                                <div className='flex w-full items-start'>
                                    <ul className={`mx-auto flex ${layout === 'inbox' ? 'max-w-full' : 'max-w-[500px]'} flex-col`}>
                                        {activities.map((activity, index) => (
                                            <li
                                                key={activity.id}
                                                data-test-view-article
                                                onClick={() => handleViewContent(
                                                    activity.object,
                                                    getContentAuthor(activity),
                                                    activity.object.replies
                                                )}
                                            >
                                                <FeedItem
                                                    actor={activity.actor}
                                                    comments={activity.object.replies}
                                                    layout={layout}
                                                    object={activity.object}
                                                    type={activity.type}
                                                    onCommentClick={() => handleViewContent(
                                                        activity.object,
                                                        getContentAuthor(activity),
                                                        activity.object.replies,
                                                        true
                                                    )}
                                                />
                                                {index < activities.length - 1 && (
                                                    <div className="h-px w-full bg-grey-200"></div>
                                                )}
                                            </li>
                                        ))}
                                        <div ref={loadMoreRef} className='h-1'></div>
                                        {isFetchingNextPage && (
                                            <div className='flex flex-col items-center justify-center space-y-4 text-center'>
                                                <LoadingIndicator size='md' />
                                            </div>
                                        )}
                                    </ul>
                                </div>
                                <div className={`sticky top-[135px] ml-auto w-full max-w-[300px] max-lg:hidden ${layout === 'inbox' ? '' : ' xxl:fixed xxl:right-[40px]'}`}>
                                    <h2 className='mb-2 text-lg font-semibold'>You might also like...</h2>
                                    {isLoadingSuggested ? (
                                        <LoadingIndicator size="sm" />
                                    ) : (
                                        <ul className='grow'>
                                            {suggested.map((profile) => {
                                                const actor = profile.actor;
                                                // const isFollowing = profile.isFollowing;
                                                return (
                                                    <li key={actor.id}>
                                                        <ActivityItem url={actor.url}>
                                                            <APAvatar author={actor} />
                                                            <div>
                                                                <div className='text-grey-600'>
                                                                    <span className='mr-1 truncate font-bold text-black'>{actor.name || actor.preferredUsername || 'Unknown'}</span>
                                                                    <div className='truncate text-sm'>{getUsername(actor)}</div>
                                                                </div>
                                                            </div>
                                                            {/* <FollowButton
                                                                className='ml-auto'
                                                                following={isFollowing}
                                                                handle={getUsername(actor)}
                                                                type='link'
                                                                onFollow={() => updateSuggestedProfile(actor.id!, {isFollowing: true})}
                                                                onUnfollow={() => updateSuggestedProfile(actor.id!, {isFollowing: false})}
                                                            /> */}
                                                        </ActivityItem>
                                                    </li>
                                                );
                                            })}
                                        </ul>
                                    )}
                                    <Button className='mt-4' color='grey' fullWidth={true} label='Explore' onClick={() => updateRoute('search')} />
                                </div>
                            </div>
                        </>
                    ) : (
                        <div className='flex items-center justify-center text-center'>
                            <div className='flex max-w-[32em] flex-col items-center justify-center gap-4'>
                                <img
                                    alt='Ghost site logos'
                                    className='w-[220px]'
                                    src={ActivityPubWelcomeImage}
                                />
                                <Heading className='text-balance' level={2}>
                        Welcome to ActivityPub
                                </Heading>
                                <p className='text-pretty text-grey-800'>
                        We&apos;re so glad to have you on board! At the moment, you can follow other Ghost sites and enjoy their content right here inside Ghost.
                                </p>
                                <p className='text-pretty text-grey-800'>
                        You can see all of the users on the right—find your favorite ones and give them a follow.
                                </p>
                                <Button color='green' label='Learn more' link={true} />
                            </div>
                        </div>
                    )}
                </div>
            </div>
        </>
    );
};

export default Inbox;<|MERGE_RESOLUTION|>--- conflicted
+++ resolved
@@ -33,18 +33,12 @@
         }
     });
 
-<<<<<<< HEAD
     const {updateRoute} = useRouting();
 
     const {suggestedProfilesQuery} = useSuggestedProfiles('index', ['@quillmatiq@mastodon.social', '@miaq@flipboard.social', '@mallory@techpolicy.social']);
     const {data: suggested = [], isLoading: isLoadingSuggested} = suggestedProfilesQuery;
 
-    const activities = (data?.pages.flatMap(page => page.data) ?? []).filter((activity) => {
-        return !activity.object.inReplyTo;
-    });
-=======
     const activities = (data?.pages.flatMap(page => page.data) ?? []);
->>>>>>> 4277c2a9
 
     const handleViewContent = (object: ObjectProperties, actor: ActorProperties, comments: Activity[], focusReply = false) => {
         setArticleContent(object);
