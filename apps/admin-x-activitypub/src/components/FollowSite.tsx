--- conflicted
+++ resolved
@@ -6,31 +6,7 @@
 import {useRouting} from '@tryghost/admin-x-framework/routing';
 import {useState} from 'react';
 
-<<<<<<< HEAD
-// const sleep = (ms: number) => (
-//     new Promise((resolve) => {
-//         setTimeout(resolve, ms);
-//     })
-// );
-
-async function getToken(): Promise<string | null> {
-    try {
-        const res = await fetch('/ghost/api/admin/identities/');
-        const json = await res.json();
-        return json.identities[0].token;
-    } catch (err) {
-        return null;
-    }
-}
-
-const FollowSite = NiceModal.create(() => {
-    const {updateRoute} = useRouting();
-    const modal = NiceModal.useModal();
-    const mutation = useFollow();
-    const client = useQueryClient();
-=======
 function useFollow(handle: string, onSuccess: () => void, onError: () => void) {
->>>>>>> f7ec7248
     const site = useBrowseSite();
     const siteData = site.data?.site;
     const siteUrl = siteData?.url ?? window.location.origin;
@@ -54,35 +30,11 @@
     const [profileName, setProfileName] = useState('');
     const [errorMessage, setError] = useState(null);
 
-<<<<<<< HEAD
-    const handleFollow = async () => {
-        try {
-            const token = await getToken();
-            const url = new URL(`.ghost/activitypub/actions/follow/${profileName}`, siteUrl);
-            await fetch(url, {
-                method: 'POST',
-                headers: {
-                    Authorization: `Bearer ${token}`
-                }
-            });
-            // Perform the mutation
-            // If successful, set the success state to true
-            // setSuccess(true);
-            showToast({
-                message: 'Site followed',
-                type: 'success'
-            });
-
-            // // Because we don't return the new follower data from the API, we need to wait a bit to let it process and then update the query.
-            // // This is a dirty hack and should be replaced with a better solution.
-            // await sleep(2000);
-=======
     async function onSuccess() {
         showToast({
             message: 'Site followed',
             type: 'success'
         });
->>>>>>> f7ec7248
 
         modal.remove();
         updateRoute('');
