--- conflicted
+++ resolved
@@ -229,19 +229,16 @@
         onClickHandler();
     };
 
-<<<<<<< HEAD
-    const handleDelete = (postId: string) => {
+    const handleDelete = () => {
         // @TODO: Show confirmation modal
-        const confirm = window.confirm(`Delete post\n\n${postId}\n\n?`);
+        const confirm = window.confirm(`Delete post\n\n${object.id}\n\n?`);
 
         if (confirm) {
-            deleteMutation.mutate({id: postId, parentId});
+            deleteMutation.mutate({id: object.id, parentId});
             onDelete();
         }
     };
 
-=======
->>>>>>> 5dd1255f
     const handleCopyLink = async () => {
         if (object?.url) {
             await navigator.clipboard.writeText(object.url);
@@ -258,26 +255,6 @@
     if (type === 'Announce') {
         author = typeof object.attributedTo === 'object' ? object.attributedTo as ActorProperties : actor;
     }
-
-    const handleDelete = () => {
-
-    };
-
-    if (allowDelete) {
-        menuItems.push({
-            id: 'delete',
-            label: 'Delete post',
-            onClick: () => handleDelete(object.id)
-        });
-    }
-
-    // TODO: If this is your own Note/Article, you should be able to delete it
-    // menuItems.push({
-    //     id: 'delete',
-    //     label: 'Delete',
-    //     destructive: true,
-    //     onClick: handleDelete
-    // });
 
     const UserMenuTrigger = (
         <Button className={`h-[34px] w-[34px] ${layout === 'inbox' ? 'text-gray-900 hover:text-gray-900 dark:text-gray-600 dark:hover:text-gray-600' : 'text-gray-500 hover:text-gray-500 [&_svg]:size-5'} ${layout === 'feed' ? 'rounded-full' : 'rounded-md'} dark:bg-black dark:hover:bg-gray-950`} variant='ghost'>
