{
  "name": "@tryghost/admin-x-activitypub",
<<<<<<< HEAD
  "version": "0.7.9",
=======
  "version": "0.7.12",
>>>>>>> ee8865f0
  "license": "MIT",
  "repository": {
    "type": "git",
    "url": "https://github.com/TryGhost/Ghost/tree/main/apps/admin-x-activitypub"
  },
  "author": "Ghost Foundation",
  "files": [
    "LICENSE",
    "README.md",
    "dist/"
  ],
  "main": "./dist/admin-x-activitypub.umd.cjs",
  "module": "./dist/admin-x-activitypub.js",
  "private": false,
  "scripts": {
    "dev": "vite build --watch",
    "dev:start": "vite",
    "build": "tsc && vite build",
    "lint": "yarn run lint:code && yarn run lint:test",
    "lint:code": "eslint --ext .js,.ts,.cjs,.tsx --cache src",
    "lint:test": "eslint -c test/.eslintrc.cjs --ext .js,.ts,.cjs,.tsx --cache test",
    "test:unit": "tsc --noEmit && vitest run",
    "test:acceptance": "NODE_OPTIONS='--experimental-specifier-resolution=node --no-warnings' VITE_TEST=true playwright test",
    "test:acceptance:slowmo": "TIMEOUT=100000 PLAYWRIGHT_SLOWMO=100 yarn test:acceptance --headed",
    "test:acceptance:full": "ALL_BROWSERS=1 yarn test:acceptance",
    "preview": "vite preview"
  },
  "devDependencies": {
    "@playwright/test": "1.52.0",
    "@testing-library/react": "14.3.1",
    "@types/jest": "29.5.14",
    "@types/react": "18.3.20",
    "@types/react-dom": "18.3.7",
    "jest": "29.7.0",
    "ts-jest": "29.3.2"
  },
  "nx": {
    "targets": {
      "build": {
        "dependsOn": [
          "^build"
        ]
      },
      "dev": {
        "dependsOn": [
          "^build"
        ]
      },
      "test:unit": {
        "dependsOn": [
          "^build",
          "test:unit"
        ]
      },
      "test:acceptance": {
        "dependsOn": [
          "^build",
          "test:acceptance"
        ]
      }
    }
  },
  "dependencies": {
    "@radix-ui/react-form": "0.1.6",
    "@tryghost/admin-x-design-system": "0.0.0",
    "@tryghost/shade": "0.0.0",
    "@tryghost/admin-x-framework": "0.0.0",
    "clsx": "2.1.1",
    "react": "18.3.1",
    "react-dom": "18.3.1",
    "use-debounce": "10.0.4"
  }
}<|MERGE_RESOLUTION|>--- conflicted
+++ resolved
@@ -1,10 +1,6 @@
 {
   "name": "@tryghost/admin-x-activitypub",
-<<<<<<< HEAD
-  "version": "0.7.9",
-=======
-  "version": "0.7.12",
->>>>>>> ee8865f0
+  "version": "0.7.13",
   "license": "MIT",
   "repository": {
     "type": "git",
