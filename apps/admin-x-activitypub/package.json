{
  "name": "@tryghost/admin-x-activitypub",
<<<<<<< HEAD
  "version": "0.7.26",
=======
  "version": "0.7.27",
>>>>>>> eeeaeb57
  "license": "MIT",
  "repository": {
    "type": "git",
    "url": "https://github.com/TryGhost/Ghost/tree/main/apps/admin-x-activitypub"
  },
  "author": "Ghost Foundation",
  "files": [
    "LICENSE",
    "README.md",
    "dist/"
  ],
  "main": "./dist/admin-x-activitypub.umd.cjs",
  "module": "./dist/admin-x-activitypub.js",
  "private": false,
  "scripts": {
    "dev": "vite build --watch",
    "dev:start": "vite",
    "build": "tsc && vite build",
    "lint": "yarn run lint:code && yarn run lint:test",
    "lint:code": "eslint --ext .js,.ts,.cjs,.tsx --cache src",
    "lint:test": "eslint -c test/.eslintrc.cjs --ext .js,.ts,.cjs,.tsx --cache test",
    "test:unit": "tsc --noEmit && vitest run",
    "test:acceptance": "NODE_OPTIONS='--experimental-specifier-resolution=node --no-warnings' VITE_TEST=true playwright test",
    "test:acceptance:slowmo": "TIMEOUT=100000 PLAYWRIGHT_SLOWMO=100 yarn test:acceptance --headed",
    "test:acceptance:full": "ALL_BROWSERS=1 yarn test:acceptance",
    "preview": "vite preview"
  },
  "devDependencies": {
    "@playwright/test": "1.52.0",
    "@testing-library/react": "14.3.1",
    "@types/jest": "29.5.14",
    "@types/react": "18.3.21",
    "@types/react-dom": "18.3.7",
    "jest": "29.7.0",
    "ts-jest": "29.3.3",
    "vite": "4.5.14"
  },
  "nx": {
    "targets": {
      "build": {
        "dependsOn": [
          "^build"
        ]
      },
      "dev": {
        "dependsOn": [
          "^build"
        ]
      },
      "test:unit": {
        "dependsOn": [
          "^build",
          "test:unit"
        ]
      },
      "test:acceptance": {
        "dependsOn": [
          "^build",
          "test:acceptance"
        ]
      }
    }
  },
  "dependencies": {
    "@radix-ui/react-form": "0.1.6",
    "@tryghost/admin-x-design-system": "0.0.0",
    "@tryghost/admin-x-framework": "0.0.0",
    "@tryghost/shade": "0.0.0",
    "clsx": "2.1.1",
    "react": "18.3.1",
    "react-dom": "18.3.1",
    "use-debounce": "10.0.4"
  }
}<|MERGE_RESOLUTION|>--- conflicted
+++ resolved
@@ -1,10 +1,6 @@
 {
   "name": "@tryghost/admin-x-activitypub",
-<<<<<<< HEAD
-  "version": "0.7.26",
-=======
-  "version": "0.7.27",
->>>>>>> eeeaeb57
+  "version": "0.7.28",
   "license": "MIT",
   "repository": {
     "type": "git",
