{
  "name": "@tryghost/admin-x-activitypub",
<<<<<<< HEAD
  "version": "0.7.12",
=======
  "version": "0.7.14",
>>>>>>> 9b8009d5
  "license": "MIT",
  "repository": {
    "type": "git",
    "url": "https://github.com/TryGhost/Ghost/tree/main/apps/admin-x-activitypub"
  },
  "author": "Ghost Foundation",
  "files": [
    "LICENSE",
    "README.md",
    "dist/"
  ],
  "main": "./dist/admin-x-activitypub.umd.cjs",
  "module": "./dist/admin-x-activitypub.js",
  "private": false,
  "scripts": {
    "dev": "vite build --watch",
    "dev:start": "vite",
    "build": "tsc && vite build",
    "lint": "yarn run lint:code && yarn run lint:test",
    "lint:code": "eslint --ext .js,.ts,.cjs,.tsx --cache src",
    "lint:test": "eslint -c test/.eslintrc.cjs --ext .js,.ts,.cjs,.tsx --cache test",
    "test:unit": "tsc --noEmit && vitest run",
    "test:acceptance": "NODE_OPTIONS='--experimental-specifier-resolution=node --no-warnings' VITE_TEST=true playwright test",
    "test:acceptance:slowmo": "TIMEOUT=100000 PLAYWRIGHT_SLOWMO=100 yarn test:acceptance --headed",
    "test:acceptance:full": "ALL_BROWSERS=1 yarn test:acceptance",
    "preview": "vite preview"
  },
  "devDependencies": {
    "@playwright/test": "1.52.0",
    "@testing-library/react": "14.3.1",
    "@types/jest": "29.5.14",
    "@types/react": "18.3.20",
    "@types/react-dom": "18.3.7",
    "jest": "29.7.0",
    "ts-jest": "29.3.2"
  },
  "nx": {
    "targets": {
      "build": {
        "dependsOn": [
          "^build"
        ]
      },
      "dev": {
        "dependsOn": [
          "^build"
        ]
      },
      "test:unit": {
        "dependsOn": [
          "^build",
          "test:unit"
        ]
      },
      "test:acceptance": {
        "dependsOn": [
          "^build",
          "test:acceptance"
        ]
      }
    }
  },
  "dependencies": {
    "@radix-ui/react-form": "0.1.6",
    "@tryghost/admin-x-design-system": "0.0.0",
    "@tryghost/shade": "0.0.0",
    "@tryghost/admin-x-framework": "0.0.0",
    "clsx": "2.1.1",
    "react": "18.3.1",
    "react-dom": "18.3.1",
    "use-debounce": "10.0.4"
  }
}<|MERGE_RESOLUTION|>--- conflicted
+++ resolved
@@ -1,10 +1,6 @@
 {
   "name": "@tryghost/admin-x-activitypub",
-<<<<<<< HEAD
-  "version": "0.7.12",
-=======
-  "version": "0.7.14",
->>>>>>> 9b8009d5
+  "version": "0.7.15",
   "license": "MIT",
   "repository": {
     "type": "git",
