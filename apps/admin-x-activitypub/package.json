--- conflicted
+++ resolved
@@ -1,10 +1,6 @@
 {
   "name": "@tryghost/admin-x-activitypub",
-<<<<<<< HEAD
-  "version": "0.2.1",
-=======
-  "version": "0.3.6",
->>>>>>> 824efc7f
+  "version": "0.3.7",
   "license": "MIT",
   "repository": {
     "type": "git",
