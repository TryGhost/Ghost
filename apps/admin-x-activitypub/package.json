--- conflicted
+++ resolved
@@ -1,10 +1,6 @@
 {
   "name": "@tryghost/admin-x-activitypub",
-<<<<<<< HEAD
-  "version": "0.6.75",
-=======
-  "version": "0.7.0",
->>>>>>> 7583e423
+  "version": "0.7.1",
   "license": "MIT",
   "repository": {
     "type": "git",
