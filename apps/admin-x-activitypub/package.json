{
  "name": "@tryghost/admin-x-activitypub",
<<<<<<< HEAD
  "version": "0.9.24",
=======
  "version": "1.0.1",
>>>>>>> 905282fb
  "license": "MIT",
  "repository": {
    "type": "git",
    "url": "https://github.com/TryGhost/Ghost/tree/main/apps/admin-x-activitypub"
  },
  "author": "Ghost Foundation",
  "files": [
    "LICENSE",
    "README.md",
    "dist/"
  ],
  "main": "./dist/admin-x-activitypub.umd.cjs",
  "module": "./dist/admin-x-activitypub.js",
  "private": false,
  "scripts": {
    "dev": "vite build --watch",
    "dev:start": "vite",
    "build": "tsc && vite build",
    "lint": "yarn run lint:code && yarn run lint:test",
    "lint:code": "eslint --ext .js,.ts,.cjs,.tsx --cache src",
    "lint:test": "eslint -c test/.eslintrc.cjs --ext .js,.ts,.cjs,.tsx --cache test",
    "test:unit": "tsc --noEmit && vitest run",
    "test:acceptance": "NODE_OPTIONS='--experimental-specifier-resolution=node --no-warnings' VITE_TEST=true playwright test",
    "test:acceptance:slowmo": "TIMEOUT=100000 PLAYWRIGHT_SLOWMO=100 yarn test:acceptance --headed",
    "test:acceptance:full": "ALL_BROWSERS=1 yarn test:acceptance",
    "preview": "vite preview"
  },
  "devDependencies": {
    "@playwright/test": "1.54.1",
    "@testing-library/react": "14.3.1",
    "@types/jest": "29.5.14",
    "@types/react": "18.3.24",
    "@types/react-dom": "18.3.7",
    "jest": "29.7.0",
    "ts-jest": "29.4.0",
    "vite": "5.4.20",
    "vitest": "1.6.1"
  },
  "nx": {
    "targets": {
      "build": {
        "dependsOn": [
          "^build"
        ]
      },
      "dev": {
        "dependsOn": [
          "^build"
        ]
      },
      "test:unit": {
        "dependsOn": [
          "^build",
          "test:unit"
        ]
      },
      "test:acceptance": {
        "dependsOn": [
          "^build",
          "test:acceptance"
        ]
      }
    }
  },
  "dependencies": {
    "@radix-ui/react-form": "0.1.7",
    "@tryghost/admin-x-framework": "0.0.0",
    "@tryghost/shade": "0.0.0",
    "clsx": "2.1.1",
    "html2canvas-objectfit-fix": "1.2.0",
    "react": "18.3.1",
    "react-dom": "18.3.1",
    "use-debounce": "10.0.6"
  }
}<|MERGE_RESOLUTION|>--- conflicted
+++ resolved
@@ -1,10 +1,6 @@
 {
   "name": "@tryghost/admin-x-activitypub",
-<<<<<<< HEAD
-  "version": "0.9.24",
-=======
-  "version": "1.0.1",
->>>>>>> 905282fb
+  "version": "1.0.2",
   "license": "MIT",
   "repository": {
     "type": "git",
