--- conflicted
+++ resolved
@@ -1,10 +1,6 @@
 {
   "name": "@tryghost/admin-x-activitypub",
-<<<<<<< HEAD
-  "version": "0.4.0",
-=======
-  "version": "0.3.10",
->>>>>>> 87b0c04e
+  "version": "0.3.11",
   "license": "MIT",
   "repository": {
     "type": "git",
