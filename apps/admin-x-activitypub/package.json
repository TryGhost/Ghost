{
  "name": "@tryghost/admin-x-activitypub",
<<<<<<< HEAD
  "version": "0.7.17",
=======
  "version": "0.7.18",
>>>>>>> 12c1a5a2
  "license": "MIT",
  "repository": {
    "type": "git",
    "url": "https://github.com/TryGhost/Ghost/tree/main/apps/admin-x-activitypub"
  },
  "author": "Ghost Foundation",
  "files": [
    "LICENSE",
    "README.md",
    "dist/"
  ],
  "main": "./dist/admin-x-activitypub.umd.cjs",
  "module": "./dist/admin-x-activitypub.js",
  "private": false,
  "scripts": {
    "dev": "vite build --watch",
    "dev:start": "vite",
    "build": "tsc && vite build",
    "lint": "yarn run lint:code && yarn run lint:test",
    "lint:code": "eslint --ext .js,.ts,.cjs,.tsx --cache src",
    "lint:test": "eslint -c test/.eslintrc.cjs --ext .js,.ts,.cjs,.tsx --cache test",
    "test:unit": "tsc --noEmit && vitest run",
    "test:acceptance": "NODE_OPTIONS='--experimental-specifier-resolution=node --no-warnings' VITE_TEST=true playwright test",
    "test:acceptance:slowmo": "TIMEOUT=100000 PLAYWRIGHT_SLOWMO=100 yarn test:acceptance --headed",
    "test:acceptance:full": "ALL_BROWSERS=1 yarn test:acceptance",
    "preview": "vite preview"
  },
  "devDependencies": {
    "@playwright/test": "1.52.0",
    "@testing-library/react": "14.3.1",
    "@types/jest": "29.5.14",
    "@types/react": "18.3.20",
    "@types/react-dom": "18.3.7",
    "jest": "29.7.0",
    "ts-jest": "29.3.2"
  },
  "nx": {
    "targets": {
      "build": {
        "dependsOn": [
          "^build"
        ]
      },
      "dev": {
        "dependsOn": [
          "^build"
        ]
      },
      "test:unit": {
        "dependsOn": [
          "^build",
          "test:unit"
        ]
      },
      "test:acceptance": {
        "dependsOn": [
          "^build",
          "test:acceptance"
        ]
      }
    }
  },
  "dependencies": {
    "@radix-ui/react-form": "0.1.6",
    "@tryghost/admin-x-design-system": "0.0.0",
    "@tryghost/shade": "0.0.0",
    "@tryghost/admin-x-framework": "0.0.0",
    "clsx": "2.1.1",
    "react": "18.3.1",
    "react-dom": "18.3.1",
    "use-debounce": "10.0.4"
  }
}<|MERGE_RESOLUTION|>--- conflicted
+++ resolved
@@ -1,10 +1,6 @@
 {
   "name": "@tryghost/admin-x-activitypub",
-<<<<<<< HEAD
-  "version": "0.7.17",
-=======
-  "version": "0.7.18",
->>>>>>> 12c1a5a2
+  "version": "0.7.19",
   "license": "MIT",
   "repository": {
     "type": "git",
