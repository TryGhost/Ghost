import AudienceSelect from './components/AudienceSelect';
import CustomTooltipContent from '@src/components/chart/CustomTooltipContent';
import DateRangeSelect from './components/DateRangeSelect';
import React, {useMemo, useState} from 'react';
import SortButton from './components/SortButton';
import StatsLayout from './layout/StatsLayout';
import StatsView from './layout/StatsView';
import {Button, Card, CardContent, CardDescription, CardHeader, CardTitle, ChartConfig, ChartContainer, ChartTooltip, H1, KpiTabTrigger, KpiTabValue, Recharts, Separator, Table, TableBody, TableCell, TableHead, TableHeader, TableRow, Tabs, TabsList, ViewHeader, ViewHeaderActions, formatDisplayDate, formatNumber, formatPercentage} from '@tryghost/shade';
import {Navigate, useNavigate} from '@tryghost/admin-x-framework';
import {calculateYAxisWidth, getYRange, getYTicks, sanitizeChartData} from '@src/utils/chart-helpers';
import {getSettingValue} from '@tryghost/admin-x-framework/api/settings';
import {useGlobalData} from '@src/providers/GlobalDataProvider';
import {useNewsletterStatsWithRange} from '@src/hooks/useNewsletterStatsWithRange';
import type {TopNewslettersOrder} from '@src/hooks/useNewsletterStatsWithRange';

type Totals = {
    totalSubscribers: number;
    avgOpenRate: number;
    avgClickRate: number;
};

type SubscribersDataItem = {
    date: string;
    value: number;
};

type AvgsDataItem = {
    post_id: string;
    post_title: string;
    send_date: Date | string;
    sent_to: number;
    total_opens: number;
    open_rate: number;
    total_clicks: number;
    click_rate: number;
};

interface BarTooltipPayload {
    value: number;
    payload: AvgsDataItem;
}

interface BarTooltipProps {
    active?: boolean;
    payload?: BarTooltipPayload[];
    range?: number;
}

const BarTooltipContent = ({active, payload}: BarTooltipProps) => {
    if (!active || !payload?.length) {
        return null;
    }

    const currentItem = payload[0].payload;
    const sendDate = typeof currentItem.send_date === 'string' ? 
        new Date(currentItem.send_date) : currentItem.send_date;

    return (
        <div className="min-w-[220px] max-w-[240px] rounded-lg border bg-background px-3 py-2 shadow-lg">
            <div className="mb-2 flex w-full flex-col border-b pb-2">
                <span className="text-sm font-semibold leading-tight">{currentItem.post_title}</span>
                <span className="text-sm text-muted-foreground">Sent on {formatDisplayDate(sendDate)}</span>
            </div>

            <div className="mb-1 flex w-full justify-between">
                <span className="font-medium text-muted-foreground">Sent</span>
                <div className="ml-2 w-full text-right font-mono">{formatNumber(currentItem.sent_to)}</div>
            </div>

            <div className="mb-1 flex w-full justify-between">
                <span className="font-medium text-muted-foreground">Opens</span>
                <div className="ml-2 w-full text-right font-mono">
                    <span className="text-muted-foreground">{formatNumber(currentItem.total_opens)} / </span>
                    {formatPercentage(currentItem.open_rate)}
                </div>
            </div>

            <div className="mb-1 flex w-full justify-between">
                <span className="font-medium text-muted-foreground">Clicks</span>
                <div className="ml-2 w-full text-right font-mono">
                    <span className="text-muted-foreground">{formatNumber(currentItem.total_clicks)} / </span>
                    {formatPercentage(currentItem.click_rate)}
                </div>
            </div>
        </div>
    );
};

const getBarColor = (value: number) => {
    let opacity;
    if (value <= 0.25) {
        opacity = 0.6;
    } else if (value >= 0.75) {
        opacity = 1.0;
    } else {
        // Interpolate between 0.6 and 1.0 for values between 0.25 and 0.75
        opacity = 0.6 + ((value - 0.25) * (0.4 / 0.5));
    }
    return `hsl(var(--chart-1) / ${opacity})`;
};

const NewsletterKPIs: React.FC<{
    subscribersData: SubscribersDataItem[]
    avgsData: AvgsDataItem[];
    totals: Totals;
}> = ({
    subscribersData: allSubscribersData,
    avgsData,
    totals
}) => {
    const [currentTab, setCurrentTab] = useState('total-subscribers');
    const {range} = useGlobalData();

    const {totalSubscribers, avgOpenRate, avgClickRate} = totals;

    // Sanitize subscribers data
    const subscribersData = useMemo(() => {
        if (!allSubscribersData || allSubscribersData.length === 0) {
            return [];
        }

        let sanitizedData: SubscribersDataItem[] = [];

        // Then map the sanitized data to the final format
        sanitizedData = sanitizeChartData(allSubscribersData, range, 'value', 'exact');

        const processedData = sanitizedData.map(item => ({
            ...item,
            value: item.value,
            formattedValue: formatNumber(item.value),
            label: 'Subscribers'
        }));

        return processedData;
    }, [allSubscribersData, range]);

    const subscribersChartConfig = {
        value: {
            label: 'Newsletter subscribers'
        }
    } satisfies ChartConfig;

    const barChartConfig = {
        open_rate: {
            label: 'Open rate'
        }
    } satisfies ChartConfig;

    const barDomain = [0, 1];
    const barTicks = [0, 0.25, 0.5, 0.75, 1];

    return (
        <Tabs defaultValue="total-subscribers" variant='kpis'>
            <TabsList className="-mx-6 grid grid-cols-3">
                <KpiTabTrigger value="total-subscribers" onClick={() => {
                    setCurrentTab('total-subscribers');
                }}>
                    <KpiTabValue
                        label="Total subscribers"
                        value={formatNumber(totalSubscribers)}
                    />
                </KpiTabTrigger>
                <KpiTabTrigger value="avg-open-rate" onClick={() => {
                    setCurrentTab('avg-open-rate');
                }}>
                    <KpiTabValue
                        label="Avg. open rate"
                        value={formatPercentage(avgOpenRate)}
                    />
                </KpiTabTrigger>
                <KpiTabTrigger value="avg-click-rate" onClick={() => {
                    setCurrentTab('avg-click-rate');
                }}>
                    <KpiTabValue
                        label="Avg. click rate"
                        value={formatPercentage(avgClickRate)}
                    />
                </KpiTabTrigger>
            </TabsList>
            <div className='my-4 [&_.recharts-cartesian-axis-tick-value]:fill-gray-500'>
                {currentTab === 'total-subscribers' &&
                <ChartContainer className='-mb-3 h-[16vw] max-h-[320px] w-full' config={subscribersChartConfig}>
                    <Recharts.LineChart
                        data={subscribersData}
                        margin={{
                            left: 0,
                            right: 20,
                            top: 12
                        }}
                        accessibilityLayer
                    >
                        <Recharts.CartesianGrid horizontal={false} vertical={false} />
                        <Recharts.XAxis
                            axisLine={{stroke: 'hsl(var(--border))', strokeWidth: 1}}
                            dataKey="date"
                            interval={0}
                            stroke="hsl(var(--gray-300))"
                            tickFormatter={formatDisplayDate}
                            tickLine={false}
                            tickMargin={8}
                            ticks={subscribersData.length > 0 ? [subscribersData[0].date, subscribersData[subscribersData.length - 1].date] : []}
                        />
                        <Recharts.YAxis
                            axisLine={false}
                            domain={[getYRange(subscribersData).min, getYRange(subscribersData).max]}
                            tickFormatter={value => formatNumber(value)}
                            tickLine={false}
                            ticks={getYTicks(subscribersData)}
                            width={calculateYAxisWidth(getYTicks(subscribersData), value => formatNumber(value))}
                        />
                        <ChartTooltip
                            content={<CustomTooltipContent range={range} />}
                            cursor={true}
                        />
                        <Recharts.Line
                            dataKey="value"
                            dot={false}
                            isAnimationActive={false}
                            stroke="hsl(var(--chart-1))"
                            strokeWidth={2}
                            type='monotone'
                        />
                    </Recharts.LineChart>
                </ChartContainer>
                }

                {(currentTab === 'avg-open-rate' || currentTab === 'avg-click-rate') &&
                <>
                    <ChartContainer className='max-h-[320px] w-full' config={barChartConfig}>
                        <Recharts.BarChart data={avgsData} accessibilityLayer>
                            <Recharts.CartesianGrid vertical={false} />
                            <Recharts.YAxis
                                axisLine={false}
                                domain={barDomain}
                                tickFormatter={value => formatPercentage(value)}
                                tickLine={false}
                                ticks={barTicks}
                                width={calculateYAxisWidth(barTicks, value => formatPercentage(value))}
                            />
                            <Recharts.XAxis
                                axisLine={false}
                                dataKey="post_id"
                                tickFormatter={() => ('')}
                                tickLine={false}
                                tickMargin={10}
                            />
                            <ChartTooltip
                                content={<BarTooltipContent />}
                                cursor={false}
                            />
                            <Recharts.Bar
                                activeBar={{fill: 'hsl(var(--chart-1) / 0.8)'}}
                                dataKey={currentTab === 'avg-open-rate' ? 'open_rate' : 'click_rate'}
                                fill="hsl(var(--chart-1))"
                                isAnimationActive={false}
                                maxBarSize={32}
                                radius={0}>
                                {avgsData.map(entry => (
                                    <Recharts.Cell
                                        key={`cell-${entry.post_id}`}
                                        fill={getBarColor(entry[currentTab === 'avg-open-rate' ? 'open_rate' : 'click_rate'])}
                                    />
                                ))}
                            </Recharts.Bar>
                        </Recharts.BarChart>
                    </ChartContainer>
                    <div className="-mt-6 text-center text-sm text-muted-foreground">
                        Newsletters {currentTab === 'avg-open-rate' ? 'opens' : 'clicks'} in this period
                    </div>
                </>
                }
            </div>
        </Tabs>
    );
};

const Newsletters: React.FC = () => {
    const {range} = useGlobalData();
    const [sortBy, setSortBy] = useState<TopNewslettersOrder>('date desc');
    const navigate = useNavigate();
    const {settings} = useGlobalData();
    const labs = JSON.parse(getSettingValue<string>(settings, 'labs') || '{}');

<<<<<<< HEAD
    // Get stats from real data using the new hook (without sort dependency)
    const {data: newsletterStatsData, isLoading} = useNewsletterStatsWithRange(range);
    
    // Prepare the data - wrap in useMemo to avoid dependency changes
    const newsletterStats = useMemo(() => {
        if (!newsletterStatsData?.stats || newsletterStatsData?.stats.length === 0) {
            return [];
        }
        
        // Clone the data for sorting
        const stats = [...newsletterStatsData.stats];
        
        // Apply client-side sorting
        const [field, direction = 'desc'] = sortBy.split(' ');
        
        return stats.sort((a, b) => {
            let valueA, valueB;
            
            // Handle different sort fields
            if (field === 'date') {
                valueA = new Date(a.send_date).getTime();
                valueB = new Date(b.send_date).getTime();
            } else if (field === 'open_rate') {
                valueA = a.open_rate || 0;
                valueB = b.open_rate || 0;
            } else if (field === 'click_rate') {
                valueA = a.click_rate || 0;
                valueB = b.click_rate || 0;
            } else {
                return 0;
            }
            
            // Apply sort direction
            return direction === 'desc' ? valueB - valueA : valueA - valueB;
        });
    }, [newsletterStatsData, sortBy]);
    
    // Calculate totals
    const totals = useMemo(() => {
        if (!newsletterStatsData?.stats || newsletterStatsData.stats.length === 0) {
            return {
                totalSubscribers: 0,
                avgOpenRate: 0,
                avgClickRate: 0
            };
        }

        // Use all stats for calculating averages, not just the sorted/limited ones
        const allStats = newsletterStatsData.stats;
        
        // Calculate average open and click rates from all stats
        const totalOpenRate = allStats.reduce((sum, stat) => sum + (stat.open_rate || 0), 0);
        const totalClickRate = allStats.reduce((sum, stat) => sum + (stat.click_rate || 0), 0);
        
        // Always sort by date (newest first) to get the most recent subscriber count,
        // regardless of the current table sort order
        const sortedByDate = [...allStats].sort((a, b) => new Date(b.send_date).getTime() - new Date(a.send_date).getTime());
        
        // Use the most recent newsletter for the subscriber count
        const latestSubscribers = sortedByDate.length > 0 ? sortedByDate[0].sent_to : 0;
        
        return {
            totalSubscribers: latestSubscribers,
            avgOpenRate: totalOpenRate / allStats.length,
            avgClickRate: totalClickRate / allStats.length
        };
    }, [newsletterStatsData]);

    // Create subscribers data from newsletter stats
    const subscribersData = useMemo(() => {
        if (!newsletterStats || newsletterStats.length === 0) {
            return [];
        }

        // Sort by date to ensure chronological order
        const sortedData = [...newsletterStats].sort((a, b) => new Date(a.send_date).getTime() - new Date(b.send_date).getTime());

        // Convert to the required format
        return sortedData.map(stat => ({
            date: stat.send_date,
            value: stat.sent_to
        }));
    }, [newsletterStats]);
=======
    // Get stats from custom hook once
    // const {isLoading, chartData, totals} = useGrowthStats(range);
    // const {data: topPostsData} = useTopPostsStatsWithRange(range, sortBy);
    // const topPosts = topPostsData?.stats || [];

    const isLoading = false;

    // Mock data
    const totals = {
        totalSubscribers: 20800,
        avgOpenRate: 0.74,
        avgClickRate: 0.36
    };

    const mockSubscribers:SubscribersDataItem[] = [
        {date: '2025-04-01', value: 15000},
        {date: '2025-04-02', value: 15150},
        {date: '2025-04-03', value: 15280},
        {date: '2025-04-04', value: 15420},
        {date: '2025-04-05', value: 15550},
        {date: '2025-04-06', value: 15700},
        {date: '2025-04-07', value: 15830},
        {date: '2025-04-08', value: 15990},
        {date: '2025-04-09', value: 16140},
        {date: '2025-04-10', value: 16280},
        {date: '2025-04-11', value: 16450},
        {date: '2025-04-12', value: 16620},
        {date: '2025-04-13', value: 16790},
        {date: '2025-04-14', value: 16940},
        {date: '2025-04-15', value: 17100},
        {date: '2025-04-16', value: 17260},
        {date: '2025-04-17', value: 17430},
        {date: '2025-04-18', value: 17590},
        {date: '2025-04-19', value: 17750},
        {date: '2025-04-20', value: 17920},
        {date: '2025-04-21', value: 18080},
        {date: '2025-04-22', value: 18240},
        {date: '2025-04-23', value: 18410},
        {date: '2025-04-24', value: 18570},
        {date: '2025-04-25', value: 18730},
        {date: '2025-04-26', value: 18900},
        {date: '2025-04-27', value: 19060},
        {date: '2025-04-28', value: 19220},
        {date: '2025-04-29', value: 19390},
        {date: '2025-04-30', value: 19550}
    ];

    const mockAvgsData: AvgsDataItem[] = [
        {post_id: '1', post_title: 'Weekly tech digest with an extra long title that should wrap in two lines', send_date: new Date('2025-04-11'), sent_to: 20800, total_opens: 17680, total_clicks: 8320, open_rate: 0.73, click_rate: 0.37},
        {post_id: '2', post_title: 'Product Updates', send_date: new Date('2025-04-12'), sent_to: 20600, total_opens: 16480, total_clicks: 8240, open_rate: 0.78, click_rate: 0.43},
        // {post_id: '3', post_title: 'Community Spotlight', send_date: new Date('2025-04-13'), sent_to: 20400, total_opens: 14280, total_clicks: 8160, open_rate: 0.49, click_rate: 0.41},
        // {post_id: '4', post_title: 'Industry News', send_date: new Date('2025-04-14'), sent_to: 20200, total_opens: 12120, total_clicks: 8080, open_rate: 0.64, click_rate: 0.4},
        {post_id: '5', post_title: 'Feature Announcement', send_date: new Date('2025-04-15'), sent_to: 20000, total_opens: 10000, total_clicks: 8000, open_rate: 0.5, click_rate: 0.32},
        {post_id: '6', post_title: 'Monthly Roundup', send_date: new Date('2025-04-16'), sent_to: 19800, total_opens: 12870, total_clicks: 5940, open_rate: 0.76, click_rate: 0.16},
        {post_id: '7', post_title: 'User Success Stories', send_date: new Date('2025-04-17'), sent_to: 19600, total_opens: 11760, total_clicks: 3920, open_rate: 0.39, click_rate: 0.21},
        // {post_id: '8', post_title: 'Tips & Tricks', send_date: new Date('2025-04-18'), sent_to: 19400, total_opens: 10670, total_clicks: 2910, open_rate: 0.52, click_rate: 0.15},
        {post_id: '9', post_title: 'Platform Updates', send_date: new Date('2025-04-19'), sent_to: 19200, total_opens: 9600, total_clicks: 4800, open_rate: 0.48, click_rate: 0.25},
        {post_id: '10', post_title: 'New Features Guide', send_date: new Date('2025-04-20'), sent_to: 19000, total_opens: 8550, total_clicks: 4275, open_rate: 0.43, click_rate: 0.225},
        // {post_id: '11', post_title: 'Community News', send_date: new Date('2025-04-21'), sent_to: 18800, total_opens: 7520, total_clicks: 3760, open_rate: 0.38, click_rate: 0.20},
        {post_id: '12', post_title: 'Product Roadmap', send_date: new Date('2025-04-22'), sent_to: 18600, total_opens: 8370, total_clicks: 4185, open_rate: 0.45, click_rate: 0.225},
        // {post_id: '13', post_title: 'User Feedback', send_date: new Date('2025-04-23'), sent_to: 18400, total_opens: 7360, total_clicks: 3680, open_rate: 0.42, click_rate: 0.20},
        // {post_id: '14', post_title: 'Platform Tips', send_date: new Date('2025-04-24'), sent_to: 18200, total_opens: 8190, total_clicks: 4095, open_rate: 0.41, click_rate: 0.225},
        {post_id: '15', post_title: 'Feature Deep Dive', send_date: new Date('2025-04-25'), sent_to: 18000, total_opens: 7200, total_clicks: 3600, open_rate: 0.40, click_rate: 0.20},
        // {post_id: '16', post_title: 'Community Updates', send_date: new Date('2025-04-26'), sent_to: 17800, total_opens: 8010, total_clicks: 4005, open_rate: 0.45, click_rate: 0.225},
        {post_id: '17', post_title: 'Product News', send_date: new Date('2025-04-27'), sent_to: 17600, total_opens: 7040, total_clicks: 3520, open_rate: 0.44, click_rate: 0.20},
        {post_id: '18', post_title: 'User Guide', send_date: new Date('2025-04-28'), sent_to: 17400, total_opens: 7830, total_clicks: 3915, open_rate: 0.41, click_rate: 0.225}
        // {post_id: '19', post_title: 'Platform News', send_date: new Date('2025-04-29'), sent_to: 17200, total_opens: 6880, total_clicks: 3440, open_rate: 0.37, click_rate: 0.20},
        // {post_id: '20', post_title: 'Feature Updates', send_date: new Date('2025-04-30'), sent_to: 17000, total_opens: 7650, total_clicks: 3825, open_rate: 0.45, click_rate: 0.225}
    ];
>>>>>>> a667c0a0

    if (!labs.trafficAnalyticsAlpha) {
        return <Navigate to='/web/' />;
    }

    // Convert string dates to Date objects for AvgsDataItem compatibility
    const avgsData: AvgsDataItem[] = newsletterStats.map(stat => ({
        ...stat,
        send_date: new Date(stat.send_date)
    }));

    return (
        <StatsLayout>
            <ViewHeader className='before:hidden'>
                <H1>Newsletters</H1>
                <ViewHeaderActions>
                    <AudienceSelect />
                    <DateRangeSelect />
                </ViewHeaderActions>
            </ViewHeader>
            <StatsView data={subscribersData} isLoading={isLoading}>
                <Card>
                    <CardContent>
                        <NewsletterKPIs avgsData={avgsData} subscribersData={subscribersData} totals={totals} />
                    </CardContent>
                </Card>
                <Card>
                    <CardHeader>
                        <CardTitle>Top newsletters</CardTitle>
                        <CardDescription>Which newsletters performed best in this period</CardDescription>
                    </CardHeader>
                    <CardContent>
                        <Separator/>
                        <Table>
                            <TableHeader>
                                <TableRow>
                                    <TableHead>
                                        Title
                                    </TableHead>
                                    <TableHead>
                                        <SortButton activeSortBy={sortBy} setSortBy={setSortBy} sortBy='date desc'>
                                            Date
                                        </SortButton>
                                    </TableHead>
                                    <TableHead className='w-[10%] text-right'>
                                        <SortButton activeSortBy={sortBy} setSortBy={setSortBy} sortBy='open_rate desc'>
                                            Open rate
                                        </SortButton>
                                    </TableHead>
                                    <TableHead className='w-[10%] text-right'>
                                        <SortButton activeSortBy={sortBy} setSortBy={setSortBy} sortBy='click_rate desc'>
                                            Clicks
                                        </SortButton>
                                    </TableHead>
                                </TableRow>
                            </TableHeader>
                            <TableBody>
                                {newsletterStats.map(post => (
                                    <TableRow key={post.post_id}>
                                        <TableCell className="font-medium">
                                            <div className='group/link inline-flex items-center gap-2'>
                                                {post.post_id ?
                                                    <Button className='h-auto whitespace-normal p-0 text-left hover:!underline' title="View post analytics" variant='link' onClick={() => {
                                                        navigate(`/posts/analytics/${post.post_id}`, {crossApp: true});
                                                    }}>
                                                        {post.post_title}
                                                    </Button>
                                                    :
                                                    <>
                                                        {post.post_title}
                                                    </>
                                                }
                                            </div>
                                        </TableCell>
                                        <TableCell className="text-sm text-muted-foreground">
                                            {formatDisplayDate(new Date(post.send_date))}
                                        </TableCell>
                                        <TableCell className={`text-right font-mono text-sm ${post.total_opens === 0 && 'text-gray-700'}`}>
                                            <span className="group-hover:hidden">{formatPercentage(post.open_rate)}</span>
                                            <span className="hidden group-hover:!visible group-hover:!block">{formatNumber(post.total_opens)}</span>
                                        </TableCell>
                                        <TableCell className={`text-right font-mono text-sm ${post.total_clicks === 0 && 'text-gray-700'}`}>
                                            <span className="group-hover:hidden">{formatPercentage(post.click_rate)}</span>
                                            <span className="hidden group-hover:!visible group-hover:!block">{formatNumber(post.total_clicks)}</span>
                                        </TableCell>
                                    </TableRow>
                                ))}
                            </TableBody>
                        </Table>
                    </CardContent>
                </Card>
            </StatsView>
        </StatsLayout>
    );
};

export default Newsletters;<|MERGE_RESOLUTION|>--- conflicted
+++ resolved
@@ -281,7 +281,6 @@
     const {settings} = useGlobalData();
     const labs = JSON.parse(getSettingValue<string>(settings, 'labs') || '{}');
 
-<<<<<<< HEAD
     // Get stats from real data using the new hook (without sort dependency)
     const {data: newsletterStatsData, isLoading} = useNewsletterStatsWithRange(range);
     
@@ -365,77 +364,6 @@
             value: stat.sent_to
         }));
     }, [newsletterStats]);
-=======
-    // Get stats from custom hook once
-    // const {isLoading, chartData, totals} = useGrowthStats(range);
-    // const {data: topPostsData} = useTopPostsStatsWithRange(range, sortBy);
-    // const topPosts = topPostsData?.stats || [];
-
-    const isLoading = false;
-
-    // Mock data
-    const totals = {
-        totalSubscribers: 20800,
-        avgOpenRate: 0.74,
-        avgClickRate: 0.36
-    };
-
-    const mockSubscribers:SubscribersDataItem[] = [
-        {date: '2025-04-01', value: 15000},
-        {date: '2025-04-02', value: 15150},
-        {date: '2025-04-03', value: 15280},
-        {date: '2025-04-04', value: 15420},
-        {date: '2025-04-05', value: 15550},
-        {date: '2025-04-06', value: 15700},
-        {date: '2025-04-07', value: 15830},
-        {date: '2025-04-08', value: 15990},
-        {date: '2025-04-09', value: 16140},
-        {date: '2025-04-10', value: 16280},
-        {date: '2025-04-11', value: 16450},
-        {date: '2025-04-12', value: 16620},
-        {date: '2025-04-13', value: 16790},
-        {date: '2025-04-14', value: 16940},
-        {date: '2025-04-15', value: 17100},
-        {date: '2025-04-16', value: 17260},
-        {date: '2025-04-17', value: 17430},
-        {date: '2025-04-18', value: 17590},
-        {date: '2025-04-19', value: 17750},
-        {date: '2025-04-20', value: 17920},
-        {date: '2025-04-21', value: 18080},
-        {date: '2025-04-22', value: 18240},
-        {date: '2025-04-23', value: 18410},
-        {date: '2025-04-24', value: 18570},
-        {date: '2025-04-25', value: 18730},
-        {date: '2025-04-26', value: 18900},
-        {date: '2025-04-27', value: 19060},
-        {date: '2025-04-28', value: 19220},
-        {date: '2025-04-29', value: 19390},
-        {date: '2025-04-30', value: 19550}
-    ];
-
-    const mockAvgsData: AvgsDataItem[] = [
-        {post_id: '1', post_title: 'Weekly tech digest with an extra long title that should wrap in two lines', send_date: new Date('2025-04-11'), sent_to: 20800, total_opens: 17680, total_clicks: 8320, open_rate: 0.73, click_rate: 0.37},
-        {post_id: '2', post_title: 'Product Updates', send_date: new Date('2025-04-12'), sent_to: 20600, total_opens: 16480, total_clicks: 8240, open_rate: 0.78, click_rate: 0.43},
-        // {post_id: '3', post_title: 'Community Spotlight', send_date: new Date('2025-04-13'), sent_to: 20400, total_opens: 14280, total_clicks: 8160, open_rate: 0.49, click_rate: 0.41},
-        // {post_id: '4', post_title: 'Industry News', send_date: new Date('2025-04-14'), sent_to: 20200, total_opens: 12120, total_clicks: 8080, open_rate: 0.64, click_rate: 0.4},
-        {post_id: '5', post_title: 'Feature Announcement', send_date: new Date('2025-04-15'), sent_to: 20000, total_opens: 10000, total_clicks: 8000, open_rate: 0.5, click_rate: 0.32},
-        {post_id: '6', post_title: 'Monthly Roundup', send_date: new Date('2025-04-16'), sent_to: 19800, total_opens: 12870, total_clicks: 5940, open_rate: 0.76, click_rate: 0.16},
-        {post_id: '7', post_title: 'User Success Stories', send_date: new Date('2025-04-17'), sent_to: 19600, total_opens: 11760, total_clicks: 3920, open_rate: 0.39, click_rate: 0.21},
-        // {post_id: '8', post_title: 'Tips & Tricks', send_date: new Date('2025-04-18'), sent_to: 19400, total_opens: 10670, total_clicks: 2910, open_rate: 0.52, click_rate: 0.15},
-        {post_id: '9', post_title: 'Platform Updates', send_date: new Date('2025-04-19'), sent_to: 19200, total_opens: 9600, total_clicks: 4800, open_rate: 0.48, click_rate: 0.25},
-        {post_id: '10', post_title: 'New Features Guide', send_date: new Date('2025-04-20'), sent_to: 19000, total_opens: 8550, total_clicks: 4275, open_rate: 0.43, click_rate: 0.225},
-        // {post_id: '11', post_title: 'Community News', send_date: new Date('2025-04-21'), sent_to: 18800, total_opens: 7520, total_clicks: 3760, open_rate: 0.38, click_rate: 0.20},
-        {post_id: '12', post_title: 'Product Roadmap', send_date: new Date('2025-04-22'), sent_to: 18600, total_opens: 8370, total_clicks: 4185, open_rate: 0.45, click_rate: 0.225},
-        // {post_id: '13', post_title: 'User Feedback', send_date: new Date('2025-04-23'), sent_to: 18400, total_opens: 7360, total_clicks: 3680, open_rate: 0.42, click_rate: 0.20},
-        // {post_id: '14', post_title: 'Platform Tips', send_date: new Date('2025-04-24'), sent_to: 18200, total_opens: 8190, total_clicks: 4095, open_rate: 0.41, click_rate: 0.225},
-        {post_id: '15', post_title: 'Feature Deep Dive', send_date: new Date('2025-04-25'), sent_to: 18000, total_opens: 7200, total_clicks: 3600, open_rate: 0.40, click_rate: 0.20},
-        // {post_id: '16', post_title: 'Community Updates', send_date: new Date('2025-04-26'), sent_to: 17800, total_opens: 8010, total_clicks: 4005, open_rate: 0.45, click_rate: 0.225},
-        {post_id: '17', post_title: 'Product News', send_date: new Date('2025-04-27'), sent_to: 17600, total_opens: 7040, total_clicks: 3520, open_rate: 0.44, click_rate: 0.20},
-        {post_id: '18', post_title: 'User Guide', send_date: new Date('2025-04-28'), sent_to: 17400, total_opens: 7830, total_clicks: 3915, open_rate: 0.41, click_rate: 0.225}
-        // {post_id: '19', post_title: 'Platform News', send_date: new Date('2025-04-29'), sent_to: 17200, total_opens: 6880, total_clicks: 3440, open_rate: 0.37, click_rate: 0.20},
-        // {post_id: '20', post_title: 'Feature Updates', send_date: new Date('2025-04-30'), sent_to: 17000, total_opens: 7650, total_clicks: 3825, open_rate: 0.45, click_rate: 0.225}
-    ];
->>>>>>> a667c0a0
 
     if (!labs.trafficAnalyticsAlpha) {
         return <Navigate to='/web/' />;
