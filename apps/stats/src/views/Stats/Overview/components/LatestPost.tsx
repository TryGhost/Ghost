--- conflicted
+++ resolved
@@ -123,70 +123,6 @@
 
                         <div className='-ml-4 flex h-full flex-col items-stretch gap-2 pr-6 text-sm'>
                             <div className='grid h-full grid-cols-2 gap-6 border-l pl-10'>
-<<<<<<< HEAD
-                                {appSettings?.analytics.webAnalytics &&
-                                    <div className={metricClassName} onClick={() => {
-                                        navigate(`/posts/analytics/beta/${latestPostStats.id}/web`, {crossApp: true});
-                                    }}>
-                                        <div className='flex items-center gap-1.5 font-medium text-muted-foreground transition-all group-hover:text-foreground'>
-                                            <LucideIcon.Eye size={16} strokeWidth={1.25} />
-                                            Visitors
-                                        </div>
-                                        <span className='text-[2.2rem] font-semibold leading-none tracking-tighter'>
-                                            {formatNumber(latestPostStats.visitors)}
-                                        </span>
-                                    </div>
-                                }
-                                <div className={
-                                    cn(
-                                        metricClassName,
-                                        !appSettings?.analytics.webAnalytics && appSettings?.newslettersEnabled && 'row-[2/3] col-[1/2]'
-                                    )
-                                } onClick={() => {
-                                    navigate(`/posts/analytics/beta/${latestPostStats.id}/growth`, {crossApp: true});
-                                }}>
-                                    <div className='flex items-center gap-1.5 font-medium text-muted-foreground transition-all group-hover:text-foreground'>
-                                        <LucideIcon.UserPlus size={16} strokeWidth={1.25} />
-                                        Members
-                                    </div>
-                                    <span className='text-[2.2rem] font-semibold leading-none tracking-tighter'>
-                                        {latestPostStats.member_delta ?
-                                            <>
-                                                +{formatNumber(latestPostStats.member_delta)}
-                                            </>
-                                            :
-                                            0}
-                                    </span>
-                                </div>
-                                {appSettings?.newslettersEnabled && latestPostStats.open_rate ?
-                                    <>
-                                        <div className={metricClassName} onClick={() => {
-                                            navigate(`/posts/analytics/beta/${latestPostStats.id}/newsletter`, {crossApp: true});
-                                        }}>
-                                            <div className='flex items-center gap-1.5 font-medium text-muted-foreground transition-all group-hover:text-foreground'>
-                                                <LucideIcon.MailOpen size={16} strokeWidth={1.25} />
-                                                Open rate
-                                            </div>
-                                            <span className='text-[2.2rem] font-semibold leading-none tracking-tighter'>
-                                                {formatPercentage(latestPostStats.open_rate / 100)}
-                                            </span>
-                                        </div>
-                                        <div className={metricClassName} onClick={() => {
-                                            navigate(`/posts/analytics/beta/${latestPostStats.id}/newsletter`, {crossApp: true});
-                                        }}>
-                                            <div className='flex items-center gap-1.5 font-medium text-muted-foreground transition-all group-hover:text-foreground'>
-                                                <LucideIcon.MousePointerClick size={16} strokeWidth={1.25} />
-                                                Click rate
-                                            </div>
-                                            <span className='text-[2.2rem] font-semibold leading-none tracking-tighter'>
-                                                {formatPercentage((latestPostStats.click_rate || 0) / 100)}
-                                            </span>
-                                        </div>
-                                    </>
-                                    :
-                                    <></>
-                                }
-=======
                                 {(() => {
                                     const metricsToShow = getPostMetricsToDisplay(latestPostStats as Post);
                                     
@@ -268,7 +204,6 @@
                                         </>
                                     );
                                 })()}
->>>>>>> 51772d07
                             </div>
                         </div>
                     </>)
