import DateRangeSelect from './components/DateRangeSelect';
import FeatureImagePlaceholder from './components/FeatureImagePlaceholder';
import React, {useMemo} from 'react';
import StatsHeader from './layout/StatsHeader';
import StatsLayout from './layout/StatsLayout';
import StatsView from './layout/StatsView';
import {Card, CardContent, CardDescription, CardHeader, CardTitle, GhAreaChart, GhAreaChartDataItem, KpiCardHeader, KpiCardHeaderLabel, KpiCardHeaderValue, LucideIcon, Separator, Table, TableBody, TableCell, TableHead, TableHeader, TableRow, centsToDollars, cn, formatDisplayDate, formatNumber, formatQueryDate, getRangeDates, sanitizeChartData} from '@tryghost/shade';
import {STATS_RANGES} from '@src/utils/constants';
import {TopPostViewsStats, useLatestPostStats, useTopPostsViews} from '@tryghost/admin-x-framework/api/stats';
import {getAudienceQueryParam} from './components/AudienceSelect';
import {getPeriodText} from '@src/utils/chart-helpers';
import {getStatEndpointUrl, getToken, useNavigate} from '@tryghost/admin-x-framework';
import {useGlobalData} from '@src/providers/GlobalDataProvider';
import {useGrowthStats} from '@src/hooks/useGrowthStats';
import {useQuery} from '@tinybirdco/charts';

interface OverviewKPICardProps {
    linkto: string;
    title: string;
    iconName?: keyof typeof LucideIcon;
    description: string;
    diffDirection?: 'up' | 'down' | 'same' | 'empty';
    diffValue?: string;
    color?: string;
    formattedValue: string;
    children?: React.ReactNode;
    onClick?: () => void;
}

const OverviewKPICard: React.FC<OverviewKPICardProps> = ({
    // linkto,
    title,
    iconName,
    description,
    color,
    diffDirection,
    diffValue,
    formattedValue,
    children,
    onClick
}) => {
    // const navigate = useNavigate();
    const {range} = useGlobalData();
    const IconComponent = iconName && LucideIcon[iconName] as LucideIcon.LucideIcon;

    return (
        <Card className={onClick && 'hover:bg-accent/50 group transition-all hover:!cursor-pointer'} onClick={onClick}>
            <CardHeader className='hidden'>
                <CardTitle>{title}</CardTitle>
                <CardDescription>{description}</CardDescription>
            </CardHeader>
            <KpiCardHeader className='grow gap-2 border-none pb-2'>
                <KpiCardHeaderLabel className={onClick && 'group-hover:text-foreground transition-all'}>
                    {color && <span className='inline-block size-2 rounded-full opacity-50' style={{backgroundColor: color}}></span>}
                    {IconComponent && <IconComponent size={16} strokeWidth={1.5} />}
                    {title}
                </KpiCardHeaderLabel>
                <KpiCardHeaderValue
                    diffDirection={range === STATS_RANGES.allTime.value ? 'hidden' : diffDirection}
                    diffValue={diffValue}
                    value={formattedValue}
                />
            </KpiCardHeader>
            <CardContent>
                {children}
            </CardContent>
        </Card>
    );
};

interface HelpCardProps {
    className?: string;
    title: string;
    description: string;
    url: string;
    children?: React.ReactNode;
}

export const HelpCard: React.FC<HelpCardProps> = ({
    className,
    title,
    description,
    url,
    children
}) => {
    return (
        <a className={cn(
            'block rounded-xl border bg-card p-6 transition-all hover:shadow-xs hover:bg-accent group/card',
            className
        )} href={url} rel='noreferrer' target='_blank'>
            <div className='flex items-center gap-6'>
                {children}
                <div className='flex flex-col gap-0.5 leading-tight'>
                    <span className='text-base font-semibold'>{title}</span>
                    <span className='text-muted-foreground text-sm font-normal'>{description}</span>
                </div>
            </div>
        </a>
    );
};

interface WebKpiDataItem {
    date: string;
    [key: string]: string | number;
}

type GrowthChartDataItem = {
    date: string;
    value: number;
    free: number;
    paid: number;
    comped: number;
    mrr: number;
    formattedValue: string;
    label?: string;
};

const Overview: React.FC = () => {
    const {statsConfig, isLoading: isConfigLoading} = useGlobalData();
    const {range, audience} = useGlobalData();
    const {startDate, endDate, timezone} = getRangeDates(range);
    const {isLoading: isGrowthStatsLoading, chartData: growthChartData, totals: growthTotals} = useGrowthStats(range);
    const {isLoading: isLatestPostLoading, data: latestPostStatsData} = useLatestPostStats();
    const latestPostStats = latestPostStatsData?.stats?.[0] || null;
    const navigate = useNavigate();
    const {data: topPostsData, isLoading: isTopPostsLoading} = useTopPostsViews({
        searchParams: {
            date_from: startDate,
            date_to: endDate,
            limit: '5',
            timezone
        }
    });

    /* Get visitors
    /* ---------------------------------------------------------------------- */
    const visitorsParams = {
        site_uuid: statsConfig?.id || '',
        date_from: formatQueryDate(startDate),
        date_to: formatQueryDate(endDate),
        timezone: timezone,
        member_status: getAudienceQueryParam(audience)
    };

    const {data: visitorsData, loading: isVisitorsLoading} = useQuery({
        endpoint: getStatEndpointUrl(statsConfig, 'api_kpis'),
        token: getToken(statsConfig),
        params: visitorsParams
    });

    const visitorsChartData = useMemo(() => {
        return sanitizeChartData<WebKpiDataItem>(visitorsData as WebKpiDataItem[] || [], range, 'visits' as keyof WebKpiDataItem, 'sum')?.map((item: WebKpiDataItem) => {
            const value = Number(item.visits);
            return {
                date: String(item.date),
                value,
                formattedValue: formatNumber(value),
                label: 'Visitors'
            };
        });
    }, [visitorsData, range]);
    const visitorsYRange: [number, number] = [0, Math.max(...(visitorsChartData?.map((item: GhAreaChartDataItem) => item.value) || [0]))];

    /* Get members
    /* ---------------------------------------------------------------------- */
    // Create chart data based on selected tab
    const membersChartData = useMemo(() => {
        if (!growthChartData || growthChartData.length === 0) {
            return [];
        }

        let sanitizedData: GrowthChartDataItem[] = [];
        const fieldName: keyof GrowthChartDataItem = 'value';

        sanitizedData = sanitizeChartData<GrowthChartDataItem>(growthChartData, range, fieldName, 'exact');

        // Then map the sanitized data to the final format
        const processedData: GhAreaChartDataItem[] = sanitizedData.map(item => ({
            date: item.date,
            value: item.free + item.paid + item.comped,
            formattedValue: formatNumber(item.free + item.paid + item.comped),
            label: 'Members'
        }));

        return processedData;
    }, [growthChartData, range]);

    /* Get MRR
    /* ---------------------------------------------------------------------- */
    // Create chart data based on selected tab
    const mrrChartData = useMemo(() => {
        if (!growthChartData || growthChartData.length === 0) {
            return [];
        }

        let sanitizedData: GrowthChartDataItem[] = [];
        const fieldName: keyof GrowthChartDataItem = 'mrr';

        sanitizedData = sanitizeChartData<GrowthChartDataItem>(growthChartData, range, fieldName, 'exact');

        // Then map the sanitized data to the final format
        const processedData: GhAreaChartDataItem[] = sanitizedData.map(item => ({
            date: item.date,
            value: centsToDollars(item.mrr),
            formattedValue: `$${formatNumber(centsToDollars(item.mrr))}`,
            label: 'MRR'
        }));

        return processedData;
    }, [growthChartData, range]);

    /* Calculate KPI values
    /* ---------------------------------------------------------------------- */
    const kpiValues = useMemo(() => {
        // Visitors data
        if (!visitorsData?.length) {
            return {visits: '0'};
        }

        const totalVisits = visitorsData.reduce((sum, item) => sum + Number(item.visits), 0);

        return {
            visits: formatNumber(totalVisits)
        };
    }, [visitorsData]);

    const isLoading = isConfigLoading || isVisitorsLoading || isGrowthStatsLoading || isLatestPostLoading || isTopPostsLoading;
    const areaChartClassName = '-mb-3 h-[10vw] max-h-[200px] hover:!cursor-pointer';

    return (
        <StatsLayout>
            <StatsHeader>
                <DateRangeSelect />
            </StatsHeader>
            <StatsView isLoading={isLoading}>
                <div className='grid grid-cols-3 gap-8'>
                    <OverviewKPICard
                        color='hsl(var(--chart-blue))'
                        description='Number of individual people who visited your website'
                        diffDirection='empty'
                        formattedValue={kpiValues.visits}
                        linkto='/web/'
                        title='Unique visitors'
                        onClick={() => {
                            navigate('/web/');
                        }}
                    >
                        <GhAreaChart
                            className={areaChartClassName}
                            color='hsl(var(--chart-blue))'
                            data={visitorsChartData}
                            id="visitors"
                            range={range}
                            showHorizontalLines={false}
                            showYAxisValues={false}
                            syncId="overview-charts"
                            yAxisRange={visitorsYRange}
                        />
                    </OverviewKPICard>

                    <OverviewKPICard
                        color='hsl(var(--chart-teal))'
                        description='How number of members of your publication changed over time'
                        diffDirection={growthTotals.directions.total}
                        diffValue={growthTotals.percentChanges.total}
                        formattedValue={formatNumber(growthTotals.totalMembers)}
                        linkto='/growth/'
                        title='Members'
                        onClick={() => {
                            navigate('/growth/?tab=total-members');
                        }}
                    >
                        <GhAreaChart
                            className={areaChartClassName}
                            color='hsl(var(--chart-teal))'
                            data={membersChartData}
                            id="members"
                            range={range}
                            showHorizontalLines={false}
                            showYAxisValues={false}
                            syncId="overview-charts"
                        />
                    </OverviewKPICard>

                    <OverviewKPICard
                        color='hsl(var(--chart-purple))'
                        description='Monthly recurring revenue changes over time'
                        diffDirection={growthTotals.directions.mrr}
                        diffValue={growthTotals.percentChanges.mrr}
                        formattedValue={`$${formatNumber(centsToDollars(growthTotals.mrr))}`}
                        linkto='/growth/'
                        title='MRR'
                        onClick={() => {
                            navigate('/growth/?tab=mrr');
                        }}
                    >
                        <GhAreaChart
                            className={areaChartClassName}
                            color='hsl(var(--chart-purple))'
                            data={mrrChartData}
                            id="mrr"
                            range={range}
                            showHorizontalLines={false}
                            showYAxisValues={false}
                            syncId="overview-charts"
                        />
                    </OverviewKPICard>
                </div>
                <div className='grid grid-cols-3 gap-8'>
                    <Card className={`group/card ${latestPostStats && 'hover:bg-accent/50 transition-all hover:cursor-pointer'}`} onClick={() => {
                        if (latestPostStats) {
                            navigate(`/posts/analytics/beta/${latestPostStats.id}`, {crossApp: true});
                        }
                    }}>
                        <CardHeader>
                            <CardTitle className='flex items-baseline justify-between leading-snug'>
                                Latest post performance
                                {/* {latestPostStats && (
                                    <Button
                                        className='-translate-x-2 opacity-0 transition-all group-hover/card:translate-x-0 group-hover/card:opacity-100'
                                        variant='outline'
                                    >
                                        Details
                                        <LucideIcon.ArrowRight size={16} strokeWidth={1.5} />
                                    </Button>
                                )} */}
                            </CardTitle>
                            <CardDescription className='hidden'>How your last post did</CardDescription>
                        </CardHeader>
                        <CardContent className='flex flex-col items-stretch gap-6'>
                            {latestPostStats ? (
                                <>
                                    <div className='flex flex-col items-stretch'>
                                        {latestPostStats.feature_image ?
                                            <div className='aspect-video w-full rounded-md bg-cover bg-center' style={{
                                                backgroundImage: `url(${latestPostStats.feature_image})`
                                            }}></div>
                                            :
                                            <Separator />
                                        }
                                        <div className='mt-4 text-xl font-semibold leading-tight tracking-tight'>{latestPostStats.title}</div>
                                        <div className='text-muted-foreground mt-0.5 text-sm'>Published {formatDisplayDate(latestPostStats.published_at)} {new Date(latestPostStats.published_at).toLocaleDateString()}</div>
                                    </div>
                                    <div className='flex flex-col items-stretch gap-2 text-sm'>
                                        <div className='flex items-center justify-between'>
                                            <div className='text-muted-foreground flex items-center gap-1 font-medium'>
                                                <LucideIcon.MousePointer size={16} strokeWidth={1.5} />
                                                Visitors
                                            </div>
                                            <div className='font-mono'>{formatNumber(latestPostStats.visitors)}</div>
                                        </div>
                                        {latestPostStats.open_rate &&
                                        <div className='flex items-center justify-between'>
                                            <div className='text-muted-foreground flex items-center gap-1 font-medium'>
                                                <LucideIcon.MailOpen size={16} strokeWidth={1.5} />
                                                Open rate
                                            </div>
                                            <div className='font-mono'>{`${Math.round(latestPostStats.open_rate)}%`}</div>
                                        </div>
                                        }
                                        <div className='flex items-center justify-between'>
                                            <div className='text-muted-foreground flex items-center gap-1 font-medium'>
                                                <LucideIcon.User size={16} strokeWidth={1.5} />
                                                Members
                                            </div>
                                            <div className='font-mono'>{latestPostStats.member_delta > 0 ? `+${latestPostStats.member_delta}` : latestPostStats.member_delta}</div>
                                        </div>
                                    </div>
                                </>
                            ) : (
                                <div className='text-muted-foreground flex flex-col items-center justify-center gap-4 py-8 text-center'>
                                    <LucideIcon.FileText size={32} strokeWidth={1.5} />
                                    <div>No published posts yet</div>
                                </div>
                            )}
                        </CardContent>
                    </Card>
                    <Card className='group/card lg:col-span-2'>
                        <CardHeader>
                            <CardTitle className='flex items-baseline justify-between leading-snug'>
                                Top posts {getPeriodText(range)}
                                {/* <Button className='-translate-x-2 opacity-0 transition-all group-hover/card:translate-x-0 group-hover/card:opacity-100' variant='outline'>
                                    View all
                                    <LucideIcon.ArrowRight size={16} strokeWidth={1.5} />
                                </Button> */}
                            </CardTitle>
                            <CardDescription className='hidden'>Most viewed posts in this period</CardDescription>
                        </CardHeader>
                        <CardContent>
                            <Table>
                                <TableHeader>
                                    <TableRow className='border-b !border-border'>
                                        <TableHead>Post title</TableHead>
                                        <TableHead className='text-right'>Visitors</TableHead>
                                        <TableHead className='whitespace-nowrap text-right'>Open rate</TableHead>
                                        <TableHead className='text-right'>Members</TableHead>
                                    </TableRow>
                                </TableHeader>
                                <TableBody>
<<<<<<< HEAD
                                    {topPostsData?.stats?.map((post: TopPostViewsStats) => (
                                        <TableRow key={post.post_id} className='hover:cursor-pointer' onClick={() => {
=======
                                    {topPostsData?.stats?.[0]?.map((post: TopPostViewsStats) => (
                                        <TableRow key={post.post_id} className='border-t-0 hover:cursor-pointer' onClick={() => {
>>>>>>> 15326eb6
                                            navigate(`/posts/analytics/beta/${post.post_id}`, {crossApp: true});
                                        }}>
                                            <TableCell className='font-'>
                                                <div className='flex items-center gap-4'>
                                                    {post.feature_image ?
                                                        <div className='aspect-[4/3] w-20 shrink-0 rounded-md bg-cover bg-center' style={{
                                                            backgroundImage: `url(${post.feature_image})`
                                                        }}></div>
                                                        :
                                                        <FeatureImagePlaceholder className='aspect-[4/3] w-20 shrink-0' />
                                                    }
                                                    <div className='flex flex-col'>
                                                        <span className='font-semibold leading-[1.35em]'>{post.title}</span>
                                                        <span className='text-muted-foreground text-xs'>{formatDisplayDate(post.published_at)}</span>
                                                    </div>
                                                </div>
                                            </TableCell>
                                            <TableCell className='text-right font-mono'>
                                                {formatNumber(post.views)}
                                            </TableCell>
                                            <TableCell className='text-right font-mono'>
                                                {post.open_rate ? `${Math.round(post.open_rate)}%` : <>&mdash;</>}
                                            </TableCell>
                                            <TableCell className='text-right font-mono'>
                                                {post.members > 0 ? `+${formatNumber(post.members)}` : '0'}
                                            </TableCell>
                                        </TableRow>
                                    ))}
                                    {(!topPostsData?.stats || topPostsData.stats.length === 0) && (
                                        <TableRow>
                                            <TableHead
                                                className='text-muted-foreground text-center font-normal'
                                                colSpan={4}
                                            >
                                                No data for the selected period
                                            </TableHead>
                                        </TableRow>
                                    )}
                                </TableBody>
                            </Table>
                        </CardContent>
                    </Card>
                </div>
                {/*
                TBD
                <div className='grid grid-cols-1 gap-8 lg:grid-cols-2'>
                    <H3 className='-mb-4 mt-4 lg:col-span-2'>Grow your audience</H3>
                    <HelpCard
                        description='Find out how to review the performance of your content and get the most out of post analytics in Ghost.'
                        title='Analytics in Ghost'
                        url='https://ghost.org/help'>
                        <div className='flex h-18 w-[100px] min-w-[100px] items-center justify-center rounded-md bg-gradient-to-r from-muted-foreground/15 to-muted-foreground/10 p-4 opacity-80 transition-all group-hover/card:opacity-100'>
                            <LucideIcon.Sprout className='text-muted-foreground' size={40} strokeWidth={1} />
                        </div>
                    </HelpCard>
                    <HelpCard
                        description='Use these content distribution tactics to get more people to discover your work and increase engagement.'
                        title='How to reach more people?'
                        url='https://ghost.org/help'>
                        <div className='flex h-18 w-[100px] min-w-[100px] items-center justify-center rounded-md bg-gradient-to-r from-muted-foreground/15 to-muted-foreground/10 p-4 opacity-80 transition-all group-hover/card:opacity-100'>
                            <LucideIcon.ChartColumnIncreasing className='text-muted-foreground' size={40} strokeWidth={1} />
                        </div>
                    </HelpCard>
                </div> */}
            </StatsView>
        </StatsLayout>
    );
};

export default Overview;<|MERGE_RESOLUTION|>--- conflicted
+++ resolved
@@ -397,13 +397,8 @@
                                     </TableRow>
                                 </TableHeader>
                                 <TableBody>
-<<<<<<< HEAD
                                     {topPostsData?.stats?.map((post: TopPostViewsStats) => (
-                                        <TableRow key={post.post_id} className='hover:cursor-pointer' onClick={() => {
-=======
-                                    {topPostsData?.stats?.[0]?.map((post: TopPostViewsStats) => (
                                         <TableRow key={post.post_id} className='border-t-0 hover:cursor-pointer' onClick={() => {
->>>>>>> 15326eb6
                                             navigate(`/posts/analytics/beta/${post.post_id}`, {crossApp: true});
                                         }}>
                                             <TableCell className='font-'>
