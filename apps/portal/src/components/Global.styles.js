--- conflicted
+++ resolved
@@ -27,8 +27,7 @@
         --red: #f02525;
         --darkerRed: #C50202;
         --yellow: #FFDC15;
-<<<<<<< HEAD
-        --green: #7FC724;
+         --green: #30CF43;
         */
                --black: #fff; /* inverted */
         --blackrgb: 255, 255, 255; /* inverted */
@@ -56,9 +55,7 @@
         --darkerRed: #C50202; /* unchanged */
         --yellow: #FFDC15; /* unchanged */
         --green: #7FC724; /* unchanged */
-=======
-        --green: #30CF43;
->>>>>>> 130b92f3
+       
     }
 
     /* Globals
