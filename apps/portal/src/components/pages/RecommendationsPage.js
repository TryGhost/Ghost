--- conflicted
+++ resolved
@@ -131,12 +131,8 @@
                 {reason && <p>{reason}</p>}
             </div>
             <div>
-<<<<<<< HEAD
-                <a href={url} target="_blank" rel="noopener noreferrer" className="gh-portal-btn gh-portal-btn-list">{oneClickSubscribe ? t('Subscribe') : t('Check it out')}</a>
-=======
                 {subscribed && <CheckmarkIcon className='gh-portal-checkmark-icon' alt='' />}
-                {!subscribed && <button type="button" className="gh-portal-btn gh-portal-btn-list" onClick={clickHandler}>{allowOneClickSubscribe ? t('Subscribe') : t('Visit')}</button>}
->>>>>>> c6cf4fc2
+                {!subscribed && <button type="button" className="gh-portal-btn gh-portal-btn-list" onClick={clickHandler}>{allowOneClickSubscribe ? t('Subscribe') : t('Check it out')}</button>}
             </div>
         </section>
     );
