import AppContext from '../../AppContext';
import {useContext} from 'react';

<<<<<<< HEAD
=======
// Dummy data for design purposes. To be deleted when wired up with real data.
const recommendations = [
    {
        title: 'She‘s A Beast',
        url: 'https://shesabeast.co',
        reason: 'She helped me get back into the gym after 8 years.',
        excerpt: 'Explore mountains with me and my bike!',
        featured_image: 'https://unsplash.com/photos/1527pjeb6jg',
        favicon: 'https://www.shesabeast.co/content/images/size/w256h256/2022/08/transparent-icon-black-copy-gray-bar.png'
    },
    {
        title: 'Lenny‘s Newsletter',
        url: 'https://www.lennysnewsletter.com/',
        reason: 'He knows his stuff about product management and gives away lots of content for free. Highly recommended!',
        excerpt: 'Enjoy the sea!',
        featured_image: 'https://unsplash.com/photos/V3l7m298DLg',
        favicon: 'https://substackcdn.com/image/fetch/f_auto,q_auto:good,fl_progressive:steep/https%3A%2F%2Fbucketeer-e05bbc84-baa3-437e-9518-adb32be77984.s3.amazonaws.com%2Fpublic%2Fimages%2Fc7cde267-8f9e-47fa-9aef-5be03bad95ed%2Fapple-touch-icon-1024x1024.png'
    }
];

>>>>>>> 69a63880
export const RecommendationsPageStyles = `
  .gh-portal-recommendation-item {
    display: flex;
    justify-content: space-between;
    align-items: center;
    padding: 10px;
  }

  .gh-portal-recommendation-item-header {
    display: flex;
    align-items: center;
    gap: 8px;
  }

  .gh-portal-recommendation-item-favicon {
    width: 20px;
    height: 20px;
  }

  .gh-portal-recommendations-header {
    display: flex;
    flex-direction: column;
    align-items: center;
    margin-bottom: 20px;
  }

  .gh-portal-recommendations-description {
    text-align: center;
  }
`;

const RecommendationItem = ({title, url, reason, favicon}) => {
    const {t} = useContext(AppContext);

    return (
        <section className="gh-portal-recommendation-item">
            <div className="gh-portal-list-detail gh-portal-list-big">
                <div className="gh-portal-recommendation-item-header">
                    {favicon && <img className="gh-portal-recommendation-item-favicon" src={favicon} alt={title}/>}
                    <h3>{title}</h3>
                </div>
                <p>{reason}</p>
            </div>
            <div className="gh-portal-lock-icon-container">
                <a href={url} target="_blank" rel="noopener noreferrer" className="gh-portal-btn gh-portal-btn-list">{t('Visit')}</a>
            </div>
        </section>
    );
};

const RecommendationsPage = () => {
    const {site, t} = useContext(AppContext);
    const recommendations = site.recommendations || [];

    return (
        <div className='gh-portal-content with-footer'>
            <div className="gh-portal-recommendations-header">
                <img className="gh-portal-signup-logo" alt={site.title} src={site.icon} />
                <h1 className="gh-portal-main-title">{t('Recommendations')}</h1>
            </div>
            <p className="gh-portal-recommendations-description">{t(`Here are a few other sites ${site.title} thinks you may enjoy.`)}</p>

            <div className="gh-portal-list">
                {recommendations.map((recommendation, index) => (
                    <RecommendationItem key={index} {...recommendation} />
                ))}
            </div>

            <footer className='gh-portal-action-footer'>
                <button className='gh-portal-btn gh-portal-center' style={{width: '100%'}}>
                    <span>{t('Show all')}</span>
                </button>
            </footer>
        </div>
    );
};

export default RecommendationsPage;<|MERGE_RESOLUTION|>--- conflicted
+++ resolved
@@ -1,29 +1,6 @@
 import AppContext from '../../AppContext';
 import {useContext} from 'react';
 
-<<<<<<< HEAD
-=======
-// Dummy data for design purposes. To be deleted when wired up with real data.
-const recommendations = [
-    {
-        title: 'She‘s A Beast',
-        url: 'https://shesabeast.co',
-        reason: 'She helped me get back into the gym after 8 years.',
-        excerpt: 'Explore mountains with me and my bike!',
-        featured_image: 'https://unsplash.com/photos/1527pjeb6jg',
-        favicon: 'https://www.shesabeast.co/content/images/size/w256h256/2022/08/transparent-icon-black-copy-gray-bar.png'
-    },
-    {
-        title: 'Lenny‘s Newsletter',
-        url: 'https://www.lennysnewsletter.com/',
-        reason: 'He knows his stuff about product management and gives away lots of content for free. Highly recommended!',
-        excerpt: 'Enjoy the sea!',
-        featured_image: 'https://unsplash.com/photos/V3l7m298DLg',
-        favicon: 'https://substackcdn.com/image/fetch/f_auto,q_auto:good,fl_progressive:steep/https%3A%2F%2Fbucketeer-e05bbc84-baa3-437e-9518-adb32be77984.s3.amazonaws.com%2Fpublic%2Fimages%2Fc7cde267-8f9e-47fa-9aef-5be03bad95ed%2Fapple-touch-icon-1024x1024.png'
-    }
-];
-
->>>>>>> 69a63880
 export const RecommendationsPageStyles = `
   .gh-portal-recommendation-item {
     display: flex;
@@ -76,15 +53,16 @@
 
 const RecommendationsPage = () => {
     const {site, t} = useContext(AppContext);
+    const {title, icon} = site;
     const recommendations = site.recommendations || [];
 
     return (
         <div className='gh-portal-content with-footer'>
             <div className="gh-portal-recommendations-header">
-                <img className="gh-portal-signup-logo" alt={site.title} src={site.icon} />
+                {icon && <img className="gh-portal-signup-logo" alt={title} src={icon} />}
                 <h1 className="gh-portal-main-title">{t('Recommendations')}</h1>
             </div>
-            <p className="gh-portal-recommendations-description">{t(`Here are a few other sites ${site.title} thinks you may enjoy.`)}</p>
+            <p className="gh-portal-recommendations-description">{t(`Here are a few other sites ${title} thinks you may enjoy.`)}</p>
 
             <div className="gh-portal-list">
                 {recommendations.map((recommendation, index) => (
