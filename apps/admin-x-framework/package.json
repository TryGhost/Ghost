--- conflicted
+++ resolved
@@ -47,13 +47,9 @@
     "types"
   ],
   "devDependencies": {
-<<<<<<< HEAD
     "@testing-library/react": "14.1.0",
     "@types/mocha": "10.0.1",
-    "@vitejs/plugin-react": "4.1.1",
-=======
     "@vitejs/plugin-react": "4.2.0",
->>>>>>> b4fa565e
     "c8": "8.0.1",
     "eslint-plugin-react-hooks": "4.6.0",
     "eslint-plugin-react-refresh": "0.4.3",
