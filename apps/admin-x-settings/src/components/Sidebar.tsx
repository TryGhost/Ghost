import GhostLogo from '../assets/images/orb-pink.png';
import React, {useEffect, useRef} from 'react';
import clsx from 'clsx';
import {Button, Icon, SettingNavItem, SettingNavItemProps, SettingNavSection, TextField, useFocusContext} from '@tryghost/admin-x-design-system';

import {checkStripeEnabled, getSettingValues} from '@tryghost/admin-x-framework/api/settings';

import {searchKeywords as advancedSearchKeywords} from './settings/advanced/AdvancedSettings';
import {searchKeywords as emailSearchKeywords} from './settings/email/EmailSettings';
import {searchKeywords as generalSearchKeywords} from './settings/general/GeneralSettings';
import {searchKeywords as growthSearchKeywords} from './settings/growth/GrowthSettings';
import {searchKeywords as membershipSearchKeywords} from './settings/membership/MembershipSettings';
import {searchKeywords as siteSearchKeywords} from './settings/site/SiteSettings';

import {useGlobalData} from './providers/GlobalDataProvider';
import {useRouting} from '@tryghost/admin-x-framework/routing';
import {useScrollSectionContext, useScrollSectionNav} from '../hooks/useScrollSection';
import {useSearch} from './providers/SettingsAppProvider';

const NavItem: React.FC<Omit<SettingNavItemProps, 'isVisible' | 'isCurrent' | 'navid'> & {keywords: string[]; navid: string | string[]}> = ({keywords, navid, ...props}) => {
    const {ref, props: scrollProps} = useScrollSectionNav(navid);
    const {currentSection} = useScrollSectionContext();
    const {checkVisible} = useSearch();

    // Convert navid to array if it's a string
    const navids = Array.isArray(navid) ? navid : [navid];

    // Check if any of the navids match the current section
    const isCurrent = navids.includes(currentSection || '');

    return <SettingNavItem
        ref={ref}
        isCurrent={isCurrent}
        isVisible={checkVisible(keywords)}
        navid={Array.isArray(navid) ? navid[0] : navid} // Use first navid for backward compatibility
        {...scrollProps}
        {...props}
    />;
};

const Sidebar: React.FC = () => {
    const {filter, setFilter, checkVisible, noResult, setNoResult} = useSearch();
    const {updateRoute} = useRouting();
    const searchInputRef = useRef<HTMLInputElement | null>(null);
    const {isAnyTextFieldFocused} = useFocusContext();

    // Focus in on search field when pressing "/"
    useEffect(() => {
        const handleKeyPress = (e: KeyboardEvent) => {
            // ensures it doesn't fire when typing in a text field, particularly useful for the Koenig Editor.
            if (e.target instanceof HTMLElement &&
                (e.target.nodeName === 'INPUT' || e.target.nodeName === 'TEXTAREA' || e.target.isContentEditable)) {
                return;
            }
            if (e.key === '/' && !isAnyTextFieldFocused) {
                e?.preventDefault();
                if (searchInputRef.current) {
                    searchInputRef.current.focus();
                }
            }
        };
        window.addEventListener('keydown', handleKeyPress);
        return () => {
            window.removeEventListener('keydown', handleKeyPress);
        };
    });

    // Auto-focus on searchfield on page load
    useEffect(() => {
        if (searchInputRef.current) {
            searchInputRef.current.focus();
        }
    }, []);

    useEffect(() => {
        if (!checkVisible(Object.values(generalSearchKeywords).flat()) &&
            !checkVisible(Object.values(siteSearchKeywords).flat()) &&
            !checkVisible(Object.values(membershipSearchKeywords).flat()) &&
            !checkVisible(Object.values(growthSearchKeywords).flat()) &&
            !checkVisible(Object.values(emailSearchKeywords).flat()) &&
            !checkVisible(Object.values(advancedSearchKeywords).flat())) {
            setNoResult(true);
        } else {
            setNoResult(false);
        }
    }, [checkVisible, setNoResult, filter]);

    useEffect(() => {
        const handleKeyDown = (event: KeyboardEvent) => {
            if (event.key === 'Escape' && filter) {
                // Blur the field
                searchInputRef.current?.blur();

                // Prevent the event from bubbling up to the window level
                event.stopPropagation();
            }
        };

        // Add the event listener to the searchInputRef field
        searchInputRef.current?.addEventListener('keydown', handleKeyDown);

        // Clean up the event listener when the component unmounts
        return () => {
            searchInputRef.current?.removeEventListener('keydown', handleKeyDown);
        };
    }, [filter]);

    const {settings, config} = useGlobalData();
    const [hasTipsAndDonations] = getSettingValues(settings, ['donations_enabled']) as [string];
    const hasStripeEnabled = checkStripeEnabled(settings || [], config || {});

    const handleSectionClick = (e?: React.MouseEvent<HTMLAnchorElement>) => {
        if (e) {
            setFilter('');
            setNoResult(false);
            updateRoute(e.currentTarget.id);
        }
    };

    const updateSearch = (e: React.ChangeEvent<HTMLInputElement>) => {
        setFilter(e.target.value);

        if (e.target.value) {
            document.querySelector('.admin-x-settings')?.scrollTo({top: 0, left: 0});
        }
    };

    const navClasses = clsx(
        'hidden pt-10 tablet:!visible tablet:!block'
    );

    return (
        <div className='ml-auto flex w-full flex-col pt-0 tablet:max-w-[240px]' data-testid="sidebar">
            <div className='sticky top-0 flex content-stretch items-end tablet:h-20 tablet:bg-grey-50 xl:h-20 dark:bg-grey-975 dark:tablet:bg-[#101114]'>
                <div className='relative w-full'>
                    <Icon className='absolute left-3 top-3 z-10' colorClass='text-grey-500' name='magnifying-glass' size='sm' />
                    <TextField
                        autoComplete="off"
                        className='mr-12 flex h-10 w-full items-center rounded-lg border border-transparent bg-white px-[33px] py-1.5 text-[14px] shadow-[0_0_1px_rgba(21,23,26,0.25),0_1px_3px_rgba(0,0,0,0.03),0_8px_10px_-12px_rgba(0,0,0,.1)] transition-colors hover:shadow-sm focus:border-green focus:bg-white focus:shadow-[0_0_0_2px_rgba(48,207,67,0.25)] focus:outline-2 tablet:mr-0 dark:border-transparent dark:bg-grey-925 dark:text-white dark:placeholder:text-grey-800 dark:focus:border-green dark:focus:bg-grey-950'
                        containerClassName='w-100'
                        inputRef={searchInputRef}
                        placeholder="Search settings"
                        title="Search"
                        value={filter}
                        clearBg
                        hideTitle
                        unstyled
                        onChange={updateSearch}
                    />
                    {filter ? <Button className='absolute right-14 top-3 p-1 tablet:right-3' icon='close' iconColorClass='text-grey-700 !w-[10px] !h-[10px]' size='sm' unstyled onClick={() => {
                        setFilter('');
                        searchInputRef.current?.focus();
                    }} /> : <div className='absolute -right-1/2 top-[9px] hidden rounded border border-grey-400 bg-white px-1.5 py-0.5 text-2xs font-semibold uppercase tracking-wider text-grey-600 shadow-[0px_1px_#CED4D9] tablet:!visible tablet:right-3 tablet:!block dark:border-grey-800 dark:bg-grey-900 dark:text-grey-500 dark:shadow-[0px_1px_#626D79]'>/</div>}
                </div>
            </div>
            <nav className={navClasses} id='admin-x-settings-sidebar'>
                {noResult &&
                <div className='ml-2 text-base text-grey-700'>
                    <h2 className='mb-2 text-base font-semibold tracking-normal text-black dark:text-white'>No result</h2>
                    <div>
                        {`We couldn't find any setting matching '${filter}'`}.
                    </div>
                </div>
                }

                {/* General settings */}
                <SettingNavSection isVisible={checkVisible(Object.values(generalSearchKeywords).flat())} title="General settings">
                    <NavItem icon='textfield' keywords={generalSearchKeywords.titleAndDescription} navid='general' title="Title & description" onClick={handleSectionClick} />
                    <NavItem icon='world-clock' keywords={generalSearchKeywords.timeZone} navid='timezone' title="Timezone" onClick={handleSectionClick} />
                    <NavItem icon='language' keywords={generalSearchKeywords.publicationLanguage} navid='publication-language' title="Publication language" onClick={handleSectionClick} />
                    <NavItem icon='user-pen' keywords={generalSearchKeywords.users} navid='staff' title="Staff" onClick={handleSectionClick} />
                    <NavItem icon='layer' keywords={generalSearchKeywords.metadata} navid='metadata' title="Meta data" onClick={handleSectionClick} />
                    <NavItem icon='like' keywords={generalSearchKeywords.socialAccounts} navid='social-accounts' title="Social accounts" onClick={handleSectionClick} />
                    <NavItem icon='baseline-chart' keywords={generalSearchKeywords.analytics} navid='analytics' title="Analytics" onClick={handleSectionClick} />
                    <NavItem icon='lock-locked' keywords={generalSearchKeywords.lockSite} navid='locksite' title="Make this site private" onClick={handleSectionClick} />
                </SettingNavSection>

                {/* Site settings */}
                <SettingNavSection isVisible={checkVisible(Object.values(siteSearchKeywords).flat())} title="Site">
                    <NavItem icon='palette' keywords={siteSearchKeywords.design} navid='design' title="Design & branding" onClick={handleSectionClick} />
                    <NavItem icon='layout-2-col' keywords={siteSearchKeywords.theme} navid='theme' title="Theme" onClick={handleSectionClick} />
                    <NavItem icon='navigation' keywords={siteSearchKeywords.navigation} navid='navigation' title="Navigation" onClick={handleSectionClick} />
                    <NavItem icon='megaphone' keywords={siteSearchKeywords.announcementBar} navid='announcement-bar' title="Announcement bar" onClick={handleSectionClick} />
                </SettingNavSection>

                {/* Membership settings */}
                <SettingNavSection isVisible={checkVisible([...Object.values(membershipSearchKeywords).flat(), ...emailSearchKeywords.newslettersNavMenu])} title="Membership">
                    <NavItem icon='key' keywords={membershipSearchKeywords.access} navid={['members', 'spam-filters']} title="Access" onClick={handleSectionClick} />
                    <NavItem icon='bills' keywords={membershipSearchKeywords.tiers} navid='tiers' title="Tiers" onClick={handleSectionClick} />
                    <NavItem icon='portal' keywords={membershipSearchKeywords.portal} navid='portal' title="Signup portal" onClick={handleSectionClick} />
                    {hasTipsAndDonations && hasStripeEnabled && <NavItem icon='piggybank' keywords={membershipSearchKeywords.tips} navid='tips-and-donations' title="Tips & donations" onClick={handleSectionClick} />}
                    <NavItem icon='email' keywords={emailSearchKeywords.newslettersNavMenu} navid={['enable-newsletters', 'default-recipients', 'newsletters', 'mailgun']} title="Newsletters" onClick={handleSectionClick} />
                </SettingNavSection>

                {/* Growth */}
                <SettingNavSection isVisible={checkVisible(Object.values(growthSearchKeywords).flat())} title="Growth">
                    <NavItem icon='ap-network' keywords={growthSearchKeywords.network} navid='network' title="Network" onClick={handleSectionClick} />
                    <NavItem icon='globe-simple' keywords={growthSearchKeywords.explore} navid='explore' title="Ghost Explore" onClick={handleSectionClick} />
                    <NavItem icon='heart' keywords={growthSearchKeywords.recommendations} navid='recommendations' title="Recommendations" onClick={handleSectionClick} />
                    <NavItem icon='emailfield' keywords={growthSearchKeywords.embedSignupForm} navid='embed-signup-form' title="Signup forms" onClick={handleSectionClick} />
                    {hasStripeEnabled && <NavItem icon='discount' keywords={growthSearchKeywords.offers} navid='offers' title="Offers" onClick={handleSectionClick} />}
<<<<<<< HEAD
                    {hasStripeEnabled && <NavItem icon='piggybank' keywords={growthSearchKeywords.tips} navid='tips-and-donations' title="Tips & donations" onClick={handleSectionClick} />}
                </SettingNavSection>

                <SettingNavSection isVisible={checkVisible(Object.values(emailSearchKeywords).flat())} title="Email newsletter">
                    <NavItem icon='email-check' keywords={emailSearchKeywords.enableNewsletters} navid='enable-newsletters' title="Newsletter sending" onClick={handleSectionClick} />
                    {newslettersEnabled !== 'disabled' && (
                        <>
                            <NavItem icon='recepients' keywords={emailSearchKeywords.defaultRecipients} navid='default-recipients' title="Default recipients" onClick={handleSectionClick} />
                            <NavItem icon='email' keywords={emailSearchKeywords.newsletters} navid='newsletters' title="Newsletters" onClick={handleSectionClick} />
                            {!config.mailgunIsConfigured && <NavItem icon='at-sign' keywords={emailSearchKeywords.bulkEmail} navid='bulk-email' title="Email provider" onClick={handleSectionClick} />}
                        </>
                    )}
=======
>>>>>>> 6bda1fa7
                </SettingNavSection>

                <SettingNavSection isVisible={checkVisible(Object.values(advancedSearchKeywords).flat())} title="Advanced">
                    <NavItem icon='modules-3' keywords={advancedSearchKeywords.integrations} navid='integrations' title="Integrations" onClick={handleSectionClick} />
                    <NavItem icon='download' keywords={advancedSearchKeywords.migrationtools} navid='migration' title="Import/Export" onClick={handleSectionClick} />
                    <NavItem icon='brackets' keywords={advancedSearchKeywords.codeInjection} navid='code-injection' title="Code injection" onClick={handleSectionClick} />
                    <NavItem icon='labs-flask' keywords={advancedSearchKeywords.labs} navid='labs' title="Labs" onClick={handleSectionClick} />
                    <NavItem icon='time-back' keywords={advancedSearchKeywords.history} navid='history' title="History" onClick={handleSectionClick} />
                </SettingNavSection>

                {!filter &&
                <a className='w-100 mb-10 mt-1 flex h-[38px] cursor-pointer items-center rounded-lg px-3 py-2 text-left text-[14px] font-medium text-grey-800 transition-all hover:bg-grey-200 focus:bg-grey-100 dark:text-grey-600 dark:hover:bg-grey-950 dark:focus:bg-grey-925' onClick={() => {
                    updateRoute('about');
                }}>
                    <img alt='Ghost Logo' className='mr-[7px] size-[18px]' src={GhostLogo} />
                    About Ghost
                </a>
                }
            </nav>
        </div>
    );
};

export default Sidebar;<|MERGE_RESOLUTION|>--- conflicted
+++ resolved
@@ -199,8 +199,6 @@
                     <NavItem icon='heart' keywords={growthSearchKeywords.recommendations} navid='recommendations' title="Recommendations" onClick={handleSectionClick} />
                     <NavItem icon='emailfield' keywords={growthSearchKeywords.embedSignupForm} navid='embed-signup-form' title="Signup forms" onClick={handleSectionClick} />
                     {hasStripeEnabled && <NavItem icon='discount' keywords={growthSearchKeywords.offers} navid='offers' title="Offers" onClick={handleSectionClick} />}
-<<<<<<< HEAD
-                    {hasStripeEnabled && <NavItem icon='piggybank' keywords={growthSearchKeywords.tips} navid='tips-and-donations' title="Tips & donations" onClick={handleSectionClick} />}
                 </SettingNavSection>
 
                 <SettingNavSection isVisible={checkVisible(Object.values(emailSearchKeywords).flat())} title="Email newsletter">
@@ -212,8 +210,6 @@
                             {!config.mailgunIsConfigured && <NavItem icon='at-sign' keywords={emailSearchKeywords.bulkEmail} navid='bulk-email' title="Email provider" onClick={handleSectionClick} />}
                         </>
                     )}
-=======
->>>>>>> 6bda1fa7
                 </SettingNavSection>
 
                 <SettingNavSection isVisible={checkVisible(Object.values(advancedSearchKeywords).flat())} title="Advanced">
