--- conflicted
+++ resolved
@@ -22,10 +22,6 @@
     const limiter = useLimiter();
 
     const {updateRoute} = useRouting();
-<<<<<<< HEAD
-
-=======
->>>>>>> 533bf2ee
     const {config} = useGlobalData();
     const editorBeta = config.labs.superEditors;
     const focusRef = useRef<HTMLInputElement>(null);
@@ -178,18 +174,13 @@
             value: 'administrator'
         }
     ];
-<<<<<<< HEAD
-
-    // if the editor beta is enabled, replace the editor role with super editor
-=======
-    
+
     // If the editor beta is enabled, replace the editor role option with super editor options.
     // This gets a little weird, because we aren't changing what is actually assigned based on the toggle.
     // So, a site could have the editor beta enabled, but that doesn't automatically convert their editors.
     // (Editors can be up/downgraded by reassigning them in this modal.  For 6.0, we should decide whether
     // the old editors are going away or whether both roles are staying, and tidy this up then.)
 
->>>>>>> 533bf2ee
     if (editorBeta) {
         roleOptions[2] = {
             hint: 'Can invite and manage other Authors and Contributors, as well as edit and publish any posts on the site. Can manage members and moderate comments.',
