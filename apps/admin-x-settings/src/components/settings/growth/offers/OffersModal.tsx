--- conflicted
+++ resolved
@@ -159,22 +159,13 @@
             const {discountColor, discountOffer, originalPriceWithCurrency, updatedPriceWithCurrency} = getOfferDiscount(offer.type, offer.amount, offer.cadence, offer.currency || 'USD', offerTier);
 
             return (
-<<<<<<< HEAD
                 <tr className='border-b border-b-grey-200'>
                     <td className='p-5 pl-0 font-semibold'>{offer?.name}</td>
                     <td className='p-5 text-sm'>{offerTier.name} {getOfferCadence(offer.cadence)}</td>
                     <td className='p-5 text-sm'><span className={`font-semibold uppercase ${discountColor}`}>{discountOffer}</span> — {getOfferDuration(offer.duration)}</td>
                     <td className='p-5 text-sm'>{updatedPriceWithCurrency} <span className='text-grey-700 line-through'>{originalPriceWithCurrency}</span></td>
-                    <td className='p-5 text-sm'><a className='hover:underline' href={createRedemptionFilterUrl(offer.id)}>{offer.redemption_count}</a></td>
+                    <td className='p-5 text-sm'><a className='hover:underline' href={createRedemptionFilterUrl(offer.id ? offer.id : '')}>{offer.redemption_count}</a></td>
                     <td className='p-5 pr-0 text-right text-sm leading-none'><Button icon='hyperlink-circle' link={true} /></td>
-=======
-                <tr>
-                    <td>{offer?.name}</td>
-                    <td>{offerTier.name} {getOfferCadence(offer.cadence)}</td>
-                    <td><span className={`text-xs font-semibold uppercase ${discountColor}`}>{discountOffer}</span></td>
-                    <td>{updatedPriceWithCurrency}{originalPriceWithCurrency}</td>
-                    <td><a className='hover:underline' href={createRedemptionFilterUrl(offer.id ? offer.id : '')}>{offer.redemption_count}</a></td>
->>>>>>> 49e96e1c
                 </tr>
             );
         })}
