--- conflicted
+++ resolved
@@ -13,16 +13,12 @@
 
 export type OfferType = 'percent' | 'fixed' | 'trial';
 
-<<<<<<< HEAD
-const OfferCard: React.FC<{amount: number, cadence: string, currency: string, duration: string, name: string, offerTier: Tier | undefined, redemptionCount: number, type: OfferType}> = ({amount, cadence, currency, duration, name, offerTier, redemptionCount, type}) => {
-=======
 const createRedemptionFilterUrl = (id: string): string => {
     const baseHref = '/ghost/#/members';
     return `${baseHref}?filter=${encodeURIComponent('offer_redemptions:' + id)}`;
 };
 
-const OfferCard: React.FC<{name: string, type: OfferType, onClick: ()=>void}> = ({name, type, onClick}) => {
->>>>>>> 82af2a12
+const OfferCard: React.FC<{amount: number, cadence: string, currency: string, duration: string, name: string, offerTier: Tier | undefined, redemptionCount: number, type: OfferType, onClick: ()=>void}> = ({amount, cadence, currency, duration, name, offerTier, redemptionCount, type, onClick}) => {
     let discountColor = '';
     let discountOffer = '';
     const originalPrice = cadence === 'month' ? offerTier?.monthly_price ?? 0 : offerTier?.yearly_price ?? 0;
@@ -61,14 +57,9 @@
             <span className='text-3xl font-bold'>{updatedPriceWithCurrency}</span>
         </div>
         <div className='flex flex-col items-center text-xs'>
-<<<<<<< HEAD
             <span className='font-medium'>{tierName}</span>
-            <a className='text-grey-700 hover:underline' href="/ghost/#/members">{redemptionCount} redemptions</a>
-=======
-            <span className='font-medium'>Bronze monthly — First payment</span>
             {/* TODO: pass in actual offer ID */}
-            <a className='text-grey-700 hover:underline' href={createRedemptionFilterUrl('fda10d177a4f5be094fb4a84')}>4 redemptions</a>
->>>>>>> 82af2a12
+            <a className='text-grey-700 hover:underline' href={createRedemptionFilterUrl('fda10d177a4f5be094fb4a84')}>{redemptionCount} redemptions</a>
         </div>
     </div>;
 };
@@ -97,8 +88,13 @@
         {id: 'archived', title: 'Archived'}
     ];
     const [selectedTab, setSelectedTab] = useState('active');
+  
+    const handleOfferEdit = (id:string) => {
+          // TODO: implement
+          modal.remove();
+          updateRoute(`offers/${id}`);
+    };
 
-<<<<<<< HEAD
     return <Modal 
         afterClose={() => {
             updateRoute('offers');
@@ -111,18 +107,6 @@
             updateRoute('offers');
         }}
     >
-=======
-    const handleOfferEdit = (id:string) => {
-        // TODO: implement
-        modal.remove();
-        updateRoute(`offers/${id}`);
-    };
-
-    return <Modal cancelLabel='' header={false} size='lg' onOk={() => {
-        modal.remove();
-        updateRoute('offers');
-    }}>
->>>>>>> 82af2a12
         <div className='pt-6'>
             <header>
                 <div className='flex items-center justify-between'>
@@ -138,11 +122,11 @@
                 <h1 className='mt-12 border-b border-b-grey-300 pb-2.5 text-3xl'>{offersTabs.find(tab => tab.id === selectedTab)?.title} offers</h1>
             </header>
             <div className='mt-8 grid grid-cols-3 gap-6'>
-<<<<<<< HEAD
                 {offers.filter(offer => offer.status === selectedTab).map((offer) => {
                     const offerTier = paidActiveTiers.find(tier => tier.id === offer?.tier.id);
 
                     return (
+                        {/* TODO replace 123 with actual offer ID */}
                         <OfferCard
                             key={offer?.id}
                             amount={offer?.amount}
@@ -153,15 +137,10 @@
                             offerTier={offerTier}
                             redemptionCount={offer?.redemption_count}
                             type={offer?.type as OfferType}
+                            onClick={() => handleOfferEdit('123')}
                         />
                     );
                 })}
-=======
-                {/* TODO replace 123 with actual offer ID */}
-                <OfferCard name='Black friday' type='percent' onClick={() => handleOfferEdit('123')} />
-                <OfferCard name='Buy this right now' type='fixed' onClick={() => handleOfferEdit('123')} />
-                <OfferCard name='Desperate Sale!' type='trial' onClick={() => handleOfferEdit('123')} />
->>>>>>> 82af2a12
             </div>
             <a className='absolute bottom-10 text-sm' href="https://ghost.org/help/offers" rel="noopener noreferrer" target="_blank">→ Learn about offers in Ghost</a>
         </div>
