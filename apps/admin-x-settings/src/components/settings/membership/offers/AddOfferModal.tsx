--- conflicted
+++ resolved
@@ -1,19 +1,13 @@
 import NiceModal, {useModal} from '@ebay/nice-modal-react';
 import PortalFrame from '../portal/PortalFrame';
 import useFeatureFlag from '../../../../hooks/useFeatureFlag';
-<<<<<<< HEAD
-import {Form, Icon, PreviewModalContent, Select, TextArea, TextField} from '@tryghost/admin-x-design-system';
-import {getOfferPortalPreviewUrl, offerPortalPreviewUrlTypes} from '../../../../utils/getOffersPortalPreviewUrl';
-import {useEffect} from 'react';
-import {useRouting} from '@tryghost/admin-x-framework/routing';
-=======
-import useRouting from '../../../../hooks/useRouting';
 import {Form, Icon, PreviewModalContent, Select, SelectOption, TextArea, TextField} from '@tryghost/admin-x-design-system';
 import {getOfferPortalPreviewUrl, offerPortalPreviewUrlTypes} from '../../../../utils/getOffersPortalPreviewUrl';
-import {getPaidActiveTiers, useBrowseTiers} from '../../../../api/tiers';
+import {getPaidActiveTiers, useBrowseTiers} from '@tryghost/admin-x-framework/api/tiers';
 import {getTiersCadences} from '../../../../utils/getTiersCadences';
 import {useEffect, useState} from 'react';
 import {useGlobalData} from '../../../providers/GlobalDataProvider';
+import {useRouting} from '@tryghost/admin-x-framework/routing';
 
 // we should replace this with a library
 function slugify(text: string): string {
@@ -25,7 +19,6 @@
         .replace(/[^\w\-]+/g, '')
         .replace(/\-\-+/g, '-');
 }
->>>>>>> 7e5cad8e
 
 interface OfferType {
     title: string;
@@ -66,10 +59,10 @@
     handleTextAreaInput: (e: React.ChangeEvent<HTMLTextAreaElement>) => void;
 };
 
-const Sidebar: React.FC<SidebarProps> = ({tierOptions, 
-    handleTierChange, 
-    selectedTier, 
-    handleTextInput, 
+const Sidebar: React.FC<SidebarProps> = ({tierOptions,
+    handleTierChange,
+    selectedTier,
+    handleTextInput,
     typeOptions,
     durationOptions,
     handleTypeChange,
@@ -148,7 +141,7 @@
                                 handleTextInput(e, 'trialAmount');
                             }} />
                         }
-                        
+
                     </div>
                 </section>
                 <section className='mt-4'>
@@ -287,11 +280,11 @@
         setOverrides((prevOverrides: offerPortalPreviewUrlTypes) => {
             // Extract the current value for the key
             const currentValue = prevOverrides[key];
-    
+
             // Check if the current value is an object and has 'isDirty' and 'value' properties
             if (currentValue && typeof currentValue === 'object' && 'isDirty' in currentValue && 'value' in currentValue) {
                 // Determine if the field has been modified
-    
+
                 return {
                     ...prevOverrides,
                     [key]: {
@@ -312,7 +305,7 @@
 
     const handleNameInput = (e: React.ChangeEvent<HTMLInputElement>) => {
         const newValue = e.target.value;
-    
+
         setOverrides((prevOverrides) => {
             let newOverrides = {...prevOverrides};
             newOverrides.name = newValue;
@@ -364,7 +357,7 @@
         setHref(newHref);
     }, [overrides, siteData.url]);
 
-    const sidebar = <Sidebar 
+    const sidebar = <Sidebar
         amountOptions={amountOptions as SelectOption[]}
         durationOptions={durationOptions}
         handleAmountTypeChange={handleAmountTypeChange}
