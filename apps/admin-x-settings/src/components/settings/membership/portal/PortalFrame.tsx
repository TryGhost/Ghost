import React, {useCallback, useEffect, useRef, useState} from 'react';
import {LoadingIndicator} from '@tryghost/admin-x-design-system';

type PortalFrameProps = {
    href: string;
    onDestroyed?: () => void;
    selectedTab?: string;
}

const PortalFrame: React.FC<PortalFrameProps> = ({href, onDestroyed, selectedTab}) => {
    if (!selectedTab) {
        selectedTab = 'signup';
    }
    const iframeRef = useRef<HTMLIFrameElement>(null);
    const [hasLoaded, setHasLoaded] = useState<boolean>(false);
    const [isInvisible, setIsInvisible] = useState<boolean>(true);

    const makeVisible = useCallback(() => {
        setTimeout(() => {
            if (iframeRef.current) {
                setHasLoaded(true);
                setIsInvisible(false);
            }
        }, 200);
    }, [iframeRef]);

    useEffect(() => {
        const messageListener = (event: MessageEvent) => {
            if (!href) {
                return;
            }
            const originURL = new URL(event.origin);

            if (originURL.origin === new URL(href).origin) {
                if (event.data === 'portal-ready' || event.data.type === 'portal-ready') {
                    makeVisible();
                }
            }
        };

        window.addEventListener('message', messageListener, true);

        return () => {
            window.removeEventListener('message', messageListener, true);
            onDestroyed?.();
        };
    }, [href, onDestroyed, makeVisible, hasLoaded]);

    if (!href) {
        return null;
    }

    return (
        <>{!hasLoaded && isInvisible && <div className="mt-[-7%] flex h-screen items-center justify-center"><span><LoadingIndicator /></span></div>}
            <iframe
                ref={iframeRef}
                className={!isInvisible && hasLoaded ? '' : 'hidden'}
                data-testid="portal-preview"
                height="100%"
                src={href}
                title="Portal Preview"
                width="100%"
                onLoad={() => {
<<<<<<< HEAD
                    setHasLoaded(true);
=======
                    makeVisible();
>>>>>>> db5d2d03
                }}
            />
        </>
    );
};

export default PortalFrame;<|MERGE_RESOLUTION|>--- conflicted
+++ resolved
@@ -61,11 +61,7 @@
                 title="Portal Preview"
                 width="100%"
                 onLoad={() => {
-<<<<<<< HEAD
                     setHasLoaded(true);
-=======
-                    makeVisible();
->>>>>>> db5d2d03
                 }}
             />
         </>
