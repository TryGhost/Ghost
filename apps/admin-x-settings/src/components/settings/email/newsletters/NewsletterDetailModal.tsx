import NewsletterPreview from './NewsletterPreview';
import NiceModal, {useModal} from '@ebay/nice-modal-react';
import React, {useEffect, useState} from 'react';
import useFeatureFlag from '../../../../hooks/useFeatureFlag';
import useSettingGroup from '../../../../hooks/useSettingGroup';
import validator from 'validator';
import {Button, ButtonGroup, ColorPickerField, ConfirmationModal, Form, Heading, Hint, HtmlField, Icon, ImageUpload, LimitModal, Link, PreviewModalContent, Select, SelectOption, Separator, Tab, TabView, TextArea, TextField, Toggle, ToggleGroup, showToast} from '@tryghost/admin-x-design-system';
import {Config, hasSendingDomain, isManagedEmail, sendingDomain} from '@tryghost/admin-x-framework/api/config';
import {ErrorMessages, useForm, useHandleError} from '@tryghost/admin-x-framework/hooks';
import {HostLimitError, useLimiter} from '../../../../hooks/useLimiter';
import {Newsletter, useBrowseNewsletters, useEditNewsletter} from '@tryghost/admin-x-framework/api/newsletters';
import {RoutingModalProps, useRouting} from '@tryghost/admin-x-framework/routing';
import {getImageUrl, useUploadImage} from '@tryghost/admin-x-framework/api/images';
import {getSettingValues} from '@tryghost/admin-x-framework/api/settings';
import {textColorForBackgroundColor} from '@tryghost/color-utils';
import {useGlobalData} from '../../../providers/GlobalDataProvider';

export const renderSenderEmail = (newsletter: Newsletter, config: Config, defaultEmailAddress: string|undefined) => {
    if (isManagedEmail(config) && !hasSendingDomain(config) && defaultEmailAddress) {
        // Not changeable: sender_email is ignored
        return defaultEmailAddress;
    }

    if (isManagedEmail(config) && hasSendingDomain(config)) {
        // Only return sender_email if the domain names match
        if (newsletter.sender_email?.split('@')[1] === sendingDomain(config)) {
            return newsletter.sender_email;
        } else {
            return '';
        }
    }

    return newsletter.sender_email || defaultEmailAddress || '';
};

<<<<<<< HEAD
export const renderReplyToEmail = (newsletter: Newsletter, config: Config, supportEmailAddress: string|undefined, defaultEmailAddress: string|undefined) => {
    if (!newsletter.sender_reply_to) {
        return '';
    }

=======
const renderReplyToEmail = (newsletter: Newsletter, config: Config, supportEmailAddress: string|undefined, defaultEmailAddress: string|undefined) => {
>>>>>>> adace14b
    if (newsletter.sender_reply_to === 'newsletter') {
        return renderSenderEmail(newsletter, config, defaultEmailAddress);
    }

    if (newsletter.sender_reply_to === 'support') {
        return supportEmailAddress || defaultEmailAddress || '';
    }

    if (isManagedEmail(config) && hasSendingDomain(config)) {
        // Only return sender_reply_to if the domain names match
        if (newsletter.sender_reply_to.split('@')[1] === sendingDomain(config)) {
            return newsletter.sender_reply_to;
        } else {
            return '';
        }
    }

    return newsletter.sender_reply_to;
};

const Sidebar: React.FC<{
    newsletter: Newsletter;
    onlyOne: boolean;
    updateNewsletter: (fields: Partial<Newsletter>) => void;
    validate: () => void;
    errors: ErrorMessages;
    clearError: (field: string) => void;
}> = ({newsletter, onlyOne, updateNewsletter, validate, errors, clearError}) => {
    const {mutateAsync: editNewsletter} = useEditNewsletter();
    const limiter = useLimiter();
    const {settings, siteData, config} = useGlobalData();
    const [icon, defaultEmailAddress, supportEmailAddress] = getSettingValues<string>(settings, ['icon', 'default_email_address', 'support_email_address']);
    const {mutateAsync: uploadImage} = useUploadImage();
    const [selectedTab, setSelectedTab] = useState('generalSettings');
    const hasEmailCustomization = useFeatureFlag('emailCustomization');
    const {localSettings} = useSettingGroup();
    const [siteTitle] = getSettingValues(localSettings, ['title']) as string[];
    const handleError = useHandleError();

    let newsletterAddress = renderSenderEmail(newsletter, config, defaultEmailAddress);

    const replyToEmails = [
        {label: `Newsletter address (${newsletterAddress})`, value: 'newsletter'},
        {label: `Support address (${supportEmailAddress})`, value: 'support'}
    ];

    const fontOptions: SelectOption[] = [
        {value: 'serif', label: 'Elegant serif', className: 'font-serif'},
        {value: 'sans_serif', label: 'Clean sans-serif'}
    ];

    const backgroundColorIsDark = () => {
        if (newsletter.background_color === 'dark') {
            return true;
        }
        if (newsletter.background_color === 'light') {
            return false;
        }
        return textColorForBackgroundColor(newsletter.background_color).hex().toLowerCase() === '#ffffff';
    };

    const confirmStatusChange = async () => {
        if (newsletter.status === 'active') {
            NiceModal.show(ConfirmationModal, {
                title: 'Archive newsletter',
                prompt: <>
                    <p>Your newsletter <strong>{newsletter.name}</strong> will no longer be visible to members or available as an option when publishing new posts.</p>
                    <p>Existing posts previously sent as this newsletter will remain unchanged.</p>
                </>,
                okLabel: 'Archive',
                okColor: 'red',
                onOk: async (modal) => {
                    try {
                        await editNewsletter({...newsletter, status: 'archived'});
                        modal?.remove();
                        showToast({
                            type: 'success',
                            message: 'Newsletter archived successfully'
                        });
                    } catch (e) {
                        handleError(e);
                    }
                }
            });
        } else {
            try {
                await limiter?.errorIfWouldGoOverLimit('newsletters');
            } catch (error) {
                if (error instanceof HostLimitError) {
                    NiceModal.show(LimitModal, {
                        prompt: error.message || `Your current plan doesn't support more newsletters.`
                    });
                    return;
                } else {
                    throw error;
                }
            }

            NiceModal.show(ConfirmationModal, {
                title: 'Reactivate newsletter',
                prompt: <>
                        Reactivating <strong>{newsletter.name}</strong> will immediately make it visible to members and re-enable it as an option when publishing new posts.
                </>,
                okLabel: 'Reactivate',
                onOk: async (modal) => {
                    await editNewsletter({...newsletter, status: 'active'});
                    modal?.remove();
                    showToast({
                        type: 'success',
                        message: 'Newsletter reactivated successfully'
                    });
                }
            });
        }
    };

    const renderSenderEmailField = () => {
        // Self-hosters, or legacy Pro users
        if (!isManagedEmail(config)) {
            return (
                <TextField
                    error={Boolean(errors.sender_email)}
                    hint={errors.sender_email}
                    placeholder={newsletterAddress || ''}
                    title="Sender email address"
                    value={newsletter.sender_email || ''}
                    onBlur={validate}
                    onChange={e => updateNewsletter({sender_email: e.target.value})}
                    onKeyDown={() => clearError('sender_email')}
                />
            );
        }

        // Pro users with custom sending domains
        if (hasSendingDomain(config)) {
            const sendingEmail = renderSenderEmail(newsletter, config, defaultEmailAddress);
            const sendingEmailUsername = sendingEmail?.split('@')[0];

            return (
                <TextField
                    error={Boolean(errors.sender_email)}
                    hint={errors.sender_email || `If left empty, noreply@${sendingDomain(config)} will be used`}
                    rightPlaceholder={`@${sendingDomain(config)}`}
                    title="Sender email address"
                    value={sendingEmailUsername || ''}
                    onBlur={validate}
                    onChange={(e) => {
                        const username = e.target.value?.split('@')[0];
                        const newEmail = username ? `${username}@${sendingDomain(config)}` : '';
                        updateNewsletter({sender_email: newEmail});
                    }}
                    onKeyDown={() => clearError('sender_email')}
                />
            );
        }

        const hint = (
            <>
                To customise, set up a <Link href="https://ghost.org/help/custom-sending-domains/" rel="noopener noreferrer" target="_blank">custom sending domain</Link>
            </>
        );

        // Pro users without custom sending domains
        return (
            <TextField
                disabled={true}
                hint={hint}
                title="Sender email address"
                value={defaultEmailAddress}
            />
        );
    };

    const renderReplyToEmailField = () => {
        // Self-hosters, or legacy Pro users
        if (!isManagedEmail(config)) {
            return (
                <Select
                    options={replyToEmails}
                    selectedOption={replyToEmails.find(option => option.value === newsletter.sender_reply_to)}
                    title="Reply-to email"
                    onSelect={option => updateNewsletter({sender_reply_to: option?.value})}
                />
            );
        }

        // Pro users with custom sending domains
        if (hasSendingDomain(config)) {
            const replyToEmail = ['newsletter', 'support'].includes(newsletter.sender_reply_to) ? '' : renderReplyToEmail(newsletter, config, supportEmailAddress, defaultEmailAddress);
            const replyToEmailUsername = replyToEmail?.split('@')[0] || '';

            return (
                <TextField
                    error={Boolean(errors.sender_reply_to)}
                    hint={errors.sender_reply_to}
                    rightPlaceholder={`@${sendingDomain(config)}`}
                    title="Reply-to address"
                    value={replyToEmailUsername}
                    onBlur={validate}
                    onChange={(e) => {
                        const username = e.target.value?.split('@')[0];
                        const newEmail = username ? `${username}@${sendingDomain(config)}` : 'newsletter';
                        updateNewsletter({sender_reply_to: newEmail});
                    }}
                    onKeyDown={() => clearError('sender_reply_to')}
                />
            );
        }

        // Pro users without custom sending domains
        return (
            <TextField
                error={Boolean(errors.sender_reply_to)}
                hint={errors.sender_reply_to}
                placeholder={newsletterAddress || ''}
                title="Reply-to email"
                value={renderReplyToEmail(newsletter, config, supportEmailAddress, defaultEmailAddress) || ''}
                onBlur={validate}
                onChange={e => updateNewsletter({sender_reply_to: e.target.value})}
                onKeyDown={() => clearError('sender_reply_to')}
            />
        );
    };

    const tabs: Tab[] = [
        {
            id: 'generalSettings',
            title: 'General',
            contents:
            <>
                <Form className='mt-6' gap='sm' margins='lg' title='Name and description'>
                    <TextField
                        error={Boolean(errors.name)}
                        hint={errors.name}
                        placeholder="Weekly Roundup"
                        title="Name"
                        value={newsletter.name || ''}
                        onBlur={validate}
                        onChange={e => updateNewsletter({name: e.target.value})}
                        onKeyDown={() => clearError('name')}
                    />
                    <TextArea rows={2} title="Description" value={newsletter.description || ''} onChange={e => updateNewsletter({description: e.target.value})} />
                </Form>
                <Form className='mt-6' gap='sm' margins='lg' title='Email addresses'>
                    <TextField placeholder={siteTitle} title="Sender name" value={newsletter.sender_name || ''} onChange={e => updateNewsletter({sender_name: e.target.value})} />
                    {renderSenderEmailField()}
                    {renderReplyToEmailField()}
                </Form>
                <Form className='mt-6' gap='sm' margins='lg' title='Member settings'>
                    <Toggle
                        checked={newsletter.subscribe_on_signup}
                        direction='rtl'
                        label='Subscribe new members on signup'
                        labelStyle='value'
                        onChange={e => updateNewsletter({subscribe_on_signup: e.target.checked})}
                    />
                </Form>
                <Separator />
                <div className='my-5 flex w-full items-start'>
                    <span>
                        <Icon className='mr-2 mt-[-1px]' colorClass='text-red' name='heart'/>
                    </span>
                    <Form marginBottom={false}>
                        <Toggle
                            checked={newsletter.show_badge}
                            direction='rtl'
                            label={
                                <div className='flex flex-col gap-0.5'>
                                    <span className='text-sm md:text-base'>Promote independent publishing</span>
                                    <span className='text-[11px] leading-tight text-grey-700 md:text-xs md:leading-tight'>Show you’re a part of the indie publishing movement with a small badge in the footer</span>
                                </div>
                            }
                            labelStyle='value'
                            onChange={e => updateNewsletter({show_badge: e.target.checked})}
                        />
                    </Form>
                </div>
                <Separator />
                <div className='mb-5 mt-10'>
                    {newsletter.status === 'active' ? (!onlyOne && <Button color='red' label='Archive newsletter' link onClick={confirmStatusChange} />) : <Button color='green' label='Reactivate newsletter' link onClick={confirmStatusChange} />}
                </div>
            </>
        },
        {
            id: 'design',
            title: 'Design',
            contents:
            <>
                <Form className='mt-6' gap='sm' margins='lg' title='Header'>
                    <div>
                        <div>
                            <Heading className="mb-2" level={6}>Header image</Heading>
                        </div>
                        <div className='flex-column flex gap-1'>
                            <ImageUpload
                                deleteButtonClassName='!top-1 !right-1'
                                height={newsletter.header_image ? '66px' : '64px'}
                                id='logo'
                                imageURL={newsletter.header_image || undefined}
                                onDelete={() => {
                                    updateNewsletter({header_image: null});
                                }}
                                onUpload={async (file) => {
                                    try {
                                        const imageUrl = getImageUrl(await uploadImage({file}));
                                        updateNewsletter({header_image: imageUrl});
                                    } catch (e) {
                                        handleError(e);
                                    }
                                }}
                            >
                                <Icon colorClass='text-grey-700 dark:text-grey-300' name='picture' />
                            </ImageUpload>
                            <Hint>1200x600, optional</Hint>
                        </div>
                    </div>
                    <ToggleGroup>
                        {icon && <Toggle
                            checked={newsletter.show_header_icon}
                            direction="rtl"
                            label='Publication icon'
                            onChange={e => updateNewsletter({show_header_icon: e.target.checked})}
                        />}
                        <Toggle
                            checked={newsletter.show_header_title}
                            direction="rtl"
                            label='Publication title'
                            onChange={e => updateNewsletter({show_header_title: e.target.checked})}
                        />
                        <Toggle
                            checked={newsletter.show_header_name}
                            direction="rtl"
                            label='Newsletter name'
                            onChange={e => updateNewsletter({show_header_name: e.target.checked})}
                        />
                    </ToggleGroup>
                </Form>

                <Form className='mt-6' gap='sm' margins='lg' title='Body'>
                    {hasEmailCustomization && <>
                        <ColorPickerField
                            direction='rtl'
                            swatches={[
                                {
                                    hex: '#f0f0f0',
                                    title: 'Light grey'
                                },
                                {
                                    hex: '#ffffff',
                                    value: 'light',
                                    title: 'White'
                                }
                            ]}
                            title='Background color'
                            value={newsletter.background_color || 'light'}
                            onChange={color => updateNewsletter({background_color: color!})}
                        />
                        <ColorPickerField
                            clearButtonValue={null}
                            direction='rtl'
                            swatches={[
                                {
                                    hex: siteData.accent_color,
                                    value: 'accent',
                                    title: 'Accent'
                                },
                                {
                                    hex: backgroundColorIsDark() ? '#ffffff' : '#000000',
                                    value: 'auto',
                                    title: 'Auto'
                                },
                                {
                                    value: null,
                                    title: 'Transparent',
                                    hex: '#00000000'
                                }
                            ]}
                            title='Border color'
                            value={newsletter.border_color}
                            onChange={color => updateNewsletter({border_color: color})}
                        />
                    </>}
                    <Toggle
                        checked={newsletter.show_post_title_section}
                        direction="rtl"
                        label='Post title'
                        labelStyle='heading'
                        onChange={e => updateNewsletter({show_post_title_section: e.target.checked})}
                    />
                    <div className={newsletter.show_post_title_section ? 'mt-[-16px] flex items-end' : 'hidden'}>
                        <div className="w-full pr-4">
                            <Select
                                disabled={!newsletter.show_post_title_section}
                                options={fontOptions}
                                selectedOption={fontOptions.find(option => option.value === newsletter.title_font_category)}
                                onSelect={option => updateNewsletter({title_font_category: option?.value})}
                            />
                        </div>
                        <ButtonGroup buttons={[
                            {
                                icon: 'align-left',
                                label: 'Align left',
                                hideLabel: true,
                                link: false,
                                size: 'sm',
                                color: newsletter.title_alignment === 'left' ? 'clear' : 'clear',
                                iconColorClass: newsletter.title_alignment === 'left' ? 'text-grey-900' : 'text-grey-500',
                                onClick: () => updateNewsletter({title_alignment: 'left'}),
                                disabled: !newsletter.show_post_title_section
                            },
                            {
                                icon: 'align-center',
                                label: 'Align center',
                                hideLabel: true,
                                link: false,
                                size: 'sm',
                                color: newsletter.title_alignment === 'center' ? 'clear' : 'clear',
                                iconColorClass: newsletter.title_alignment === 'center' ? 'text-grey-900' : 'text-grey-500',
                                onClick: () => updateNewsletter({title_alignment: 'center'}),
                                disabled: !newsletter.show_post_title_section
                            }
                        ]}
                        className="mb-1 !gap-0"
                        />
                    </div>
                    {hasEmailCustomization && <ColorPickerField
                        direction='rtl'
                        swatches={[
                            {
                                value: 'accent',
                                title: 'Accent',
                                hex: siteData.accent_color
                            },
                            {
                                value: null,
                                title: 'Auto',
                                hex: backgroundColorIsDark() ? '#ffffff' : '#000000'
                            }
                        ]}
                        title='Heading color'
                        value={newsletter.title_color}
                        onChange={color => updateNewsletter({title_color: color})}
                    />}
                    <Select
                        options={fontOptions}
                        selectedOption={fontOptions.find(option => option.value === newsletter.body_font_category)}
                        testId='body-font-select'
                        title='Body style'
                        onSelect={option => updateNewsletter({body_font_category: option?.value})}
                    />
                    <Toggle
                        checked={newsletter.show_feature_image}
                        direction="rtl"
                        label='Feature image'
                        onChange={e => updateNewsletter({show_feature_image: e.target.checked})}
                    />
                </Form>

                <Form className='mt-6' gap='sm' margins='lg' title='Footer'>
                    <ToggleGroup gap='lg'>
                        <Toggle
                            checked={newsletter.feedback_enabled}
                            direction="rtl"
                            label='Ask your readers for feedback'
                            onChange={e => updateNewsletter({feedback_enabled: e.target.checked})}
                        />
                        <Toggle
                            checked={newsletter.show_comment_cta}
                            direction="rtl"
                            label='Add a link to your comments'
                            onChange={e => updateNewsletter({show_comment_cta: e.target.checked})}
                        />
                        <Toggle
                            checked={newsletter.show_latest_posts}
                            direction="rtl"
                            label='Share your latest posts'
                            onChange={e => updateNewsletter({show_latest_posts: e.target.checked})}
                        />
                        <Toggle
                            checked={newsletter.show_subscription_details}
                            direction="rtl"
                            label='Show subscription details'
                            onChange={e => updateNewsletter({show_subscription_details: e.target.checked})}
                        />
                    </ToggleGroup>
                    <HtmlField
                        hint='Any extra information or legal text'
                        nodes='MINIMAL_NODES'
                        placeholder=' '
                        title='Email footer'
                        value={newsletter.footer_content || ''}
                        onChange={html => updateNewsletter({footer_content: html})}
                    />
                </Form>
            </>
        }
    ];

    const handleTabChange = (id: string) => {
        setSelectedTab(id);
    };

    return (
        <div className='flex flex-col'>
            <div className='px-7 pb-7 pt-5'>
                <TabView selectedTab={selectedTab} tabs={tabs} onTabChange={handleTabChange} />
            </div>
        </div>
    );
};

const NewsletterDetailModalContent: React.FC<{newsletter: Newsletter; onlyOne: boolean;}> = ({newsletter, onlyOne}) => {
    const modal = useModal();
    const {settings, config} = useGlobalData();
    const {mutateAsync: editNewsletter} = useEditNewsletter();
    const {updateRoute} = useRouting();
    const handleError = useHandleError();
    const [supportEmailAddress, defaultEmailAddress] = getSettingValues<string>(settings, ['support_email_address', 'default_email_address']);

    const {formState, saveState, updateForm, setFormState, handleSave, validate, errors, clearError, okProps} = useForm({
        initialState: newsletter,
        savingDelay: 500,
        onSave: async () => {
            const {newsletters: [updatedNewsletter], meta: {sent_email_verification: [emailToVerify] = []} = {}} = await editNewsletter(formState); ``;
            let title;
            let prompt;

            if (emailToVerify && emailToVerify === 'sender_email') {
                const previousFrom = renderSenderEmail(updatedNewsletter, config, defaultEmailAddress);
                title = 'Confirm newsletter email address';
                prompt = <>We&lsquo;ve sent a confirmation email to <strong>{formState.sender_email}</strong>. Until the address has been verified, newsletters will be sent from the {updatedNewsletter.sender_email ? ' previous' : ' default'} email address{previousFrom ? ` (${previousFrom})` : ''}.</>;
            } else if (emailToVerify && emailToVerify === 'sender_reply_to') {
                const previousReplyTo = renderReplyToEmail(updatedNewsletter, config, supportEmailAddress, defaultEmailAddress);
                title = 'Confirm reply-to address';
                prompt = <>We&lsquo;ve sent a confirmation email to <strong>{formState.sender_reply_to}</strong>. Until the address has been verified, newsletters will use the previous reply-to address{previousReplyTo ? ` (${previousReplyTo})` : ''}.</>;
            }

            if (title && prompt) {
                NiceModal.show(ConfirmationModal, {
                    title: title,
                    prompt: prompt,
                    cancelLabel: '',
                    onOk: (confirmModal) => {
                        confirmModal?.remove();
                        modal.remove();
                        updateRoute('newsletters');
                    }
                });
            }
        },
        onSaveError: handleError,
        onValidate: () => {
            const newErrors: Record<string, string> = {};

            if (!formState.name) {
                newErrors.name = 'Please enter a name';
            }

            if (formState.sender_email && !validator.isEmail(formState.sender_email)) {
                newErrors.sender_email = 'Invalid email.';
            }

            if (formState.sender_reply_to && !validator.isEmail(formState.sender_reply_to) && !['newsletter', 'support'].includes(formState.sender_reply_to)) {
                newErrors.sender_reply_to = 'Invalid email.';
            }

            return newErrors;
        }
    });

    const updateNewsletter = (fields: Partial<Newsletter>) => {
        updateForm(state => ({...state, ...fields}));
    };

    useEffect(() => {
        setFormState(() => newsletter);
    }, [setFormState, newsletter]);

    const preview = <NewsletterPreview newsletter={formState} />;
    const sidebar = <Sidebar clearError={clearError} errors={errors} newsletter={formState} onlyOne={onlyOne} updateNewsletter={updateNewsletter} validate={validate} />;

    return <PreviewModalContent
        afterClose={() => updateRoute('newsletters')}
        buttonsDisabled={okProps.disabled}
        cancelLabel='Close'
        deviceSelector={false}
        dirty={saveState === 'unsaved'}
        okColor={okProps.color}
        okLabel={okProps.label || 'Save'}
        preview={preview}
        previewBgColor={'grey'}
        previewToolbar={false}
        sidebar={sidebar}
        sidebarPadding={false}
        testId='newsletter-modal'
        title='Newsletter'
        onOk={async () => {
            if (!(await handleSave({fakeWhenUnchanged: true}))) {
                showToast({
                    type: 'pageError',
                    message: 'Can\'t save newsletter, please double check that you\'ve filled all mandatory fields.'
                });
            }
        }}
    />;
};

const NewsletterDetailModal: React.FC<RoutingModalProps> = ({params}) => {
    const {data: {newsletters, isEnd} = {}, fetchNextPage} = useBrowseNewsletters();
    const newsletter = newsletters?.find(({id}) => id === params?.id);

    useEffect(() => {
        if (!newsletter && !isEnd) {
            fetchNextPage();
        }
    }, [fetchNextPage, isEnd, newsletter]);

    if (newsletter) {
        return <NewsletterDetailModalContent newsletter={newsletter} onlyOne={newsletters!.length === 1} />;
    } else {
        return null;
    }
};

export default NiceModal.create(NewsletterDetailModal);<|MERGE_RESOLUTION|>--- conflicted
+++ resolved
@@ -33,15 +33,7 @@
     return newsletter.sender_email || defaultEmailAddress || '';
 };
 
-<<<<<<< HEAD
-export const renderReplyToEmail = (newsletter: Newsletter, config: Config, supportEmailAddress: string|undefined, defaultEmailAddress: string|undefined) => {
-    if (!newsletter.sender_reply_to) {
-        return '';
-    }
-
-=======
-const renderReplyToEmail = (newsletter: Newsletter, config: Config, supportEmailAddress: string|undefined, defaultEmailAddress: string|undefined) => {
->>>>>>> adace14b
+export const renderReplyToEmail = (newsletter: Newsletter, config: Config, supportEmailAddress: string|undefined, defaultEmailAddress: string|undefined) => {   
     if (newsletter.sender_reply_to === 'newsletter') {
         return renderSenderEmail(newsletter, config, defaultEmailAddress);
     }
