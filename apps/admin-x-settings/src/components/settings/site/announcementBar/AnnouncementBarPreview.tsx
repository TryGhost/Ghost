import IframeBuffering from '../../../../utils/IframeBuffering';
import React, {useCallback, useMemo} from 'react';

const getPreviewData = (announcementBackgroundColor?: string, announcementContent?: string, visibility?: string[]) => {
    const params = new URLSearchParams();
    params.append('announcement_bg', announcementBackgroundColor || 'accent');
    params.append('announcement', announcementContent || '');
    if (visibility && visibility.length > 0) {
        params.append('announcement_vis', visibility?.join(',') || '');
    }
    return params.toString();
};

type AnnouncementBarSettings = {
    announcementBackgroundColor?: string;
    announcementContent?: string;
    url: string;
    visibility?: string[];
};

const AnnouncementBarPreview: React.FC<AnnouncementBarSettings> = ({announcementBackgroundColor, announcementContent, url, visibility}) => {
    // Avoid re-rendering iframe if an equivalent array is initialised each render
    const visibilityMemo = useMemo(() => visibility, [visibility?.join(',')]); // eslint-disable-line react-hooks/exhaustive-deps

    const injectContentIntoIframe = useCallback((iframe: HTMLIFrameElement) => {
        if (!url) {
            return;
        }

        fetch(url, {
            method: 'POST',
            headers: {
                'Content-Type': 'text/html;charset=utf-8',
                'x-ghost-preview': getPreviewData(
                    announcementBackgroundColor,
                    announcementContent,
                    visibilityMemo
                ),
                Accept: 'text/plain',
                mode: 'cors',
                credentials: 'include'
            }
        })
            .then(response => response.text())
            .then((data) => {
                // inject extra CSS to disable navigation and prevent clicks
                const injectedCss = `html { pointer-events: none; }`;

                const domParser = new DOMParser();
                const htmlDoc = domParser.parseFromString(data, 'text/html');

                const stylesheet = htmlDoc.querySelector('style') as HTMLStyleElement;
                const originalCSS = stylesheet.innerHTML;
                stylesheet.innerHTML = `${originalCSS}\n\n${injectedCss}`;

                // replace the iframe contents with the doctored preview html
                const doctype = htmlDoc.doctype ? new XMLSerializer().serializeToString(htmlDoc.doctype) : '';
                let finalDoc = doctype + htmlDoc.documentElement.outerHTML;

                // Send the data to the iframe's window using postMessage
                // Inject the received content into the iframe
                iframe.contentDocument?.open();
                iframe.contentDocument?.write(finalDoc);
                iframe.contentDocument?.close();
            })
            .catch(() => {
                // handle error in fetching data
            });
    }, [announcementBackgroundColor, announcementContent, url, visibilityMemo]);

    return (
        <IframeBuffering
            addDelay={true}
            className="absolute h-[110%] w-[110%] origin-top-left scale-[.90909] max-[1600px]:h-[130%] max-[1600px]:w-[130%] max-[1600px]:scale-[.76923]"
            generateContent={injectContentIntoIframe}
            height='100%'
            parentClassName="relative h-full w-full"
            testId='announcement-bar-preview-iframe'
            width='100%'
        />
    );
};

<<<<<<< HEAD
export default AnnouncementBarPreview;
=======
function arraysAreEqual(arr1: string[], arr2: string[]) {
    if (!arr1 || !arr2) {
        return arr1 === arr2;
    } // handles null or undefined values
    if (arr1.length !== arr2.length) {
        return false;
    }
    for (let i = 0; i < arr1.length; i++) {
        if (arr1[i] !== arr2[i]) {
            return false;
        }
    }
    return true;
}

export default memo(AnnouncementBarPreview, (prevProps, nextProps) => {
    // Check if announcementBackgroundColor changed
    if (prevProps.announcementBackgroundColor !== nextProps.announcementBackgroundColor) {
        return false;
    }

    // Check if announcementContent changed
    if (prevProps.announcementContent !== nextProps.announcementContent) {
        return false;
    }

    // Check if url changed
    if (prevProps.url !== nextProps.url) {
        return false;
    }

    // Check if visibility array changed in size or content
    if (!arraysAreEqual(prevProps.visibility || [], nextProps.visibility || [])) {
        return false;
    }

    // If we've reached this point, all props are the same
    return true;
});
>>>>>>> fb7bf6d0
<|MERGE_RESOLUTION|>--- conflicted
+++ resolved
@@ -81,46 +81,4 @@
     );
 };
 
-<<<<<<< HEAD
-export default AnnouncementBarPreview;
-=======
-function arraysAreEqual(arr1: string[], arr2: string[]) {
-    if (!arr1 || !arr2) {
-        return arr1 === arr2;
-    } // handles null or undefined values
-    if (arr1.length !== arr2.length) {
-        return false;
-    }
-    for (let i = 0; i < arr1.length; i++) {
-        if (arr1[i] !== arr2[i]) {
-            return false;
-        }
-    }
-    return true;
-}
-
-export default memo(AnnouncementBarPreview, (prevProps, nextProps) => {
-    // Check if announcementBackgroundColor changed
-    if (prevProps.announcementBackgroundColor !== nextProps.announcementBackgroundColor) {
-        return false;
-    }
-
-    // Check if announcementContent changed
-    if (prevProps.announcementContent !== nextProps.announcementContent) {
-        return false;
-    }
-
-    // Check if url changed
-    if (prevProps.url !== nextProps.url) {
-        return false;
-    }
-
-    // Check if visibility array changed in size or content
-    if (!arraysAreEqual(prevProps.visibility || [], nextProps.visibility || [])) {
-        return false;
-    }
-
-    // If we've reached this point, all props are the same
-    return true;
-});
->>>>>>> fb7bf6d0
+export default AnnouncementBarPreview;