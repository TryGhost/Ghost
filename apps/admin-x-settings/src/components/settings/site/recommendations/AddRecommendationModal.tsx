import AddRecommendationModalConfirm from './AddRecommendationModalConfirm';
import Form from '../../../../admin-x-ds/global/form/Form';
import Modal from '../../../../admin-x-ds/global/modal/Modal';
import NiceModal, {useModal} from '@ebay/nice-modal-react';
import React from 'react';
import URLTextField from '../../../../admin-x-ds/global/form/URLTextField';
import useForm from '../../../../hooks/useForm';
import useRouting from '../../../../hooks/useRouting';
import {EditOrAddRecommendation, useBrowseRecommendations} from '../../../../api/recommendations';
import {arePathsEqual, trimSearchAndHash} from '../../../../utils/url';
import {showToast} from '../../../../admin-x-ds/global/Toast';
import {toast} from 'react-hot-toast';
import {useExternalGhostSite} from '../../../../api/external-ghost-site';
import {useGetOembed} from '../../../../api/oembed';

interface AddRecommendationModalProps {
    recommendation?: EditOrAddRecommendation,
    animate?: boolean
}

const AddRecommendationModal: React.FC<AddRecommendationModalProps> = ({recommendation, animate}) => {
    const modal = useModal();
    const {updateRoute} = useRouting();
    const {query: queryOembed} = useGetOembed();
    const {query: queryExternalGhostSite} = useExternalGhostSite();
    const {data: {recommendations} = {}} = useBrowseRecommendations();

    const {formState, updateForm, handleSave, errors, validate, saveState, clearError} = useForm({
        initialState: recommendation ?? {
            title: '',
            url: '',
            reason: '',
            excerpt: null,
            featured_image: null,
            favicon: null,
            one_click_subscribe: false
        },
        onSave: async () => {
            let validatedUrl: URL;
            validatedUrl = new URL(formState.url);
            validatedUrl = trimSearchAndHash(validatedUrl);

            // First check if it s a Ghost site or not
            let externalGhostSite = validatedUrl.protocol === 'https:' ? (await queryExternalGhostSite('https://' + validatedUrl.host)) : null;

            // Use the hostname as fallback title
            const defaultTitle = validatedUrl.hostname.replace('www.', '');

            const updatedRecommendation = {
                ...formState,
                url: validatedUrl.toString()
            };

            if (externalGhostSite) {
                // For Ghost sites, we use the data from the API
                updatedRecommendation.title = externalGhostSite.site.title || defaultTitle;
                updatedRecommendation.excerpt = externalGhostSite.site.description ?? formState.excerpt ?? null;
                updatedRecommendation.featured_image = externalGhostSite.site.cover_image?.toString() ?? formState.featured_image ?? null;
                updatedRecommendation.favicon = externalGhostSite.site.icon?.toString() ?? externalGhostSite.site.logo?.toString() ?? formState.favicon ?? null;
                updatedRecommendation.one_click_subscribe = externalGhostSite.site.allow_self_signup;
            } else {
                // For non-Ghost sites, we use the Oemebd API to fetch metadata
                const oembed = await queryOembed({
                    url: formState.url,
                    type: 'mention'
                });
                updatedRecommendation.title = oembed?.metadata?.title ?? defaultTitle;
                updatedRecommendation.excerpt = oembed?.metadata?.description ?? formState.excerpt ?? null;
                updatedRecommendation.featured_image = oembed?.metadata?.thumbnail ?? formState.featured_image ?? null;
                updatedRecommendation.favicon = oembed?.metadata?.icon ?? formState.favicon ?? null;
                updatedRecommendation.one_click_subscribe = false;
            }
            updatedRecommendation.reason = updatedRecommendation.excerpt || null;

            // Switch modal without changing the route (the second modal is not reachable by URL)
            modal.remove();
            NiceModal.show(AddRecommendationModalConfirm, {
                animate: false,
                recommendation: updatedRecommendation
            });
        },
        onValidate: () => {
            const newErrors: Record<string, string> = {};

            try {
                const u = new URL(formState.url);

                // Check domain includes a dot
                if (!u.hostname.includes('.')) {
                    newErrors.url = 'Please enter a valid URL.';
                }

                // Check that it doesn't exist already
                if (recommendations?.find(r => arePathsEqual(r.url, u.toString()))) {
                    newErrors.url = 'A recommendation with this URL already exists.';
                }
            } catch (e) {
                newErrors.url = 'Please enter a valid URL.';
            }

            return newErrors;
        }
    });

    let okLabel = 'Next';
    let loadingState = false;

    if (saveState === 'saving') {
        loadingState = true;
    }

    return <Modal
        afterClose={() => {
            // Closed without saving: reset route
            updateRoute('recommendations');
        }}
        animate={animate ?? true}
        backDropClick={false}
        okColor='black'
        okLabel={okLabel}
        okLoading={loadingState}
        size='sm'
        testId='add-recommendation-modal'
        title='Add recommendation'
        onOk={async () => {
            if (saveState === 'saving') {
                // Already saving
                return;
            }

            toast.remove();
            try {
<<<<<<< HEAD
                await handleSave({force: true});
=======
                if (await handleSave({force: true})) {
                    // Already handled
                } else {
                    showToast({
                        type: 'pageError',
                        message: 'One or more fields have errors, please double check that you\'ve filled all mandatory fields.'
                    });
                }
>>>>>>> a750ed84
            } catch (e) {
                showToast({
                    type: 'pageError',
                    message: 'Something went wrong while checking this URL, please try again.'
                });
            }
        }}
    >
        <p className="mt-4">This isn’t a closed network. You can recommend any site your audience will find valuable, not just those published on Ghost.</p>
        <Form
            marginBottom={false}
            marginTop
        >
            <URLTextField
                autoFocus={true}
                error={Boolean(errors.url)}
                hint={errors.url || <>Need inspiration? <a className='text-green' href="https://www.ghost.org/explore" rel="noopener noreferrer" target='_blank'>Explore thousands of sites</a> to recommend</>}
                placeholder='https://www.example.com'
                title='URL'
                value={formState.url}
                onBlur={validate}
                onChange={u => updateForm((state) => {
                    return {
                        ...state,
                        url: u
                    };
                })}
                onKeyDown={() => clearError?.('url')}
            />
        </Form>
    </Modal>;
};

export default NiceModal.create(AddRecommendationModal);<|MERGE_RESOLUTION|>--- conflicted
+++ resolved
@@ -130,18 +130,7 @@
 
             toast.remove();
             try {
-<<<<<<< HEAD
                 await handleSave({force: true});
-=======
-                if (await handleSave({force: true})) {
-                    // Already handled
-                } else {
-                    showToast({
-                        type: 'pageError',
-                        message: 'One or more fields have errors, please double check that you\'ve filled all mandatory fields.'
-                    });
-                }
->>>>>>> a750ed84
             } catch (e) {
                 showToast({
                     type: 'pageError',
