--- conflicted
+++ resolved
@@ -113,11 +113,7 @@
             } catch (e) {
                 showToast({
                     type: 'pageError',
-<<<<<<< HEAD
                     message: 'Something went wrong when adding this recommendation, please try again.'
-=======
-                    message: 'One or more fields have errors, please double check that you\'ve filled all mandatory fields.'
->>>>>>> a750ed84
                 });
             }
         }}
