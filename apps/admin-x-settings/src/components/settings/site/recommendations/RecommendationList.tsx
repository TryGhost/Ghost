--- conflicted
+++ resolved
@@ -38,11 +38,7 @@
         <TableRow action={action} hideActions>
             <TableCell onClick={showDetails}>
                 <div className='group flex items-center gap-3 hover:cursor-pointer'>
-<<<<<<< HEAD
-                    <Avatar image={recommendation?.favicon} labelColor='white' />
-=======
                     {recommendation.favicon && <Avatar image={recommendation.favicon} labelColor='white' />}
->>>>>>> 310f01da
                     <div className={`flex grow flex-col`}>
                         <span className='mb-0.5 font-medium'>{recommendation.title}</span>
                         <span className='text-xs leading-snug text-grey-700'>{recommendation.reason || 'No reason'}</span>
