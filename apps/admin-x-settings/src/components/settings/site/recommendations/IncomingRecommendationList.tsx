--- conflicted
+++ resolved
@@ -47,11 +47,7 @@
     const action = (
         <div className="flex items-center justify-end">
             <Button color='green' label='Recommend back' size='sm' link onClick={() => {
-<<<<<<< HEAD
                 updateRoute({route: `recommendations/add?url=${incomingRecommendation.url}`});
-=======
-                updateRoute({route: `recommendations/add?url=${cleanedSource}`});
->>>>>>> 84520f86
             }} />
         </div>
     );
