import Button from '../../../admin-x-ds/global/Button';
import IncomingRecommendationList from './recommendations/IncomingRecommendationList';
import React, {useState} from 'react';
import RecommendationList from './recommendations/RecommendationList';
import SettingGroup from '../../../admin-x-ds/settings/SettingGroup';
import TabView from '../../../admin-x-ds/global/TabView';
import useRouting from '../../../hooks/useRouting';
import useSettingGroup from '../../../hooks/useSettingGroup';
import {ShowMoreData} from '../../../admin-x-ds/global/Table';
import {useBrowseIncomingRecommendations, useBrowseRecommendations} from '../../../api/recommendations';
import {useReferrerHistory} from '../../../api/referrers';
import {withErrorBoundary} from '../../../admin-x-ds/global/ErrorBoundary';

const Recommendations: React.FC<{ keywords: string[] }> = ({keywords}) => {
    const {
        saveState,
        handleSave
    } = useSettingGroup();

    // Fetch "Your recommendations"
    const {data: {meta: recommendationsMeta, recommendations} = {}, isLoading: areRecommendationsLoading, hasNextPage, fetchNextPage} = useBrowseRecommendations({
        searchParams: {
            include: 'count.clicks,count.subscribers',
            order: 'count.subscribers desc, count.clicks desc, created_at desc',
            limit: '5'
        },

        // We first load 5, then load 100 at a time (= show all, but without using the dangerous 'all' limit)
        getNextPageParams: (lastPage, otherParams) => {
            if (!lastPage.meta) {
                return;
            }
            const {limit, page, pages} = lastPage.meta.pagination;
            if (page >= pages) {
                return;
            }

            const newPage = limit < 100 ? 1 : (page + 1);

            return {
                ...otherParams,
                page: newPage.toString(),
                limit: '100'
            };
        },
        keepPreviousData: true
    });

    const showMoreRecommendations: ShowMoreData = {
        hasMore: !!hasNextPage,
        loadMore: fetchNextPage
    };

<<<<<<< HEAD
    // Fetch "Recommending you", including stats
    const {data: {recommendations: incomingRecommendations} = {}, pagination: incomingRecommendationsPagination, isLoading: areIncomingRecommendationsLoading} = useBrowseIncomingRecommendations({
=======
    // Fetch "Recommending you" (mentions & stats)
    const {data: {mentions, meta: mentionsMeta} = {}, isLoading: areMentionsLoading, hasNextPage: hasMentionsNextPage, fetchNextPage: fetchMentionsNextPage} = useBrowseMentions({
>>>>>>> 84520f86
        searchParams: {
            limit: '5',
            order: 'created_at desc'
        },

        // We first load 5, then load 100 at a time (= show all, but without using the dangerous 'all' limit)
        getNextPageParams: (lastPage, otherParams) => {
            if (!lastPage.meta) {
                return;
            }
            const {limit, page, pages} = lastPage.meta.pagination;
            if (page >= pages) {
                return;
            }

            const newPage = limit < 100 ? 1 : (page + 1);

            return {
                ...otherParams,
                page: newPage.toString(),
                limit: '100'
            };
        },
        keepPreviousData: true
    });

<<<<<<< HEAD
    const {data: {stats} = {}, isLoading: areStatsLoading} = useReferrerHistory({});
=======
    const showMoreMentions: ShowMoreData = {
        hasMore: !!hasMentionsNextPage,
        loadMore: fetchMentionsNextPage
    };

    const {data: {stats: mentionsStats} = {}, isLoading: areSourcesLoading} = useReferrerHistory({});
>>>>>>> 84520f86

    // Select "Your recommendations" by default
    const [selectedTab, setSelectedTab] = useState('your-recommendations');

    const tabs = [
        {
            id: 'your-recommendations',
            title: `Your recommendations`,
            counter: recommendationsMeta?.pagination?.total,
            contents: <RecommendationList isLoading={areRecommendationsLoading} recommendations={recommendations ?? []} showMore={showMoreRecommendations}/>
        },
        {
            id: 'recommending-you',
            title: `Recommending you`,
<<<<<<< HEAD
            counter: incomingRecommendationsPagination?.total,
            contents: <IncomingRecommendationList incomingRecommendations={incomingRecommendations ?? []} isLoading={areIncomingRecommendationsLoading || areStatsLoading} pagination={incomingRecommendationsPagination} stats={stats ?? []}/>
=======
            counter: mentionsMeta?.pagination?.total,
            contents: <IncomingRecommendationList isLoading={areMentionsLoading || areSourcesLoading} mentions={mentions ?? []} showMore={showMoreMentions} stats={mentionsStats ?? []}/>
>>>>>>> 84520f86
        }
    ];

    const groupDescription = (
        <>Recommend any publication you think your audience will find valuable, and find out when others are recommending you.</>
    );

    // Add a new recommendation
    const {updateRoute} = useRouting();
    const openAddNewRecommendationModal = () => {
        updateRoute('recommendations/add');
    };

    const buttons = (
        <Button className='hidden md:!visible md:!block' color='green' label='Add recommendation' link={true} onClick={() => {
            openAddNewRecommendationModal();
        }} />
    );

    return (
        <SettingGroup
            customButtons={buttons}
            description={groupDescription}
            keywords={keywords}
            navid='recommendations'
            saveState={saveState}
            testId='recommendations'
            title="Recommendations"
            onSave={handleSave}
        >
            <div className='flex justify-center rounded border border-green px-4 py-2 md:hidden'>
                <Button color='green' label='Add recommendation' link onClick={() => {
                    openAddNewRecommendationModal();
                }} />
            </div>
            <TabView selectedTab={selectedTab} tabs={tabs} onTabChange={setSelectedTab} />
        </SettingGroup>
    );
};

export default withErrorBoundary(Recommendations, 'Recommendations');<|MERGE_RESOLUTION|>--- conflicted
+++ resolved
@@ -51,13 +51,8 @@
         loadMore: fetchNextPage
     };
 
-<<<<<<< HEAD
     // Fetch "Recommending you", including stats
-    const {data: {recommendations: incomingRecommendations} = {}, pagination: incomingRecommendationsPagination, isLoading: areIncomingRecommendationsLoading} = useBrowseIncomingRecommendations({
-=======
-    // Fetch "Recommending you" (mentions & stats)
-    const {data: {mentions, meta: mentionsMeta} = {}, isLoading: areMentionsLoading, hasNextPage: hasMentionsNextPage, fetchNextPage: fetchMentionsNextPage} = useBrowseMentions({
->>>>>>> 84520f86
+    const {data: {recommendations: mentions, meta: mentionsMeta} = {}, isLoading: areMentionsLoading, hasNextPage: hasMentionsNextPage, fetchNextPage: fetchMentionsNextPage} = useBrowseIncomingRecommendations({
         searchParams: {
             limit: '5',
             order: 'created_at desc'
@@ -84,16 +79,12 @@
         keepPreviousData: true
     });
 
-<<<<<<< HEAD
     const {data: {stats} = {}, isLoading: areStatsLoading} = useReferrerHistory({});
-=======
+
     const showMoreMentions: ShowMoreData = {
         hasMore: !!hasMentionsNextPage,
         loadMore: fetchMentionsNextPage
     };
-
-    const {data: {stats: mentionsStats} = {}, isLoading: areSourcesLoading} = useReferrerHistory({});
->>>>>>> 84520f86
 
     // Select "Your recommendations" by default
     const [selectedTab, setSelectedTab] = useState('your-recommendations');
@@ -108,13 +99,8 @@
         {
             id: 'recommending-you',
             title: `Recommending you`,
-<<<<<<< HEAD
-            counter: incomingRecommendationsPagination?.total,
-            contents: <IncomingRecommendationList incomingRecommendations={incomingRecommendations ?? []} isLoading={areIncomingRecommendationsLoading || areStatsLoading} pagination={incomingRecommendationsPagination} stats={stats ?? []}/>
-=======
             counter: mentionsMeta?.pagination?.total,
-            contents: <IncomingRecommendationList isLoading={areMentionsLoading || areSourcesLoading} mentions={mentions ?? []} showMore={showMoreMentions} stats={mentionsStats ?? []}/>
->>>>>>> 84520f86
+            contents: <IncomingRecommendationList incomingRecommendations={mentions ?? []} isLoading={areMentionsLoading || areStatsLoading} showMore={showMoreMentions} stats={stats ?? []}/>
         }
     ];
 
