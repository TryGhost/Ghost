--- conflicted
+++ resolved
@@ -27,18 +27,13 @@
     const {route, updateRoute, loadingModal} = useRouting();
 
     useEffect(() => {
-<<<<<<< HEAD
         // resets any toasts that may have been left open on initial load
         toast.remove();
     }, []);
 
     useEffect(() => {
-        if (!canAccessSettings(currentUser) && route !== `users/show/${currentUser.slug}`) {
-            updateRoute(`users/show/${currentUser.slug}`);
-=======
         if (!canAccessSettings(currentUser) && route !== `staff/${currentUser.slug}`) {
             updateRoute(`staff/${currentUser.slug}`);
->>>>>>> e68db848
         }
     }, [currentUser, route, updateRoute]);
 
