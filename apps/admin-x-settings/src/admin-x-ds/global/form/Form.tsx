import Heading from '../Heading';
import React from 'react';
import clsx from 'clsx';

interface FormProps {
    title?: string;
    grouped?: boolean;
    gap?: 'none' | 'sm' | 'md' | 'lg';
    marginTop?: boolean;
    marginBottom?: boolean;
    children?: React.ReactNode;
}

/**
 * A container to group form elements
 */
const Form: React.FC<FormProps> = ({
    title,
    grouped = false,
    gap = 'md',
    marginTop = false,
    marginBottom = true,
    children
}) => {
    let classes = clsx(
        'flex flex-col',
        (gap === 'sm' && 'gap-4'),
        (gap === 'md' && 'gap-8'),
        (gap === 'lg' && 'gap-11')
    );

    if (marginBottom) {
        classes = clsx(
            classes,
            (gap === 'sm' && 'mb-4'),
            (gap === 'md' && 'mb-8'),
            (gap === 'lg' && 'mb-11')
        );
    }

    if (marginTop) {
        classes = clsx(
            classes,
            (gap === 'sm' && 'mt-4'),
            (gap === 'md' && 'mt-8'),
            (gap === 'lg' && 'mt-11')
        );
    }

    if (grouped) {
        classes = clsx(
            classes,
            'rounded-sm border border-grey-200 p-7'
        );
    }

    let titleClasses = clsx(
        grouped ? 'mb-2' : 'mb-4'
    );

    return (
<<<<<<< HEAD
        <div className={classes}>
            {title && <Heading className={`${grouped && 'pb-2'}`} level={6} separator={!grouped} grey>{title}</Heading>}
            {children}
=======
        <div className={!title ? classes : ''}>
            {title && <Heading className={titleClasses} level={5}>{title}</Heading>}
            <div className={title ? classes : ''}>
                {children}
            </div>
>>>>>>> a7292cbf
        </div>
    );
};

export default Form;<|MERGE_RESOLUTION|>--- conflicted
+++ resolved
@@ -59,17 +59,9 @@
     );
 
     return (
-<<<<<<< HEAD
         <div className={classes}>
             {title && <Heading className={`${grouped && 'pb-2'}`} level={6} separator={!grouped} grey>{title}</Heading>}
             {children}
-=======
-        <div className={!title ? classes : ''}>
-            {title && <Heading className={titleClasses} level={5}>{title}</Heading>}
-            <div className={title ? classes : ''}>
-                {children}
-            </div>
->>>>>>> a7292cbf
         </div>
     );
 };
