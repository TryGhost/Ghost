import React from 'react';
import clsx from 'clsx';

interface TableRowProps {
    id?: string;
    action?: React.ReactNode;
    hideActions?: boolean;
    className?: string;
    testId?: string;

    /**
     * Hidden for the last item in the table
     */
    separator?: boolean;

    bgOnHover?: boolean;
    onClick?: (e: React.MouseEvent<HTMLDivElement>) => void;
    children?: React.ReactNode;
}

const TableRow: React.FC<TableRowProps> = ({id, action, hideActions, className, testId, separator, bgOnHover = true, onClick, children}) => {
    const handleClick = (e: React.MouseEvent<HTMLDivElement>) => {
        onClick?.(e);
    };

    separator = (separator === undefined) ? true : separator;
    const tableRowClasses = clsx(
        'group/table-row',
        bgOnHover && 'hover:bg-gradient-to-r hover:from-white hover:to-grey-50',
        onClick && 'cursor-pointer',
        separator ? 'border-b border-grey-100 last-of-type:border-b-transparent hover:border-grey-200' : 'border-y border-transparent first-of-type:hover:border-t-transparent',
        className
    );

    return (
        <tr className={tableRowClasses} data-testid={testId} id={id} onClick={handleClick}>
            {children}
            {action &&
<<<<<<< HEAD
                <td className={`px-6 py-3`}>
                    <div className={`flex items-center justify-end ${hideActions ? 'invisible group-hover:visible' : ''}`}>
                        {action}
                    </div>
=======
                <td className={`visible block px-6 py-3 text-center ${hideActions ? 'group-hover/table-row:visible md:invisible' : ''}`}>
                    {action}
>>>>>>> 78e2cb0c
                </td>
            }
        </tr>
    );
};

export default TableRow;<|MERGE_RESOLUTION|>--- conflicted
+++ resolved
@@ -36,15 +36,10 @@
         <tr className={tableRowClasses} data-testid={testId} id={id} onClick={handleClick}>
             {children}
             {action &&
-<<<<<<< HEAD
                 <td className={`px-6 py-3`}>
                     <div className={`flex items-center justify-end ${hideActions ? 'invisible group-hover:visible' : ''}`}>
                         {action}
                     </div>
-=======
-                <td className={`visible block px-6 py-3 text-center ${hideActions ? 'group-hover/table-row:visible md:invisible' : ''}`}>
-                    {action}
->>>>>>> 78e2cb0c
                 </td>
             }
         </tr>
