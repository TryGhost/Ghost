--- conflicted
+++ resolved
@@ -2,7 +2,7 @@
 import {expect, test} from '@playwright/test';
 import {globalDataRequests} from '../../utils/acceptance';
 
-test.describe('Access settings', async () => {
+test.describe.only('Access settings', async () => {
     test('Supports editing access', async ({page}) => {
         const {lastApiRequests} = await mockApi({page, requests: {
             ...globalDataRequests,
@@ -17,41 +17,29 @@
 
         const section = page.getByTestId('access');
 
-        // Check that the current values are displayed when in view mode
+        // Check current selected values
         await expect(section.getByText('Anyone can sign up')).toHaveCount(1);
         await expect(section.getByText('Public')).toHaveCount(1);
         await expect(section.getByText('Nobody')).toHaveCount(1);
 
-<<<<<<< HEAD
-        // Check available options in access settings in edit mode
-        await section.getByRole('button', {name: 'Edit'}).click();
         const subscriptionAccessSelect = section.getByTestId('subscription-access-select');
         const defaultPostAccessSelect = section.getByTestId('default-post-access-select');
         const commentingSelect = section.getByTestId('commenting-select');
 
+        // Check available options
         await expect(getOptionsFromSelect(subscriptionAccessSelect)).resolves.toEqual(['Anyone can sign up', 'Paid-members only', 'Invite-only', 'Nobody']);
         await expect(getOptionsFromSelect(defaultPostAccessSelect)).resolves.toEqual(['Public', 'Members only', 'Paid-members only', 'Specific tiers']);
         await expect(getOptionsFromSelect(commentingSelect)).resolves.toEqual(['All members', 'Paid-members only', 'Nobody']);
-=======
-        await chooseOptionInSelect(section.getByTestId('subscription-access-select'), 'Only people I invite');
-        await chooseOptionInSelect(section.getByTestId('default-post-access-select'), /^Members only$/);
-        await chooseOptionInSelect(section.getByTestId('commenting-select'), 'All members');
->>>>>>> ab2c7f18
 
         // Edit access settings to new values
         await chooseOptionInSelect(subscriptionAccessSelect, 'Invite-only');
         await chooseOptionInSelect(defaultPostAccessSelect, /^Members only$/);
         await chooseOptionInSelect(commentingSelect, 'All members');
 
-<<<<<<< HEAD
         await section.getByRole('button', {name: 'Save'}).click();
-        await expect(section.getByTestId('subscription-access-select')).toHaveCount(0);
 
-        // Check that the new values are displayed when in view mode
+        // Check that the new values are now displayed
         await expect(section.getByText('Invite-only')).toHaveCount(1);
-=======
-        await expect(section.getByText('Only people I invite')).toHaveCount(1);
->>>>>>> ab2c7f18
         await expect(section.getByText('Members only')).toHaveCount(1);
         await expect(section.getByText('All members')).toHaveCount(1);
 
