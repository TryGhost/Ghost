{
  "name": "@tryghost/admin-x-settings",
  "version": "0.0.10",
  "license": "MIT",
  "repository": {
    "type": "git",
    "url": "https://github.com/TryGhost/Ghost/tree/main/packages/admin-x-settings"
  },
  "author": "Ghost Foundation",
  "files": [
    "LICENSE",
    "README.md",
    "dist/"
  ],
  "main": "./dist/admin-x-settings.umd.cjs",
  "module": "./dist/admin-x-settings.js",
  "exports": {
    ".": {
      "import": "./dist/admin-x-settings.js",
      "require": "./dist/admin-x-settings.umd.cjs"
    }
  },
  "publishConfig": {
    "access": "public",
    "registry": "https://registry.npmjs.org/"
  },
  "scripts": {
    "dev": "concurrently \"vite preview\" \"vite build --watch\"",
    "dev:start": "vite",
    "build": "tsc && vite build",
    "lint": "yarn run lint:js",
    "lint:js": "eslint --ext .js,.ts,.cjs,.tsx --cache src test",
    "test:unit": "yarn build",
    "test:e2e": "NODE_OPTIONS='--experimental-specifier-resolution=node --no-warnings' VITE_TEST=true playwright test",
    "test:slowmo": "TIMEOUT=100000 PLAYWRIGHT_SLOWMO=100 yarn test:e2e --headed",
    "test:e2e:full": "ALL_BROWSERS=1 yarn test:e2e",
    "preview": "vite preview",
    "storybook": "storybook dev -p 6006",
    "build-storybook": "storybook build",
    "preship": "yarn lint",
    "ship": "STATUS=$(git status --porcelain); echo $STATUS; if [ -z \"$STATUS\" ]; then yarn version; fi",
    "postship": "git push ${GHOST_UPSTREAM:-origin} --follow-tags && npm publish",
    "prepublishOnly": "yarn build"
  },
  "dependencies": {
    "@codemirror/lang-html": "^6.4.5",
    "@dnd-kit/core": "6.0.8",
    "@dnd-kit/sortable": "7.0.2",
    "@ebay/nice-modal-react": "1.2.10",
<<<<<<< HEAD
    "@tanstack/react-query": "4.29.25",
    "@tryghost/color-utils": "0.1.24",
=======
    "@tanstack/react-query": "4.33.0",
>>>>>>> 9e89c884
    "@tryghost/limit-service": "^1.2.8",
    "@tryghost/timezone-data": "0.3.0",
    "@uiw/react-codemirror": "^4.21.9",
    "clsx": "2.0.0",
    "react": "18.2.0",
    "react-colorful": "^5.1.2",
    "react-dom": "18.2.0",
    "validator": "7.2.0"
  },
  "devDependencies": {
    "@playwright/test": "1.37.1",
    "@storybook/addon-essentials": "7.4.0",
    "@storybook/addon-interactions": "7.4.0",
    "@storybook/addon-links": "7.4.0",
    "@storybook/addon-styling": "1.3.7",
    "@storybook/blocks": "7.4.0",
    "@storybook/react": "7.4.0",
    "@storybook/react-vite": "7.4.0",
    "@storybook/testing-library": "0.2.0",
    "@tailwindcss/forms": "0.5.6",
    "@tailwindcss/line-clamp": "0.4.4",
    "@types/react": "18.2.21",
    "@types/react-dom": "18.2.7",
    "@types/validator": "13.11.1",
    "@vitejs/plugin-react": "4.0.4",
    "autoprefixer": "10.4.15",
    "concurrently": "8.2.1",
    "eslint-plugin-react-hooks": "4.6.0",
    "eslint-plugin-react-refresh": "0.4.3",
    "eslint-plugin-tailwindcss": "3.13.0",
    "postcss": "8.4.29",
    "postcss-import": "15.1.0",
    "prop-types": "15.8.1",
    "react-hot-toast": "2.4.1",
    "react-select": "5.7.4",
    "rollup-plugin-node-builtins": "2.1.2",
    "storybook": "7.4.0",
    "stylelint": "15.10.1",
    "tailwindcss": "3.3.3",
    "vite": "4.4.9",
    "vite-plugin-svgr": "3.2.0",
    "vitest": "0.34.3"
  }
}<|MERGE_RESOLUTION|>--- conflicted
+++ resolved
@@ -47,12 +47,8 @@
     "@dnd-kit/core": "6.0.8",
     "@dnd-kit/sortable": "7.0.2",
     "@ebay/nice-modal-react": "1.2.10",
-<<<<<<< HEAD
-    "@tanstack/react-query": "4.29.25",
+    "@tanstack/react-query": "4.33.0",
     "@tryghost/color-utils": "0.1.24",
-=======
-    "@tanstack/react-query": "4.33.0",
->>>>>>> 9e89c884
     "@tryghost/limit-service": "^1.2.8",
     "@tryghost/timezone-data": "0.3.0",
     "@uiw/react-codemirror": "^4.21.9",
