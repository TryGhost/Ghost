{
  "name": "@tryghost/admin-x-settings",
  "version": "0.0.20",
  "license": "MIT",
  "repository": {
    "type": "git",
    "url": "https://github.com/TryGhost/Ghost/tree/main/packages/admin-x-settings"
  },
  "author": "Ghost Foundation",
  "files": [
    "LICENSE",
    "README.md",
    "dist/"
  ],
  "main": "./dist/admin-x-settings.umd.cjs",
  "module": "./dist/admin-x-settings.js",
  "exports": {
    ".": {
      "import": "./dist/admin-x-settings.js",
      "require": "./dist/admin-x-settings.umd.cjs"
    }
  },
  "publishConfig": {
    "access": "public",
    "registry": "https://registry.npmjs.org/"
  },
  "scripts": {
    "dev": "vite build --watch",
    "dev:start": "vite",
    "build": "concurrently \"tsc\" \"vite build\"",
    "lint": "yarn run lint:js",
    "lint:js": "eslint --ext .js,.ts,.cjs,.tsx --cache src test",
    "test:unit": "yarn nx build && vitest run",
    "test:acceptance": "NODE_OPTIONS='--experimental-specifier-resolution=node --no-warnings' VITE_TEST=true playwright test",
    "test:acceptance:slowmo": "TIMEOUT=100000 PLAYWRIGHT_SLOWMO=100 yarn test:acceptance --headed",
    "test:acceptance:full": "ALL_BROWSERS=1 yarn test:acceptance",
    "preview": "vite preview"
  },
  "dependencies": {
    "@codemirror/lang-html": "6.4.9",
    "@tryghost/color-utils": "0.2.2",
    "@tryghost/kg-unsplash-selector": "0.2.3",
    "@tryghost/limit-service": "1.2.14",
    "@tryghost/nql": "0.12.4",
    "@tryghost/timezone-data": "0.4.3",
    "react": "18.3.1",
    "react-dom": "18.3.1",
    "validator": "7.2.0"
  },
  "devDependencies": {
<<<<<<< HEAD
    "@playwright/test": "1.44.0",
    "@testing-library/react": "14.1.0",
=======
    "@playwright/test": "1.38.1",
    "@testing-library/react": "14.3.1",
>>>>>>> 0d091992
    "@tryghost/admin-x-design-system": "0.0.0",
    "@tryghost/admin-x-framework": "0.0.0",
    "@types/react": "18.3.3",
    "@types/react-dom": "18.3.0",
    "@types/validator": "13.12.0",
    "@vitejs/plugin-react": "4.2.1",
    "eslint-plugin-react-hooks": "4.6.0",
    "eslint-plugin-react-refresh": "0.4.3",
    "eslint-plugin-tailwindcss": "3.13.0",
    "stylelint": "15.10.3",
    "vite": "4.5.3",
    "vite-plugin-css-injected-by-js": "^3.3.0",
    "vite-plugin-svgr": "3.3.0",
    "vitest": "0.34.3"
  },
  "nx": {
    "targets": {
      "dev": {
        "dependsOn": [
          "^build"
        ]
      },
      "test:acceptance": {
        "dependsOn": [
          "test:acceptance",
          "^build"
        ]
      }
    }
  }
}<|MERGE_RESOLUTION|>--- conflicted
+++ resolved
@@ -48,13 +48,8 @@
     "validator": "7.2.0"
   },
   "devDependencies": {
-<<<<<<< HEAD
     "@playwright/test": "1.44.0",
-    "@testing-library/react": "14.1.0",
-=======
-    "@playwright/test": "1.38.1",
     "@testing-library/react": "14.3.1",
->>>>>>> 0d091992
     "@tryghost/admin-x-design-system": "0.0.0",
     "@tryghost/admin-x-framework": "0.0.0",
     "@types/react": "18.3.3",
