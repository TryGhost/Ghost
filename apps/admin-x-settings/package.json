{
  "name": "@tryghost/admin-x-settings",
  "version": "0.0.20",
  "license": "MIT",
  "repository": {
    "type": "git",
    "url": "https://github.com/TryGhost/Ghost/tree/main/packages/admin-x-settings"
  },
  "author": "Ghost Foundation",
  "files": [
    "LICENSE",
    "README.md",
    "dist/"
  ],
  "main": "./dist/admin-x-settings.umd.cjs",
  "module": "./dist/admin-x-settings.js",
  "exports": {
    ".": {
      "import": "./dist/admin-x-settings.js",
      "require": "./dist/admin-x-settings.umd.cjs"
    }
  },
  "publishConfig": {
    "access": "public",
    "registry": "https://registry.npmjs.org/"
  },
  "scripts": {
    "dev": "vite build --watch",
    "dev:start": "yarn nx build && vite",
    "build": "tsc && vite build",
    "lint": "yarn run lint:js",
    "lint:js": "eslint --ext .js,.ts,.cjs,.tsx --cache src test",
    "test:unit": "yarn nx build && vitest run",
    "test:acceptance": "NODE_OPTIONS='--experimental-specifier-resolution=node --no-warnings' VITE_TEST=true playwright test",
    "test:acceptance:slowmo": "TIMEOUT=100000 PLAYWRIGHT_SLOWMO=100 yarn test:acceptance --headed",
    "test:acceptance:full": "ALL_BROWSERS=1 yarn test:acceptance",
    "preview": "vite preview",
    "storybook": "storybook dev -p 6006",
    "build-storybook": "storybook build"
  },
  "dependencies": {
    "@codemirror/lang-html": "^6.4.5",
    "@dnd-kit/core": "6.0.8",
    "@dnd-kit/sortable": "7.0.2",
    "@ebay/nice-modal-react": "1.2.13",
    "@sentry/react": "7.77.0",
    "@tanstack/react-query": "4.36.1",
    "@tryghost/color-utils": "0.2.0",
    "@tryghost/limit-service": "^1.2.10",
    "@tryghost/nql": "0.11.0",
    "@tryghost/timezone-data": "0.4.1",
    "@uiw/react-codemirror": "^4.21.9",
    "clsx": "2.0.0",
    "react": "18.2.0",
    "react-colorful": "^5.1.2",
    "react-dom": "18.2.0",
    "validator": "7.2.0"
  },
  "devDependencies": {
    "@playwright/test": "1.38.1",
    "@storybook/addon-essentials": "7.4.0",
    "@storybook/addon-interactions": "7.4.0",
    "@storybook/addon-links": "7.4.0",
    "@storybook/addon-styling": "1.3.7",
    "@storybook/blocks": "7.4.0",
    "@storybook/react": "7.4.0",
    "@storybook/react-vite": "7.4.0",
    "@storybook/testing-library": "0.2.2",
    "@tailwindcss/forms": "0.5.6",
    "@tailwindcss/line-clamp": "0.4.4",
<<<<<<< HEAD
    "@tryghost/admin-x-design": "^0.1.0",
    "@types/react": "18.2.34",
=======
    "@types/react": "18.2.35",
>>>>>>> 71d84c6a
    "@types/react-dom": "18.2.14",
    "@types/validator": "13.11.5",
    "@vitejs/plugin-react": "4.1.1",
    "autoprefixer": "10.4.16",
    "concurrently": "8.2.2",
    "eslint-plugin-react-hooks": "4.6.0",
    "eslint-plugin-react-refresh": "0.4.3",
    "eslint-plugin-tailwindcss": "3.13.0",
    "postcss": "8.4.31",
    "postcss-import": "15.1.0",
    "prop-types": "15.8.1",
    "react-hot-toast": "2.4.1",
    "react-select": "5.8.0",
    "rollup-plugin-node-builtins": "2.1.2",
    "storybook": "7.4.0",
    "stylelint": "15.10.3",
    "tailwindcss": "3.3.5",
    "vite": "4.5.0",
    "vite-plugin-css-injected-by-js": "^3.3.0",
    "vite-plugin-svgr": "3.3.0",
    "vitest": "0.34.3"
  },
  "nx": {
    "targets": {
      "build": {
        "dependsOn": [
          "build",
          {
            "projects": [
              "@tryghost/admin-x-design"
            ],
            "target": "build"
          }
        ]
      }
    }
  }
}<|MERGE_RESOLUTION|>--- conflicted
+++ resolved
@@ -68,12 +68,8 @@
     "@storybook/testing-library": "0.2.2",
     "@tailwindcss/forms": "0.5.6",
     "@tailwindcss/line-clamp": "0.4.4",
-<<<<<<< HEAD
     "@tryghost/admin-x-design": "^0.1.0",
-    "@types/react": "18.2.34",
-=======
     "@types/react": "18.2.35",
->>>>>>> 71d84c6a
     "@types/react-dom": "18.2.14",
     "@types/validator": "13.11.5",
     "@vitejs/plugin-react": "4.1.1",
