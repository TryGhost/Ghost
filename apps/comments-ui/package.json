{
  "name": "@tryghost/comments-ui",
<<<<<<< HEAD
  "version": "0.15.0",
=======
  "version": "0.16.0",
>>>>>>> 857588ed
  "license": "MIT",
  "repository": "git@github.com:TryGhost/comments-ui.git",
  "author": "Ghost Foundation",
  "unpkg": "umd/comments-ui.umd.js",
  "files": [
    "umd/",
    "LICENSE",
    "README.md"
  ],
  "publishConfig": {
    "access": "public",
    "registry": "https://registry.npmjs.org/"
  },
  "scripts": {
    "dev": "concurrently \"yarn preview --host -l silent\" \"yarn build:watch\"",
    "dev:test": "vite build && vite preview --port 7175",
    "build": "vite build",
    "build:watch": "vite build --watch",
    "preview": "vite preview",
    "test": "vitest run --coverage && yarn test:e2e",
    "test:e2e": "NODE_OPTIONS='--experimental-specifier-resolution=node --no-warnings' VITE_TEST=true playwright test",
    "test:slowmo": "TIMEOUT=100000 PLAYWRIGHT_SLOWMO=1000 yarn test:e2e --headed",
    "test:e2e:full": "ALL_BROWSERS=1 yarn test:e2e",
    "lint": "eslint src --ext .js,.ts,.jsx,.tsx --cache",
    "preship": "yarn lint",
    "ship": "STATUS=$(git status --porcelain); echo $STATUS; if [ -z \"$STATUS\" ]; then yarn version; fi",
    "postship": "git push ${GHOST_UPSTREAM:-origin} --follow-tags && npm publish",
    "prepublishOnly": "yarn build"
  },
  "browserslist": {
    "production": [
      ">0.2%",
      "not dead",
      "not op_mini all"
    ],
    "development": [
      "last 1 chrome version",
      "last 1 firefox version",
      "last 1 safari version"
    ]
  },
  "dependencies": {
    "@headlessui/react": "1.7.18",
    "@tiptap/core": "2.2.4",
    "@tiptap/extension-blockquote": "2.2.4",
    "@tiptap/extension-document": "2.2.4",
    "@tiptap/extension-hard-break": "2.2.4",
    "@tiptap/extension-link": "2.2.4",
    "@tiptap/extension-paragraph": "2.2.4",
    "@tiptap/extension-placeholder": "2.2.4",
    "@tiptap/extension-text": "2.2.4",
    "@tiptap/pm": "2.2.4",
    "@tiptap/react": "2.2.4",
    "react": "17.0.2",
    "react-dom": "17.0.2",
    "react-string-replace": "1.1.1"
  },
  "devDependencies": {
    "@playwright/test": "1.38.1",
    "@testing-library/jest-dom": "5.17.0",
    "@testing-library/react": "12.1.5",
    "@testing-library/user-event": "14.4.3",
    "@tryghost/i18n": "0.0.0",
    "@vitejs/plugin-react": "4.2.1",
    "@vitest/coverage-v8": "0.34.3",
    "autoprefixer": "10.4.17",
    "bson-objectid": "2.0.4",
    "concurrently": "8.2.2",
    "eslint-plugin-i18next": "6.0.3",
    "eslint-plugin-react-hooks": "4.6.0",
    "eslint-plugin-react-refresh": "0.4.3",
    "eslint-plugin-tailwindcss": "3.13.0",
    "jsdom": "22.1.0",
    "postcss": "8.4.33",
    "tailwindcss": "3.4.1",
    "vite": "4.5.2",
    "vite-plugin-css-injected-by-js": "3.3.0",
    "vite-plugin-svgr": "3.3.0",
    "vitest": "0.34.3"
  }
}<|MERGE_RESOLUTION|>--- conflicted
+++ resolved
@@ -1,10 +1,6 @@
 {
   "name": "@tryghost/comments-ui",
-<<<<<<< HEAD
-  "version": "0.15.0",
-=======
   "version": "0.16.0",
->>>>>>> 857588ed
   "license": "MIT",
   "repository": "git@github.com:TryGhost/comments-ui.git",
   "author": "Ghost Foundation",
