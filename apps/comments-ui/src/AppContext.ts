// Ref: https://reactjs.org/docs/context.html
import React, {useContext} from 'react';
import {ActionType, Actions, SyncActionType, SyncActions} from './actions';
import {AdminApi} from './utils/adminApi';
import {Page} from './pages';

export type Member = {
    id: string,
    uuid: string,
    name: string,
    avatar: string,
    expertise: string
}

export type Comment = {
    id: string,
    post_id: string,
    in_reply_to_id: string,
    in_reply_to_snippet: string,
    parent_id: string | null,
    replies: Comment[],
    status: string,
    liked: boolean,
    count: {
        replies: number,
        likes: number,
    },
    member: Member | null,
    edited_at: string,
    created_at: string,
    html: string
}

export type OpenCommentForm = {
    id: string,
    parent_id?: string,
    in_reply_to_id?: string,
    in_reply_to_snippet?: string,
    type: 'reply' | 'edit',
    hasUnsavedChanges: boolean
}

export type AddComment = {
    post_id: string,
    status: string,
    html: string
}

export type LabsContextType = {
    [key: string]: boolean | undefined
}

export type CommentsOptions = {
    locale: string,
    siteUrl: string,
    apiKey: string | undefined,
    apiUrl: string | undefined,
    postId: string,
    adminUrl: string | undefined,
    colorScheme: string | undefined,
    avatarSaturation: number | undefined,
    accentColor: string,
    commentsEnabled: string | undefined,
    title: string | null,
    showCount: boolean,
    publication: string
};

export type EditableAppContext = {
    initStatus: string,
    member: null | any,
    admin: null | any,
    comments: Comment[],
    pagination: {
        page: number,
        limit: number,
        pages: number,
        total: number
    } | null,
    commentCount: number,
    openCommentForms: OpenCommentForm[],
    popup: Page | null,
    labs: LabsContextType,
    order: string,
    adminApi: AdminApi | null,
<<<<<<< HEAD
    replyToHighlight: string | null
=======
    commentsIsLoading?: boolean
>>>>>>> ea0e598b
}

export type TranslationFunction = (key: string, replacements?: Record<string, string | number>) => string;

export type AppContextType = EditableAppContext & CommentsOptions & {
    // This part makes sure we can add automatic data and return types to the actions when using context.dispatchAction('actionName', data)
    // eslint-disable-next-line @typescript-eslint/ban-types
    t: TranslationFunction,
    dispatchAction: <T extends ActionType | SyncActionType>(action: T, data: Parameters<(typeof Actions & typeof SyncActions)[T]>[0] extends { data: any } ? Parameters<(typeof Actions & typeof SyncActions)[T]>[0]['data'] : any) => T extends ActionType ? Promise<void> : void,
    openFormCount: number
}

// Copy time from AppContextType
export type DispatchActionType = AppContextType['dispatchAction'];
export const AppContext = React.createContext<AppContextType>({} as any);

export const AppContextProvider = AppContext.Provider;

export const useAppContext = () => useContext(AppContext);

export const useOrderChange = () => {
    const context = useAppContext();
    const dispatchAction = context.dispatchAction;
    return (order: string) => {
        dispatchAction('setOrder', {order});
    };
};

export const useLabs = () => {
    try {
        const context = useAppContext();
        return context.labs || {};
    } catch (e) {
        return {};
    }
};<|MERGE_RESOLUTION|>--- conflicted
+++ resolved
@@ -83,11 +83,8 @@
     labs: LabsContextType,
     order: string,
     adminApi: AdminApi | null,
-<<<<<<< HEAD
-    replyToHighlight: string | null
-=======
+    replyToHighlight: string | null,
     commentsIsLoading?: boolean
->>>>>>> ea0e598b
 }
 
 export type TranslationFunction = (key: string, replacements?: Record<string, string | number>) => string;
