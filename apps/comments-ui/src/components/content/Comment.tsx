import EditForm from './forms/EditForm';
import LikeButton from './buttons/LikeButton';
import MoreButton from './buttons/MoreButton';
import Replies, {RepliesProps} from './Replies';
import ReplyButton from './buttons/ReplyButton';
import ReplyForm from './forms/ReplyForm';
import {Avatar, BlankAvatar} from './Avatar';
import {Comment, OpenCommentForm, useAppContext, useLabs} from '../../AppContext';
import {Transition} from '@headlessui/react';
import {findCommentById, formatExplicitTime, getCommentInReplyToSnippet, getMemberNameFromComment} from '../../utils/helpers';
import {useCallback} from 'react';
import {useRelativeTime} from '../../utils/hooks';

type AnimatedCommentProps = {
    comment: Comment;
    parent?: Comment;
};

const AnimatedComment: React.FC<AnimatedCommentProps> = ({comment, parent}) => {
    const {commentsIsLoading} = useAppContext();
    return (
        <Transition
            className={`${commentsIsLoading ? 'animate-pulse' : ''}`}
            data-testid="animated-comment"
            enter="transition-opacity duration-300 ease-out"
            enterFrom="opacity-0"
            enterTo="opacity-100"
            id={comment.id}
            leave="transition-opacity duration-100"
            leaveFrom="opacity-100"
            leaveTo="opacity-0"
            show={true}
            appear
        >
            <CommentComponent comment={comment} parent={parent} />
        </Transition>
    );
};

export const CommentComponent: React.FC<CommentProps> = ({comment, parent}) => {
    const {dispatchAction, admin} = useAppContext();
    const labs = useLabs();
    const {showDeletedMessage, showHiddenMessage, showCommentContent} = useCommentVisibility(comment, admin, labs);

    const openEditMode = useCallback(() => {
        const newForm: OpenCommentForm = {
            id: comment.id,
            type: 'edit',
            hasUnsavedChanges: false,
            in_reply_to_id: comment.in_reply_to_id,
            in_reply_to_snippet: comment.in_reply_to_snippet
        };
        dispatchAction('openCommentForm', newForm);
    }, [comment.id, dispatchAction]);

    if (showDeletedMessage) {
        return <UnpublishedComment comment={comment} openEditMode={openEditMode} />;
    } else if (showCommentContent && !showHiddenMessage) {
        return <PublishedComment comment={comment} openEditMode={openEditMode} parent={parent} />;
    } else if (!labs.commentImprovements && comment.status !== 'published' || showHiddenMessage) {
        return <UnpublishedComment comment={comment} openEditMode={openEditMode} />;
    }

    return null;
};

type CommentProps = AnimatedCommentProps;
const useCommentVisibility = (comment: Comment, admin: boolean, labs: {commentImprovements?: boolean}) => {
    const hasReplies = comment.replies && comment.replies.length > 0;
    const isDeleted = comment.status === 'deleted';
    const isHidden = comment.status === 'hidden';

    if (labs?.commentImprovements) {
        return {
            // Show deleted message only when comment has replies (regardless of admin status)
            showDeletedMessage: isDeleted && hasReplies,
            // Show hidden message for non-admins when comment has replies
            showHiddenMessage: hasReplies && isHidden && !admin,
            // Show comment content if not deleted AND (is published OR admin viewing hidden)
            showCommentContent: !isDeleted && (admin || comment.status === 'published')
        };
    }

    // Original behavior when labs is false
    return {
        showDeletedMessage: false,
        showHiddenMessage: false,
        showCommentContent: comment.status === 'published'
    };
};

type PublishedCommentProps = CommentProps & {
    openEditMode: () => void;
}
const PublishedComment: React.FC<PublishedCommentProps> = ({comment, parent, openEditMode}) => {
    const {dispatchAction, openCommentForms, admin, replyIdToHighlight} = useAppContext();
    const labs = useLabs();

    // Determine if the comment should be displayed with reduced opacity
    const isHidden = labs.commentImprovements && admin && comment.status === 'hidden';
    const hiddenClass = isHidden ? 'opacity-30' : '';

    // Check if this comment is being edited
    const editForm = openCommentForms.find(openForm => openForm.id === comment.id && openForm.type === 'edit');
    const isInEditMode = !!editForm;

    // currently a reply-to-reply form is displayed inside the top-level PublishedComment component
    // so we need to check for a match of either the comment id or the parent id
    const openForm = openCommentForms.find(f => (f.id === comment.id || f.parent_id === comment.id) && f.type === 'reply');
    // avoid displaying the reply form inside RepliesContainer
    const displayReplyForm = openForm && (!openForm.parent_id || openForm.parent_id === comment.id);
    // only highlight the reply button for the comment that is being replied to
    const highlightReplyButton = !!(openForm && openForm.id === comment.id);

    const openReplyForm = useCallback(async () => {
        if (openForm && openForm.id === comment.id) {
            dispatchAction('closeCommentForm', openForm.id);
        } else {
            const inReplyToDetails: Partial<OpenCommentForm> = {};

            if (parent) {
                inReplyToDetails.in_reply_to_id = comment.id;
                inReplyToDetails.in_reply_to_snippet = getCommentInReplyToSnippet(comment);
            }

            const newForm: OpenCommentForm = {
                id: comment.id,
                parent_id: parent?.id,
                type: 'reply',
                hasUnsavedChanges: false,
                ...inReplyToDetails
            };

            await dispatchAction('openCommentForm', newForm);
        }
    }, [comment, parent, openForm, dispatchAction]);

    const hasReplies = displayReplyForm || (comment.replies && comment.replies.length > 0);
    const avatar = (<Avatar comment={comment} />);

    return (
        <CommentLayout avatar={avatar} className={hiddenClass} hasReplies={hasReplies}>
<<<<<<< HEAD
            <CommentHeader className={hiddenClass} comment={comment} />
            <CommentBody className={hiddenClass} html={comment.html} isHighlighted={comment.id === replyIdToHighlight} />
            <CommentMenu
                comment={comment}
                highlightReplyButton={highlightReplyButton}
                openEditMode={openEditMode}
                openReplyForm={openReplyForm}
                parent={parent}
            />
=======
            <div>
                {isInEditMode ? (
                    <>
                        <CommentHeader className={hiddenClass} comment={comment} />
                        <EditForm comment={comment} openForm={editForm} parent={parent} />
                    </>
                ) : (
                    <>
                        <CommentHeader className={hiddenClass} comment={comment} />
                        <CommentBody className={hiddenClass} html={comment.html} />
                        <CommentMenu
                            comment={comment}
                            highlightReplyButton={highlightReplyButton}
                            openEditMode={openEditMode}
                            openReplyForm={openReplyForm}
                            parent={parent}
                        />
                    </>
                )}
            </div>
>>>>>>> ea0e598b
            <RepliesContainer comment={comment} />
            {displayReplyForm && <ReplyFormBox comment={comment} openForm={openForm} />}
        </CommentLayout>
    );
};

type UnpublishedCommentProps = {
    comment: Comment;
    openEditMode: () => void;
}
const UnpublishedComment: React.FC<UnpublishedCommentProps> = ({comment, openEditMode}) => {
    const {openCommentForms, t, labs, admin} = useAppContext();

    const avatar = (labs.commentImprovements && admin && comment.status !== 'deleted') ?
        <Avatar comment={comment} /> :
        <BlankAvatar />;
    const hasReplies = comment.replies && comment.replies.length > 0;

    const notPublishedMessage = comment.status === 'hidden' ?
        t('This comment has been hidden.') :
        comment.status === 'deleted' ?
            t('This comment has been removed.') :
            '';

    // currently a reply-to-reply form is displayed inside the top-level PublishedComment component
    // so we need to check for a match of either the comment id or the parent id
    const openForm = openCommentForms.find(f => (f.id === comment.id || f.parent_id === comment.id) && f.type === 'reply');
    // avoid displaying the reply form inside RepliesContainer
    const displayReplyForm = openForm && (!openForm.parent_id || openForm.parent_id === comment.id);

    // Only show MoreButton for hidden (not deleted) comments when admin
    const showMoreButton = admin && comment.status === 'hidden';

    return (
        <CommentLayout avatar={avatar} hasReplies={hasReplies}>
            <div className="mt-[-3px] flex items-start">
                <div className="flex h-10 flex-row items-center gap-4 pb-[8px] pr-4">
                    <p className="text-md mt-[4px] font-sans leading-normal text-neutral-900/40 sm:text-lg dark:text-white/60">
                        {notPublishedMessage}
                    </p>
                    {showMoreButton && (
                        <div className="mt-[4px]">
                            <MoreButton comment={comment} toggleEdit={openEditMode} />
                        </div>
                    )}
                </div>
            </div>
            <RepliesContainer comment={comment} />
            {displayReplyForm && <ReplyFormBox comment={comment} openForm={openForm} />}
        </CommentLayout>
    );
};

// Helper components

const MemberExpertise: React.FC<{comment: Comment}> = ({comment}) => {
    const {member} = useAppContext();
    const memberExpertise = member && comment.member && comment.member.uuid === member.uuid ? member.expertise : comment?.member?.expertise;

    if (!memberExpertise) {
        return null;
    }

    return (
        <span className="[overflow-wrap:anywhere]"><span className="mx-[0.3em] hidden sm:inline-block">·</span>{memberExpertise}</span>
    );
};

const EditedInfo: React.FC<{comment: Comment}> = ({comment}) => {
    const {t} = useAppContext();
    if (!comment.edited_at) {
        return null;
    }
    return (
        <span>
            &nbsp;({t('edited')})
        </span>
    );
};
const RepliesContainer: React.FC<RepliesProps & {className?: string}> = ({comment, className = ''}) => {
    const hasReplies = comment.replies && comment.replies.length > 0;

    if (!hasReplies) {
        return null;
    }

    return (
        <div className={`-ml-2 mb-4 mt-7 sm:mb-0 sm:mt-8 ${className}`}>
            <Replies comment={comment} />
        </div>
    );
};

type ReplyFormBoxProps = {
    comment: Comment;
    openForm: OpenCommentForm;
};
const ReplyFormBox: React.FC<ReplyFormBoxProps> = ({comment, openForm}) => {
    return (
        <div className="my-8 sm:my-10">
            <ReplyForm openForm={openForm} parent={comment} />
        </div>
    );
};

//
// -- Published comment components --
//

const AuthorName: React.FC<{comment: Comment}> = ({comment}) => {
    const {t} = useAppContext();
    const name = getMemberNameFromComment(comment, t);
    return (
        <h4 className="font-sans text-base font-bold leading-snug text-neutral-900 sm:text-sm dark:text-white/85">
            {name}
        </h4>
    );
};

type CommentHeaderProps = {
    comment: Comment;
    className?: string;
}

const CommentHeader: React.FC<CommentHeaderProps> = ({comment, className = ''}) => {
<<<<<<< HEAD
    const {t, dispatchAction} = useAppContext();
=======
    const {comments, t} = useAppContext();
>>>>>>> ea0e598b
    const labs = useLabs();
    const createdAtRelative = useRelativeTime(comment.created_at);
    const {member} = useAppContext();
    const memberExpertise = member && comment.member && comment.member.uuid === member.uuid ? member.expertise : comment?.member?.expertise;
    const isReplyToReply = labs.commentImprovements && comment.in_reply_to_id && comment.in_reply_to_snippet;

    let inReplyToSnippet = comment.in_reply_to_snippet;

    if (isReplyToReply) {
        const inReplyToComment = findCommentById(comments, comment.in_reply_to_id);
        if (inReplyToComment && inReplyToComment.status !== 'published') {
            inReplyToSnippet = `[${t('removed')}]`;
        }
    }

    const scrollRepliedToCommentIntoView = (e: React.MouseEvent<HTMLAnchorElement>) => {
        e.preventDefault();

        if (!e.target) {
            return;
        }

        const element = (e.target as HTMLElement).ownerDocument.getElementById(comment.in_reply_to_id);
        if (element && comment.parent_id) {
            dispatchAction('setHighlightedRepliedToComment', {
                replyToId: comment.in_reply_to_id
            });
            element.scrollIntoView({behavior: 'smooth', block: 'center'});
            setTimeout(() => {
                dispatchAction('removeHighlightedRepliedToComment', null);
            }, 2500);
        }
    };

    return (
        <>
            <div className={`mt-0.5 flex flex-wrap items-start sm:flex-row ${memberExpertise ? 'flex-col' : 'flex-row'} ${isReplyToReply ? 'mb-0.5' : 'mb-2'} ${className}`}>
                <AuthorName comment={comment} />
                <div className="flex items-baseline pr-4 font-sans text-base leading-snug text-neutral-900/50 sm:text-sm dark:text-white/60">
                    <span>
                        <MemberExpertise comment={comment}/>
                        <span title={formatExplicitTime(comment.created_at)}><span className="mx-[0.3em]">·</span>{createdAtRelative}</span>
                        <EditedInfo comment={comment} />
                    </span>
                </div>
            </div>
            {(isReplyToReply &&
                <div className="mb-2 line-clamp-1 font-sans text-base leading-snug text-neutral-900/50 sm:text-sm dark:text-white/60">
<<<<<<< HEAD
                    <span>{t('Replied to')}</span>:&nbsp;<a className="font-semibold text-neutral-900/60 transition-colors hover:text-neutral-900/75 dark:text-white/70 dark:hover:text-white/85" data-testid="comment-in-reply-to" href={`#${comment.in_reply_to_id}`} onClick={scrollRepliedToCommentIntoView}>{comment.in_reply_to_snippet}</a>
=======
                    <span>{t('Replied to')}</span>:&nbsp;<a className="font-semibold text-neutral-900/60 transition-colors hover:text-neutral-900/70 dark:text-white/70 dark:hover:text-white/80" data-testid="comment-in-reply-to" href={`#${comment.in_reply_to_id}`} onClick={scrollRepliedToCommentIntoView}>{inReplyToSnippet}</a>
>>>>>>> ea0e598b
                </div>
            )}
        </>
    );
};

type CommentBodyProps = {
    html: string;
    className?: string;
    isHighlighted?: boolean;
}

const CommentBody: React.FC<CommentBodyProps> = ({html, className = '', isHighlighted}) => {
    let commentHtml = html;

    if (isHighlighted) {
        const parser = new DOMParser();
        const doc = parser.parseFromString(html, 'text/html');

        const paragraphs = doc.querySelectorAll('p');

        paragraphs.forEach((p) => {
            const mark = doc.createElement('mark');
            mark.className =
                'animate-[highlight_2.5s_ease-out] [animation-delay:1s] bg-yellow-300/40 -my-0.5 py-0.5 dark:text-white/85 dark:bg-yellow-500/40';

            while (p.firstChild) {
                mark.appendChild(p.firstChild);
            }
            p.appendChild(mark);
        });

        // Serialize the modified html back to a string
        commentHtml = doc.body.innerHTML;
    }

    const dangerouslySetInnerHTML = {__html: commentHtml};

    return (
        <div className={`mt mb-2 flex flex-row items-center gap-4 pr-4 ${className}`}>
            <p dangerouslySetInnerHTML={dangerouslySetInnerHTML} className="gh-comment-content text-md -mx-1 text-pretty rounded-md px-1 font-sans leading-normal text-neutral-900 [overflow-wrap:anywhere] sm:text-lg dark:text-white/85" data-testid="comment-content"/>
        </div>
    );
};

type CommentMenuProps = {
    comment: Comment;
    openReplyForm: () => void;
    highlightReplyButton: boolean;
    openEditMode: () => void;
    parent?: Comment;
    className?: string;
};
const CommentMenu: React.FC<CommentMenuProps> = ({comment, openReplyForm, highlightReplyButton, openEditMode, parent, className = ''}) => {
    const {member, commentsEnabled, t, admin} = useAppContext();
    const labs = useLabs();

    const paidOnly = commentsEnabled === 'paid';
    const isPaidMember = member && !!member.paid;
    const canReply = member && (isPaidMember || !paidOnly) && (labs.commentImprovements ? true : !parent);
    const isHiddenForAdmin = labs.commentImprovements && admin && comment.status === 'hidden';

    if (isHiddenForAdmin) {
        return (
            <div className={`flex items-center gap-4 ${className}`}>
                <span className="font-sans text-base leading-snug text-red-600 sm:text-sm">{t('Hidden for members')}</span>
                {<MoreButton comment={comment} toggleEdit={openEditMode} />}
            </div>
        );
    }

    return (
        labs.commentImprovements ? (
            <div className={`flex items-center gap-4 ${className}`}>
                {<LikeButton comment={comment} />}
                {<ReplyButton isReplying={highlightReplyButton} openReplyForm={openReplyForm} />}
                {<MoreButton comment={comment} toggleEdit={openEditMode} />}
            </div>
        ) : (
            <div className={`flex items-center gap-4 ${className}`}>
                {<LikeButton comment={comment} />}
                {(canReply && <ReplyButton isReplying={highlightReplyButton} openReplyForm={openReplyForm} />)}
                {<MoreButton comment={comment} toggleEdit={openEditMode} />}
            </div>
        )
    );
};

//
// -- Layout --
//

const RepliesLine: React.FC<{hasReplies: boolean}> = ({hasReplies}) => {
    if (!hasReplies) {
        return null;
    }

    return (<div className="mb-2 h-full w-px grow rounded bg-gradient-to-b from-neutral-900/10 via-neutral-900/10 to-transparent dark:from-white/10 dark:via-white/10" />);
};

type CommentLayoutProps = {
    children: React.ReactNode;
    avatar: React.ReactNode;
    hasReplies: boolean;
    className?: string;
}
const CommentLayout: React.FC<CommentLayoutProps> = ({children, avatar, hasReplies, className = ''}) => {
    return (
        <div className={`flex w-full flex-row ${hasReplies === true ? 'mb-0' : 'mb-7'}`} data-testid="comment-component">
            <div className="mr-2 flex flex-col items-center justify-start sm:mr-3">
                <div className={`flex-0 mb-3 sm:mb-4 ${className}`}>
                    {avatar}
                </div>
                <RepliesLine hasReplies={hasReplies} />
            </div>
            <div className="grow">
                {children}
            </div>
        </div>
    );
};

//
// -- Default --
//

export default AnimatedComment;<|MERGE_RESOLUTION|>--- conflicted
+++ resolved
@@ -140,17 +140,6 @@
 
     return (
         <CommentLayout avatar={avatar} className={hiddenClass} hasReplies={hasReplies}>
-<<<<<<< HEAD
-            <CommentHeader className={hiddenClass} comment={comment} />
-            <CommentBody className={hiddenClass} html={comment.html} isHighlighted={comment.id === replyIdToHighlight} />
-            <CommentMenu
-                comment={comment}
-                highlightReplyButton={highlightReplyButton}
-                openEditMode={openEditMode}
-                openReplyForm={openReplyForm}
-                parent={parent}
-            />
-=======
             <div>
                 {isInEditMode ? (
                     <>
@@ -160,7 +149,7 @@
                 ) : (
                     <>
                         <CommentHeader className={hiddenClass} comment={comment} />
-                        <CommentBody className={hiddenClass} html={comment.html} />
+                        <CommentBody className={hiddenClass} html={comment.html} isHighlighted={comment.id === replyIdToHighlight} />
                         <CommentMenu
                             comment={comment}
                             highlightReplyButton={highlightReplyButton}
@@ -171,7 +160,6 @@
                     </>
                 )}
             </div>
->>>>>>> ea0e598b
             <RepliesContainer comment={comment} />
             {displayReplyForm && <ReplyFormBox comment={comment} openForm={openForm} />}
         </CommentLayout>
@@ -297,11 +285,7 @@
 }
 
 const CommentHeader: React.FC<CommentHeaderProps> = ({comment, className = ''}) => {
-<<<<<<< HEAD
-    const {t, dispatchAction} = useAppContext();
-=======
-    const {comments, t} = useAppContext();
->>>>>>> ea0e598b
+    const {comments, t, dispatchAction} = useAppContext();
     const labs = useLabs();
     const createdAtRelative = useRelativeTime(comment.created_at);
     const {member} = useAppContext();
@@ -350,11 +334,7 @@
             </div>
             {(isReplyToReply &&
                 <div className="mb-2 line-clamp-1 font-sans text-base leading-snug text-neutral-900/50 sm:text-sm dark:text-white/60">
-<<<<<<< HEAD
-                    <span>{t('Replied to')}</span>:&nbsp;<a className="font-semibold text-neutral-900/60 transition-colors hover:text-neutral-900/75 dark:text-white/70 dark:hover:text-white/85" data-testid="comment-in-reply-to" href={`#${comment.in_reply_to_id}`} onClick={scrollRepliedToCommentIntoView}>{comment.in_reply_to_snippet}</a>
-=======
-                    <span>{t('Replied to')}</span>:&nbsp;<a className="font-semibold text-neutral-900/60 transition-colors hover:text-neutral-900/70 dark:text-white/70 dark:hover:text-white/80" data-testid="comment-in-reply-to" href={`#${comment.in_reply_to_id}`} onClick={scrollRepliedToCommentIntoView}>{inReplyToSnippet}</a>
->>>>>>> ea0e598b
+                    <span>{t('Replied to')}</span>:&nbsp;<a className="font-semibold text-neutral-900/60 transition-colors hover:text-neutral-900/75 dark:text-white/70 dark:hover:text-white/85" data-testid="comment-in-reply-to" href={`#${comment.in_reply_to_id}`} onClick={scrollRepliedToCommentIntoView}>{inReplyToSnippet}</a>
                 </div>
             )}
         </>
