import EditForm from './forms/EditForm';
import LikeButton from './buttons/LikeButton';
import MoreButton from './buttons/MoreButton';
import Replies, {RepliesProps} from './Replies';
import ReplyButton from './buttons/ReplyButton';
import ReplyForm from './forms/ReplyForm';
import {Avatar, BlankAvatar} from './Avatar';
import {Comment, OpenCommentForm, useAppContext, useLabs} from '../../AppContext';
import {Transition} from '@headlessui/react';
import {formatExplicitTime, getCommentInReplyToSnippet, getMemberNameFromComment} from '../../utils/helpers';
import {useCallback} from 'react';
import {useRelativeTime} from '../../utils/hooks';

type AnimatedCommentProps = {
    comment: Comment;
    parent?: Comment;
};

const AnimatedComment: React.FC<AnimatedCommentProps> = ({comment, parent}) => {
    return (
        <Transition
            data-testid="animated-comment"
            enter="transition-opacity duration-300 ease-out"
            enterFrom="opacity-0"
            enterTo="opacity-100"
            id={comment.id}
            leave="transition-opacity duration-100"
            leaveFrom="opacity-100"
            leaveTo="opacity-0"
            show={true}
            appear
        >
            <EditableComment comment={comment} parent={parent} />
        </Transition>
    );
};

type EditableCommentProps = AnimatedCommentProps;
const EditableComment: React.FC<EditableCommentProps> = ({comment, parent}) => {
    const {openCommentForms} = useAppContext();

    const form = openCommentForms.find(openForm => openForm.id === comment.id && openForm.type === 'edit');
    const isInEditMode = !!form;

    if (isInEditMode) {
        return (<EditForm comment={comment} openForm={form} parent={parent} />);
    } else {
        return (<CommentComponent comment={comment} parent={parent} />);
    }
};

type CommentProps = AnimatedCommentProps;
const useCommentVisibility = (comment: Comment, admin: boolean, labs: {commentImprovements?: boolean}) => {
    const hasReplies = comment.replies && comment.replies.length > 0;
    const isDeleted = comment.status === 'deleted';
    const isHidden = comment.status === 'hidden';
    
    if (labs?.commentImprovements) {
        return {
            // Show deleted message only when comment has replies (regardless of admin status)
            showDeletedMessage: isDeleted && hasReplies,
            // Show hidden message for non-admins when comment has replies
            showHiddenMessage: hasReplies && isHidden && !admin,
            // Show comment content if not deleted AND (is published OR admin viewing hidden)
            showCommentContent: !isDeleted && (admin || comment.status === 'published')
        };
    }

    // Original behavior when labs is false
    return {
        showDeletedMessage: false,
        showHiddenMessage: false,
        showCommentContent: comment.status === 'published'
    };
};

export const CommentComponent: React.FC<CommentProps> = ({comment, parent}) => {
    const {dispatchAction, admin} = useAppContext();
    const labs = useLabs();
    const {showDeletedMessage, showHiddenMessage, showCommentContent} = useCommentVisibility(comment, admin, labs);

    const openEditMode = useCallback(() => {
        const newForm: OpenCommentForm = {
            id: comment.id,
            type: 'edit',
            hasUnsavedChanges: false,
            in_reply_to_id: comment.in_reply_to_id,
            in_reply_to_snippet: comment.in_reply_to_snippet
        };
        dispatchAction('openCommentForm', newForm);
    }, [comment.id, dispatchAction]);

    if (showDeletedMessage) {
        return <UnpublishedComment comment={comment} openEditMode={openEditMode} />;
    } else if (showCommentContent && !showHiddenMessage) {
        return <PublishedComment comment={comment} openEditMode={openEditMode} parent={parent} />;
    } else if (!labs.commentImprovements && comment.status !== 'published' || showHiddenMessage) {
        return <UnpublishedComment comment={comment} openEditMode={openEditMode} />;
    }

    return null;
};

type PublishedCommentProps = CommentProps & {
    openEditMode: () => void;
}
const PublishedComment: React.FC<PublishedCommentProps> = ({comment, parent, openEditMode}) => {
    const {dispatchAction, openCommentForms, admin} = useAppContext();
    const labs = useLabs();

    // Determine if the comment should be displayed with reduced opacity
    const isHidden = labs.commentImprovements && admin && comment.status === 'hidden';
    const hiddenClass = isHidden ? 'opacity-30' : '';

    // currently a reply-to-reply form is displayed inside the top-level PublishedComment component
    // so we need to check for a match of either the comment id or the parent id
    const openForm = openCommentForms.find(f => (f.id === comment.id || f.parent_id === comment.id) && f.type === 'reply');
    // avoid displaying the reply form inside RepliesContainer
    const displayReplyForm = openForm && (!openForm.parent_id || openForm.parent_id === comment.id);
    // only highlight the reply button for the comment that is being replied to
    const highlightReplyButton = !!(openForm && openForm.id === comment.id);

    const openReplyForm = useCallback(async () => {
        if (openForm && openForm.id === comment.id) {
            dispatchAction('closeCommentForm', openForm.id);
        } else {
            const inReplyToDetails: Partial<OpenCommentForm> = {};

            if (parent) {
                inReplyToDetails.in_reply_to_id = comment.id;
                inReplyToDetails.in_reply_to_snippet = getCommentInReplyToSnippet(comment);
            }

            const newForm: OpenCommentForm = {
                id: comment.id,
                parent_id: parent?.id,
                type: 'reply',
                hasUnsavedChanges: false,
                ...inReplyToDetails
            };

            await dispatchAction('openCommentForm', newForm);
        }
    }, [comment, parent, openForm, dispatchAction]);

    const hasReplies = displayReplyForm || (comment.replies && comment.replies.length > 0);
    const avatar = (<Avatar comment={comment} />);

    return (
        <CommentLayout avatar={avatar} className={hiddenClass} hasReplies={hasReplies}>
            <CommentHeader className={hiddenClass} comment={comment} />
            <CommentBody className={hiddenClass} html={comment.html} />
            <CommentMenu
                comment={comment}
                highlightReplyButton={highlightReplyButton} 
                openEditMode={openEditMode} 
                openReplyForm={openReplyForm}
                parent={parent}
            />
            <RepliesContainer comment={comment} />
            {displayReplyForm && <ReplyFormBox comment={comment} openForm={openForm} />}
        </CommentLayout>
    );
};

type UnpublishedCommentProps = {
    comment: Comment;
    openEditMode: () => void;
}
const UnpublishedComment: React.FC<UnpublishedCommentProps> = ({comment, openEditMode}) => {
    const {t, labs, admin} = useAppContext();
    
    const avatar = (labs.commentImprovements && admin && comment.status !== 'deleted') ? 
        <Avatar comment={comment} isHidden={true} /> : 
        <BlankAvatar />;
    const hasReplies = comment.replies && comment.replies.length > 0;

    const notPublishedMessage = comment.status === 'hidden' ? 
        t('This comment has been hidden.') : 
        comment.status === 'deleted' ? 
            t('This comment has been removed.') : 
            '';

    // Only show MoreButton for hidden (not deleted) comments when admin
    const showMoreButton = admin && comment.status === 'hidden';

    return (
        <CommentLayout avatar={avatar} hasReplies={hasReplies}>
            <div className="mt-[-3px] flex items-start">
                <div className="flex h-10 flex-row items-center gap-4 pb-[8px] pr-4">
                    <p className="text-md mt-[4px] font-sans leading-normal text-neutral-900/40 sm:text-lg dark:text-white/60">
                        {labs.commentImprovements && admin && comment.status !== 'deleted' ? 
                            <span dangerouslySetInnerHTML={{__html: comment.html}} data-testId="hidden-comment-html"></span> : 
                            notPublishedMessage}
                    </p>
                    {showMoreButton && (
                        <div className="mt-[4px]">
                            <MoreButton comment={comment} toggleEdit={openEditMode} />
                        </div>
                    )}
                </div>
            </div>
            <RepliesContainer comment={comment} />
        </CommentLayout>
    );
};

// Helper components

const MemberExpertise: React.FC<{comment: Comment}> = ({comment}) => {
    const {member} = useAppContext();
    const memberExpertise = member && comment.member && comment.member.uuid === member.uuid ? member.expertise : comment?.member?.expertise;

    if (!memberExpertise) {
        return null;
    }

    return (
        <span className="[overflow-wrap:anywhere]"><span className="mx-[0.3em] hidden sm:inline-block">·</span>{memberExpertise}</span>
    );
};

const EditedInfo: React.FC<{comment: Comment}> = ({comment}) => {
    const {t} = useAppContext();
    if (!comment.edited_at) {
        return null;
    }
    return (
        <span>
            &nbsp;({t('edited')})
        </span>
    );
};
const RepliesContainer: React.FC<RepliesProps & {className?: string}> = ({comment, className = ''}) => {
    const hasReplies = comment.replies && comment.replies.length > 0;

    if (!hasReplies) {
        return null;
    }

    return (
        <div className={`mb-4 ml-[-1.4rem] mt-7 sm:mb-0 sm:mt-8 ${className}`}>
            <Replies comment={comment} />
        </div>
    );
};

type ReplyFormBoxProps = {
    comment: Comment;
    openForm: OpenCommentForm;
};
const ReplyFormBox: React.FC<ReplyFormBoxProps> = ({comment, openForm}) => {
    return (
        <div className="my-8 sm:my-10">
            <ReplyForm openForm={openForm} parent={comment} />
        </div>
    );
};

//
// -- Published comment components --
//

const AuthorName: React.FC<{comment: Comment}> = ({comment}) => {
    const {t} = useAppContext();
    const name = getMemberNameFromComment(comment, t);
    return (
        <h4 className="font-sans text-base font-bold leading-snug text-neutral-900 sm:text-sm dark:text-white/85">
            {name}
        </h4>
    );
};

type CommentHeaderProps = {
    comment: Comment;
    className?: string;
}

const CommentHeader: React.FC<CommentHeaderProps> = ({comment, className = ''}) => {
    const {t} = useAppContext();
    const labs = useLabs();
    const createdAtRelative = useRelativeTime(comment.created_at);
    const {member} = useAppContext();
    const memberExpertise = member && comment.member && comment.member.uuid === member.uuid ? member.expertise : comment?.member?.expertise;
    const isReplyToReply = labs.commentImprovements && comment.in_reply_to_id && comment.in_reply_to_snippet;

    const scrollRepliedToCommentIntoView = (e: React.MouseEvent<HTMLAnchorElement>) => {
        e.preventDefault();

        if (!e.target) {
            return;
        }

        const element = (e.target as HTMLElement).ownerDocument.getElementById(comment.in_reply_to_id);
        if (element) {
            element.scrollIntoView({behavior: 'smooth', block: 'center'});
        }
    };

    return (
        <>
            <div className={`mt-0.5 flex flex-wrap items-start sm:flex-row ${memberExpertise ? 'flex-col' : 'flex-row'} ${isReplyToReply ? 'mb-0.5' : 'mb-2'} ${className}`}>
                <AuthorName comment={comment} />
                <div className="flex items-baseline pr-4 font-sans text-base leading-snug text-neutral-900/50 sm:text-sm dark:text-white/60">
                    <span>
                        <MemberExpertise comment={comment}/>
                        <span title={formatExplicitTime(comment.created_at)}><span className="mx-[0.3em]">·</span>{createdAtRelative}</span>
                        <EditedInfo comment={comment} />
                    </span>
                </div>
            </div>
            {(isReplyToReply &&
                <a className="mb-2 line-clamp-1 font-sans text-base leading-snug text-neutral-900/50 sm:text-sm dark:text-white/60" href={`#${comment.in_reply_to_id}`} onClick={scrollRepliedToCommentIntoView}>
                    <span>{t('replied to comment')}</span>:<span className="ml-0.5 font-semibold text-[#8B8B8B]" data-testid="comment-in-reply-to">{comment.in_reply_to_snippet}</span>
                </a>
            )}
        </>
    );
};

type CommentBodyProps = {
    html: string;
    className?: string;
}

const CommentBody: React.FC<CommentBodyProps> = ({html, className = ''}) => {
    const dangerouslySetInnerHTML = {__html: html};
    return (
        <div className={`mt mb-2 flex flex-row items-center gap-4 pr-4 ${className}`}>
            <p dangerouslySetInnerHTML={dangerouslySetInnerHTML} className="gh-comment-content text-md text-pretty font-sans leading-normal text-neutral-900 [overflow-wrap:anywhere] sm:text-lg dark:text-white/85" data-testid="comment-content"/>
        </div>
    );
};

type CommentMenuProps = {
    comment: Comment;
    openReplyForm: () => void;
    highlightReplyButton: boolean;
    openEditMode: () => void;
    parent?: Comment;
    className?: string;
};
const CommentMenu: React.FC<CommentMenuProps> = ({comment, openReplyForm, highlightReplyButton, openEditMode, parent, className = ''}) => {
    const {member, commentsEnabled, t, admin} = useAppContext();
    const labs = useLabs();

    const paidOnly = commentsEnabled === 'paid';
    const isPaidMember = member && !!member.paid;
    const canReply = member && (isPaidMember || !paidOnly) && (labs.commentImprovements ? true : !parent);
    const isHiddenForAdmin = labs.commentImprovements && admin && comment.status === 'hidden';

    if (isHiddenForAdmin) {
        return (
            <div className={`flex items-center gap-4 ${className}`}>
                <span className="font-sans text-base leading-snug text-red-600 sm:text-sm">{t('Hidden for members')}</span>
                {<MoreButton comment={comment} toggleEdit={openEditMode} />}
            </div>
        );
    }

    return (
<<<<<<< HEAD
        <div className={`flex items-center gap-4 ${className}`}>
            {<LikeButton comment={comment} />}
            {(canReply && <ReplyButton isReplying={highlightReplyButton} openReplyForm={openReplyForm} />)}
            {<MoreButton comment={comment} toggleEdit={openEditMode} />}
        </div>
=======
        labs.commentImprovements ? (
            <div className="flex items-center gap-4">
                {<LikeButton comment={comment} />}
                {<ReplyButton isReplying={highlightReplyButton} openReplyForm={openReplyForm} />}
                {<MoreButton comment={comment} toggleEdit={openEditMode} />}
            </div>
        ) : (
            <div className="flex items-center gap-4">
                {<LikeButton comment={comment} />}
                {(canReply && <ReplyButton isReplying={highlightReplyButton} openReplyForm={openReplyForm} />)}
                {<MoreButton comment={comment} toggleEdit={openEditMode} />}
            </div>
        )
>>>>>>> 46bdbaa3
    );
};

//
// -- Layout --
//

const RepliesLine: React.FC<{hasReplies: boolean}> = ({hasReplies}) => {
    if (!hasReplies) {
        return null;
    }

    return (<div className="mb-2 h-full w-px grow rounded bg-gradient-to-b from-neutral-900/10 via-neutral-900/10 to-transparent dark:from-white/10 dark:via-white/10" />);
};

type CommentLayoutProps = {
    children: React.ReactNode;
    avatar: React.ReactNode;
    hasReplies: boolean;
    className?: string;
}
const CommentLayout: React.FC<CommentLayoutProps> = ({children, avatar, hasReplies, className = ''}) => {
    return (
        <div className={`flex w-full flex-row ${hasReplies === true ? 'mb-0' : 'mb-7'}`} data-testid="comment-component">
            <div className="mr-2 flex flex-col items-center justify-start sm:mr-3">
                <div className={`flex-0 mb-3 sm:mb-4 ${className}`}>
                    {avatar}
                </div>
                <RepliesLine hasReplies={hasReplies} />
            </div>
            <div className="grow">
                {children}
            </div>
        </div>
    );
};

//
// -- Default --
//

export default AnimatedComment;<|MERGE_RESOLUTION|>--- conflicted
+++ resolved
@@ -54,7 +54,7 @@
     const hasReplies = comment.replies && comment.replies.length > 0;
     const isDeleted = comment.status === 'deleted';
     const isHidden = comment.status === 'hidden';
-    
+
     if (labs?.commentImprovements) {
         return {
             // Show deleted message only when comment has replies (regardless of admin status)
@@ -152,8 +152,8 @@
             <CommentBody className={hiddenClass} html={comment.html} />
             <CommentMenu
                 comment={comment}
-                highlightReplyButton={highlightReplyButton} 
-                openEditMode={openEditMode} 
+                highlightReplyButton={highlightReplyButton}
+                openEditMode={openEditMode}
                 openReplyForm={openReplyForm}
                 parent={parent}
             />
@@ -169,16 +169,16 @@
 }
 const UnpublishedComment: React.FC<UnpublishedCommentProps> = ({comment, openEditMode}) => {
     const {t, labs, admin} = useAppContext();
-    
-    const avatar = (labs.commentImprovements && admin && comment.status !== 'deleted') ? 
-        <Avatar comment={comment} isHidden={true} /> : 
+
+    const avatar = (labs.commentImprovements && admin && comment.status !== 'deleted') ?
+        <Avatar comment={comment} isHidden={true} /> :
         <BlankAvatar />;
     const hasReplies = comment.replies && comment.replies.length > 0;
 
-    const notPublishedMessage = comment.status === 'hidden' ? 
-        t('This comment has been hidden.') : 
-        comment.status === 'deleted' ? 
-            t('This comment has been removed.') : 
+    const notPublishedMessage = comment.status === 'hidden' ?
+        t('This comment has been hidden.') :
+        comment.status === 'deleted' ?
+            t('This comment has been removed.') :
             '';
 
     // Only show MoreButton for hidden (not deleted) comments when admin
@@ -189,8 +189,8 @@
             <div className="mt-[-3px] flex items-start">
                 <div className="flex h-10 flex-row items-center gap-4 pb-[8px] pr-4">
                     <p className="text-md mt-[4px] font-sans leading-normal text-neutral-900/40 sm:text-lg dark:text-white/60">
-                        {labs.commentImprovements && admin && comment.status !== 'deleted' ? 
-                            <span dangerouslySetInnerHTML={{__html: comment.html}} data-testId="hidden-comment-html"></span> : 
+                        {labs.commentImprovements && admin && comment.status !== 'deleted' ?
+                            <span dangerouslySetInnerHTML={{__html: comment.html}} data-testId="hidden-comment-html"></span> :
                             notPublishedMessage}
                     </p>
                     {showMoreButton && (
@@ -359,27 +359,19 @@
     }
 
     return (
-<<<<<<< HEAD
-        <div className={`flex items-center gap-4 ${className}`}>
-            {<LikeButton comment={comment} />}
-            {(canReply && <ReplyButton isReplying={highlightReplyButton} openReplyForm={openReplyForm} />)}
-            {<MoreButton comment={comment} toggleEdit={openEditMode} />}
-        </div>
-=======
         labs.commentImprovements ? (
-            <div className="flex items-center gap-4">
+            <div className={`flex items-center gap-4 ${className}`}>
                 {<LikeButton comment={comment} />}
                 {<ReplyButton isReplying={highlightReplyButton} openReplyForm={openReplyForm} />}
                 {<MoreButton comment={comment} toggleEdit={openEditMode} />}
             </div>
         ) : (
-            <div className="flex items-center gap-4">
+            <div className={`flex items-center gap-4 ${className}`}>
                 {<LikeButton comment={comment} />}
                 {(canReply && <ReplyButton isReplying={highlightReplyButton} openReplyForm={openReplyForm} />)}
                 {<MoreButton comment={comment} toggleEdit={openEditMode} />}
             </div>
         )
->>>>>>> 46bdbaa3
     );
 };
 
