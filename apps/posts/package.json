{
    "name": "@tryghost/posts",
    "version": "0.0.0",
    "license": "MIT",
    "repository": {
        "type": "git",
        "url": "https://github.com/TryGhost/Ghost/tree/main/apps/posts"
    },
    "author": "Ghost Foundation",
    "files": [
        "LICENSE",
        "README.md",
        "dist/"
    ],
    "main": "./dist/posts.umd.cjs",
    "module": "./dist/posts.js",
    "private": true,
    "scripts": {
        "dev": "vite build --watch",
        "dev:start": "vite",
        "build": "tsc && vite build",
        "test:unit": "vitest run test/unit",
        "lint": "yarn run lint:code && yarn run lint:test",
        "lint:code": "eslint --ext .js,.ts,.cjs,.tsx --cache src",
        "lint:test": "eslint -c test/.eslintrc.cjs --ext .js,.ts,.cjs,.tsx --cache test",
        "lint:fix": "eslint --ext .js,.ts,.cjs,.tsx --cache src --fix",
        "preview": "vite preview",
        "test": "yarn test:unit --coverage"
    },
    "devDependencies": {
        "@tanstack/react-query": "4.36.1",
        "@testing-library/react": "14.3.1",
        "@types/jest": "29.5.14",
        "@types/react": "18.3.23",
<<<<<<< HEAD
        "@vitest/coverage-v8": "2.1.8",
        "msw": "2.8.4",
        "vite": "5.4.19",
        "vitest": "2.1.8"
=======
        "msw": "2.8.5",
        "vite": "4.5.14",
        "vitest": "0.34.3"
>>>>>>> cf0fd784
    },
    "dependencies": {
        "@tinybirdco/charts": "0.2.4",
        "@tryghost/admin-x-framework": "0.0.0",
        "@tryghost/shade": "0.0.0",
        "i18n-iso-countries": "7.14.0",
        "react": "18.3.1",
        "react-dom": "18.3.1",
        "moment-timezone": "0.5.45",
        "moment": "2.24.0"
    },
    "nx": {
        "targets": {
            "dev": {
                "dependsOn": [
                    "^build"
                ]
            },
            "test:unit": {
                "dependsOn": [
                    "^build"
                ]
            },
            "test:acceptance": {
                "dependsOn": [
                    "^build"
                ]
            }
        }
    }
}<|MERGE_RESOLUTION|>--- conflicted
+++ resolved
@@ -32,16 +32,10 @@
         "@testing-library/react": "14.3.1",
         "@types/jest": "29.5.14",
         "@types/react": "18.3.23",
-<<<<<<< HEAD
         "@vitest/coverage-v8": "2.1.8",
-        "msw": "2.8.4",
+        "msw": "2.8.5",
         "vite": "5.4.19",
         "vitest": "2.1.8"
-=======
-        "msw": "2.8.5",
-        "vite": "4.5.14",
-        "vitest": "0.34.3"
->>>>>>> cf0fd784
     },
     "dependencies": {
         "@tinybirdco/charts": "0.2.4",
