--- conflicted
+++ resolved
@@ -17,13 +17,8 @@
     "registry": "https://registry.npmjs.org/"
   },
   "dependencies": {
-<<<<<<< HEAD
-    "@tryghost/content-api": "1.11.21",
+    "@tryghost/content-api": "1.11.22", 
     "flexsearch": "0.8.153",
-=======
-    "@tryghost/content-api": "1.11.22",
-    "flexsearch": "0.7.43",
->>>>>>> 5ef111fb
     "react": "17.0.2",
     "react-dom": "17.0.2"
   },
