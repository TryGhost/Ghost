--- conflicted
+++ resolved
@@ -1,11 +1,7 @@
-<<<<<<< HEAD
 import {Charset, Document, Encoder} from 'flexsearch';
 const EnglishPreset = require('flexsearch/lang/en');
 const FrenchPreset = require('flexsearch/lang/fr');
 const GermanPreset = require('flexsearch/lang/de');
-=======
-import Flexsearch, {Charset} from 'flexsearch';
->>>>>>> 93527efc
 import GhostContentAPI from '@tryghost/content-api';
 
 const cjkEncoderPresetCodepoint = {
@@ -34,11 +30,7 @@
     );
 }
   
-<<<<<<< HEAD
-function tokenizeCjkByCodePoint(text) {
-=======
 export function tokenizeCjkByCodePoint(text) {
->>>>>>> 93527efc
     const result = [];
     let buffer = '';
 
@@ -47,7 +39,7 @@
 
         if (isCJK(codePoint)) {
             if (buffer) {
-                result.push(buffer); // Push any non-CJK word we’ve been building
+                result.push(buffer); // Push any non-CJK word we've been building
                 buffer = '';
             }
             result.push(char); // Push the CJK char as its own token
@@ -63,7 +55,6 @@
     return result;
 }
 
-<<<<<<< HEAD
 const chooseEncoder = (locale) => {
     switch (locale) {
     case 'en':
@@ -91,12 +82,6 @@
         );
     }
 };
-=======
-const encoderSet = new Flexsearch.Encoder(
-    Charset.Default,
-    cjkEncoderPresetCodepoint
-);
->>>>>>> 93527efc
 
 export default class SearchIndex {
     constructor({adminUrl, apiKey, dir, locale = 'en'}) {
@@ -115,11 +100,7 @@
                 index: ['title', 'excerpt'],
                 store: true
             },
-<<<<<<< HEAD
             encoder: chooseEncoder(locale)
-=======
-            encoder: encoderSet
->>>>>>> 93527efc
         });
         this.authorsIndex = new Document({
             tokenize: tokenize,
@@ -129,11 +110,7 @@
                 index: ['name'],
                 store: true
             },
-<<<<<<< HEAD
             encoder: chooseEncoder(locale)
-=======
-            encoder: encoderSet
->>>>>>> 93527efc
         });
         this.tagsIndex = new Document({
             tokenize: tokenize,
@@ -143,11 +120,7 @@
                 index: ['name'],
                 store: true
             },
-<<<<<<< HEAD
             encoder: chooseEncoder(locale)
-=======
-            encoder: encoderSet
->>>>>>> 93527efc
         });
 
         this.init = this.init.bind(this);
